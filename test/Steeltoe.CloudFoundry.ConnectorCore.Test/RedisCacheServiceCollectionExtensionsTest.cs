--- conflicted
+++ resolved
@@ -193,14 +193,9 @@
             {
                 ["redis:client:host"] = "127.0.0.1",
                 ["redis:client:port"] = "1234",
-<<<<<<< HEAD
-                ["redis:client:password"] = "password",
+                ["redis:client:password"] = "pass,word",
                 ["redis:client:abortOnConnectFail"] = "false",
                 ["redis:client:connectTimeout"] = "1"
-=======
-                ["redis:client:password"] = "pass,word",
-                ["redis:client:abortOnConnectFail"] = "false"
->>>>>>> 071ece0d
             };
 
             ConfigurationBuilder configurationBuilder = new ConfigurationBuilder();
