﻿// Copyright 2015 the original author or authors.
//
// Licensed under the Apache License, Version 2.0 (the "License");
// you may not use this file except in compliance with the License.
// You may obtain a copy of the License at
//
// http://www.apache.org/licenses/LICENSE-2.0
//
// Unless required by applicable law or agreed to in writing, software
// distributed under the License is distributed on an "AS IS" BASIS,
// WITHOUT WARRANTIES OR CONDITIONS OF ANY KIND, either express or implied.
// See the License for the specific language governing permissions and
// limitations under the License.

using Microsoft.Extensions.Caching.Distributed;
using Microsoft.Extensions.Configuration;
using Microsoft.Extensions.DependencyInjection;
using StackExchange.Redis;
using Steeltoe.Extensions.Configuration;
using System;
using System.IO;
using Xunit;

namespace Steeltoe.CloudFoundry.Connector.Redis.Test
{
    public class RedisCacheServiceCollectionExtensionsTest
    {
        public RedisCacheServiceCollectionExtensionsTest()
        {
            Environment.SetEnvironmentVariable("VCAP_APPLICATION", null);
            Environment.SetEnvironmentVariable("VCAP_SERVICES", null);
        }

        [Fact]
        public void AddDistributedRedisCache_ThrowsIfServiceCollectionNull()
        {
            // Arrange
            IServiceCollection services = null;
            IConfigurationRoot config = new ConfigurationBuilder().Build();

            // Act and Assert
            var ex = Assert.Throws<ArgumentNullException>(() => RedisCacheServiceCollectionExtensions.AddDistributedRedisCache(services, config));
            Assert.Contains(nameof(services), ex.Message);

            var ex2 = Assert.Throws<ArgumentNullException>(() => RedisCacheServiceCollectionExtensions.AddDistributedRedisCache(services, config, "foobar"));
            Assert.Contains(nameof(services), ex2.Message);
<<<<<<< HEAD
=======

            var ex3 = Assert.Throws<ArgumentNullException>(() => RedisCacheServiceCollectionExtensions.AddDistributedRedisCache(services, config, config, "foobar"));
            Assert.Contains(nameof(services), ex3.Message);
>>>>>>> 559ff174
        }

        [Fact]
        public void AddDistributedRedisCache_ThrowsIfConfigurationNull()
        {
            // Arrange
            IServiceCollection services = new ServiceCollection();
            IConfigurationRoot config = null;
            IConfigurationRoot connectionConfig = new ConfigurationBuilder().Build();

            // Act and Assert
            var ex = Assert.Throws<ArgumentNullException>(() => RedisCacheServiceCollectionExtensions.AddDistributedRedisCache(services, config));
            Assert.Contains(nameof(config), ex.Message);

            var ex2 = Assert.Throws<ArgumentNullException>(() => RedisCacheServiceCollectionExtensions.AddDistributedRedisCache(services, config, "foobar"));
            Assert.Contains(nameof(config), ex2.Message);
<<<<<<< HEAD
=======

            var ex3 = Assert.Throws<ArgumentNullException>(() => RedisCacheServiceCollectionExtensions.AddDistributedRedisCache(services, config, connectionConfig, "foobar"));
            Assert.Contains("applicationConfiguration", ex3.Message);
>>>>>>> 559ff174
        }

        [Fact]
        public void AddDistributedRedisCache_ThrowsIfServiceNameNull()
        {
            // Arrange
            IServiceCollection services = new ServiceCollection();
            IConfigurationRoot config = new ConfigurationBuilder().Build();
            string serviceName = null;

            // Act and Assert
            var ex = Assert.Throws<ArgumentNullException>(() => RedisCacheServiceCollectionExtensions.AddDistributedRedisCache(services, config, serviceName));
            Assert.Contains(nameof(serviceName), ex.Message);
        }

        [Fact]
        public void AddDistributedRedisCache_NoVCAPs_AddsDistributedCache()
        {
            // Arrange
            IServiceCollection services = new ServiceCollection();
            IConfigurationRoot config = new ConfigurationBuilder().Build();

            // Act and Assert
            RedisCacheServiceCollectionExtensions.AddDistributedRedisCache(services, config);

           var service = services.BuildServiceProvider().GetService<IDistributedCache>();
           Assert.NotNull(service);
        }

        [Fact]
        public void AddDistributedRedisCache_WithServiceName_NoVCAPs_ThrowsConnectorException()
        {
            // Arrange
            IServiceCollection services = new ServiceCollection();
            IConfigurationRoot config = new ConfigurationBuilder().Build();

            // Act and Assert
            var ex = Assert.Throws<ConnectorException>(() => RedisCacheServiceCollectionExtensions.AddDistributedRedisCache(services, config, "foobar"));
            Assert.Contains("foobar", ex.Message);
<<<<<<< HEAD
=======

            var ex2 = Assert.Throws<ConnectorException>(() => RedisCacheServiceCollectionExtensions.AddDistributedRedisCache(services, config, config, "foobar"));
            Assert.Contains("foobar", ex2.Message);
>>>>>>> 559ff174
        }

        [Fact]
        public void AddDistributedRedisCache_MultipleRedisServices_ThrowsConnectorException()
        {
            // Arrange
            var env1 = @"
{
      'limits': {
        'fds': 16384,
        'mem': 1024,
        'disk': 1024
      },
      'application_name': 'spring-cloud-broker',
      'application_uris': [
        'spring-cloud-broker.apps.testcloud.com'
      ],
      'name': 'spring-cloud-broker',
      'space_name': 'p-spring-cloud-services',
      'space_id': '65b73473-94cc-4640-b462-7ad52838b4ae',
      'uris': [
        'spring-cloud-broker.apps.testcloud.com'
      ],
      'users': null,
      'version': '07e112f7-2f71-4f5a-8a34-db51dbed30a3',
      'application_version': '07e112f7-2f71-4f5a-8a34-db51dbed30a3',
      'application_id': '798c2495-fe75-49b1-88da-b81197f2bf06'
    }
}";
            var env2 = @"
{
      'p-redis': [
        {
            'credentials': {
                'host': '192.168.0.103',
                'password': '133de7c8-9f3a-4df1-8a10-676ba7ddaa10',
                'port': 60287
            },
          'syslog_drain_url': null,
          'label': 'p-redis',
          'provider': null,
          'plan': 'shared-vm',
          'name': 'myRedisService1',
          'tags': [
            'pivotal',
            'redis'
          ]
        }, 
        {
            'credentials': {
                'host': '192.168.0.103',
                'password': '133de7c8-9f3a-4df1-8a10-676ba7ddaa10',
                'port': 60287
            },
          'syslog_drain_url': null,
          'label': 'p-redis',
          'provider': null,
          'plan': 'shared-vm',
          'name': 'myRedisService2',
          'tags': [
            'pivotal',
            'redis'
          ]
        } 
      ]
}
";

            // Arrange
            IServiceCollection services = new ServiceCollection();

            Environment.SetEnvironmentVariable("VCAP_APPLICATION", env1);
            Environment.SetEnvironmentVariable("VCAP_SERVICES", env2);

            ConfigurationBuilder builder = new ConfigurationBuilder();
            builder.AddCloudFoundry();
            var config = builder.Build();

            // Act and Assert
            var ex = Assert.Throws<ConnectorException>(() => RedisCacheServiceCollectionExtensions.AddDistributedRedisCache(services, config));
            Assert.Contains("Multiple", ex.Message);
<<<<<<< HEAD
=======

            var ex2 = Assert.Throws<ConnectorException>(() => RedisCacheServiceCollectionExtensions.AddDistributedRedisCache(services, config, config, null));
            Assert.Contains("Multiple", ex2.Message);
>>>>>>> 559ff174
        }

        [Fact]
        public void AddRedisConnectionMultiplexer_ThrowsIfServiceCollectionNull()
        {
            // Arrange
            IServiceCollection services = null;
            IConfigurationRoot config = new ConfigurationBuilder().Build();

            // Act and Assert
            var ex = Assert.Throws<ArgumentNullException>(() => RedisCacheServiceCollectionExtensions.AddRedisConnectionMultiplexer(services, config));
            Assert.Contains(nameof(services), ex.Message);

            var ex2 = Assert.Throws<ArgumentNullException>(() => RedisCacheServiceCollectionExtensions.AddRedisConnectionMultiplexer(services, config, "foobar"));
            Assert.Contains(nameof(services), ex2.Message);
<<<<<<< HEAD
=======

            var ex3 = Assert.Throws<ArgumentNullException>(() => RedisCacheServiceCollectionExtensions.AddRedisConnectionMultiplexer(services, config, config, "foobar"));
            Assert.Contains(nameof(services), ex3.Message);
>>>>>>> 559ff174
        }

        [Fact]
        public void AddRedisConnectionMultiplexer_ThrowsIfConfigurationNull()
        {
            // Arrange
            IServiceCollection services = new ServiceCollection();
            IConfigurationRoot config = null;
            IConfigurationRoot connectionConfig = new ConfigurationBuilder().Build();

            // Act and Assert
            var ex = Assert.Throws<ArgumentNullException>(() => RedisCacheServiceCollectionExtensions.AddRedisConnectionMultiplexer(services, config));
            Assert.Contains(nameof(config), ex.Message);

            var ex2 = Assert.Throws<ArgumentNullException>(() => RedisCacheServiceCollectionExtensions.AddRedisConnectionMultiplexer(services, config, "foobar"));
            Assert.Contains(nameof(config), ex2.Message);
<<<<<<< HEAD
=======

            var ex3 = Assert.Throws<ArgumentNullException>(() => RedisCacheServiceCollectionExtensions.AddRedisConnectionMultiplexer(services, config, connectionConfig, "foobar"));
            Assert.Contains("applicationConfiguration", ex3.Message);
>>>>>>> 559ff174
        }

        [Fact]
        public void AddRedisConnectionMultiplexer_ThrowsIfServiceNameNull()
        {
            // Arrange
            IServiceCollection services = new ServiceCollection();
            IConfigurationRoot config = null;
            string serviceName = null;

            // Act and Assert
            var ex = Assert.Throws<ArgumentNullException>(() => RedisCacheServiceCollectionExtensions.AddRedisConnectionMultiplexer(services, config, serviceName));
            Assert.Contains(nameof(serviceName), ex.Message);
        }

        [Fact]
        public void AddRedisConnectionMultiplexer_NoVCAPs_AddsConnectionMultiplexer()
        {
            // Arrange
            var appsettings = @"
{
   'redis': {
        'client': {
            'host': '127.0.0.1',
            'port': 1234,
            'password': 'password',
            'abortOnConnectFail': false
        }
   }
}";
            var path = TestHelpers.CreateTempFile(appsettings);
            string directory = Path.GetDirectoryName(path);
            string fileName = Path.GetFileName(path);

            ConfigurationBuilder configurationBuilder = new ConfigurationBuilder();
            configurationBuilder.SetBasePath(directory);
            configurationBuilder.AddJsonFile(fileName);
            var config = configurationBuilder.Build();

            // Act and Assert
            IServiceCollection services = new ServiceCollection();
            RedisCacheServiceCollectionExtensions.AddRedisConnectionMultiplexer(services, config);
            var service = services.BuildServiceProvider().GetService<IConnectionMultiplexer>();
            Assert.NotNull(service);
<<<<<<< HEAD
=======

            IServiceCollection services2 = new ServiceCollection();
            RedisCacheServiceCollectionExtensions.AddRedisConnectionMultiplexer(services2, config, config, null);
            var service2 = services2.BuildServiceProvider().GetService<IConnectionMultiplexer>();
            Assert.NotNull(service2);
>>>>>>> 559ff174
        }

        [Fact]
        public void AddRedisConnectionMultiplexer_WithServiceName_NoVCAPs_ThrowsConnectorException()
        {
            // Arrange
            IServiceCollection services = new ServiceCollection();
            IConfigurationRoot config = new ConfigurationBuilder().Build();

            // Act and Assert
            var ex = Assert.Throws<ConnectorException>(() => RedisCacheServiceCollectionExtensions.AddRedisConnectionMultiplexer(services, config, "foobar"));
            Assert.Contains("foobar", ex.Message);
<<<<<<< HEAD
=======

            var ex2 = Assert.Throws<ConnectorException>(() => RedisCacheServiceCollectionExtensions.AddRedisConnectionMultiplexer(services, config, config, "foobar"));
            Assert.Contains("foobar", ex2.Message);
>>>>>>> 559ff174
        }
    }
}<|MERGE_RESOLUTION|>--- conflicted
+++ resolved
@@ -44,12 +44,9 @@
 
             var ex2 = Assert.Throws<ArgumentNullException>(() => RedisCacheServiceCollectionExtensions.AddDistributedRedisCache(services, config, "foobar"));
             Assert.Contains(nameof(services), ex2.Message);
-<<<<<<< HEAD
-=======
 
             var ex3 = Assert.Throws<ArgumentNullException>(() => RedisCacheServiceCollectionExtensions.AddDistributedRedisCache(services, config, config, "foobar"));
             Assert.Contains(nameof(services), ex3.Message);
->>>>>>> 559ff174
         }
 
         [Fact]
@@ -66,12 +63,9 @@
 
             var ex2 = Assert.Throws<ArgumentNullException>(() => RedisCacheServiceCollectionExtensions.AddDistributedRedisCache(services, config, "foobar"));
             Assert.Contains(nameof(config), ex2.Message);
-<<<<<<< HEAD
-=======
 
             var ex3 = Assert.Throws<ArgumentNullException>(() => RedisCacheServiceCollectionExtensions.AddDistributedRedisCache(services, config, connectionConfig, "foobar"));
             Assert.Contains("applicationConfiguration", ex3.Message);
->>>>>>> 559ff174
         }
 
         [Fact]
@@ -111,12 +105,9 @@
             // Act and Assert
             var ex = Assert.Throws<ConnectorException>(() => RedisCacheServiceCollectionExtensions.AddDistributedRedisCache(services, config, "foobar"));
             Assert.Contains("foobar", ex.Message);
-<<<<<<< HEAD
-=======
 
             var ex2 = Assert.Throws<ConnectorException>(() => RedisCacheServiceCollectionExtensions.AddDistributedRedisCache(services, config, config, "foobar"));
             Assert.Contains("foobar", ex2.Message);
->>>>>>> 559ff174
         }
 
         [Fact]
@@ -198,12 +189,9 @@
             // Act and Assert
             var ex = Assert.Throws<ConnectorException>(() => RedisCacheServiceCollectionExtensions.AddDistributedRedisCache(services, config));
             Assert.Contains("Multiple", ex.Message);
-<<<<<<< HEAD
-=======
 
             var ex2 = Assert.Throws<ConnectorException>(() => RedisCacheServiceCollectionExtensions.AddDistributedRedisCache(services, config, config, null));
             Assert.Contains("Multiple", ex2.Message);
->>>>>>> 559ff174
         }
 
         [Fact]
@@ -219,12 +207,9 @@
 
             var ex2 = Assert.Throws<ArgumentNullException>(() => RedisCacheServiceCollectionExtensions.AddRedisConnectionMultiplexer(services, config, "foobar"));
             Assert.Contains(nameof(services), ex2.Message);
-<<<<<<< HEAD
-=======
 
             var ex3 = Assert.Throws<ArgumentNullException>(() => RedisCacheServiceCollectionExtensions.AddRedisConnectionMultiplexer(services, config, config, "foobar"));
             Assert.Contains(nameof(services), ex3.Message);
->>>>>>> 559ff174
         }
 
         [Fact]
@@ -241,12 +226,9 @@
 
             var ex2 = Assert.Throws<ArgumentNullException>(() => RedisCacheServiceCollectionExtensions.AddRedisConnectionMultiplexer(services, config, "foobar"));
             Assert.Contains(nameof(config), ex2.Message);
-<<<<<<< HEAD
-=======
 
             var ex3 = Assert.Throws<ArgumentNullException>(() => RedisCacheServiceCollectionExtensions.AddRedisConnectionMultiplexer(services, config, connectionConfig, "foobar"));
             Assert.Contains("applicationConfiguration", ex3.Message);
->>>>>>> 559ff174
         }
 
         [Fact]
@@ -286,19 +268,17 @@
             configurationBuilder.AddJsonFile(fileName);
             var config = configurationBuilder.Build();
 
-            // Act and Assert
-            IServiceCollection services = new ServiceCollection();
+            IServiceCollection services = new ServiceCollection();
+
+            // Act and Assert
             RedisCacheServiceCollectionExtensions.AddRedisConnectionMultiplexer(services, config);
             var service = services.BuildServiceProvider().GetService<IConnectionMultiplexer>();
             Assert.NotNull(service);
-<<<<<<< HEAD
-=======
 
             IServiceCollection services2 = new ServiceCollection();
             RedisCacheServiceCollectionExtensions.AddRedisConnectionMultiplexer(services2, config, config, null);
             var service2 = services2.BuildServiceProvider().GetService<IConnectionMultiplexer>();
             Assert.NotNull(service2);
->>>>>>> 559ff174
         }
 
         [Fact]
@@ -311,12 +291,9 @@
             // Act and Assert
             var ex = Assert.Throws<ConnectorException>(() => RedisCacheServiceCollectionExtensions.AddRedisConnectionMultiplexer(services, config, "foobar"));
             Assert.Contains("foobar", ex.Message);
-<<<<<<< HEAD
-=======
 
             var ex2 = Assert.Throws<ConnectorException>(() => RedisCacheServiceCollectionExtensions.AddRedisConnectionMultiplexer(services, config, config, "foobar"));
             Assert.Contains("foobar", ex2.Message);
->>>>>>> 559ff174
         }
     }
 }