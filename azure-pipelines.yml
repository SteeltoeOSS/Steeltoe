trigger:
  branches:
    include:
    - 2.x
  paths:
    exclude:
    - README.md
    - project-docs/*
    - roadmaps/*
pr:
<<<<<<< HEAD
- master
- 2.x

variables:
  DOTNET_SKIP_FIRST_TIME_EXPERIENCE: true
  DOTNET_CLI_TELEMETRY_OPTOUT: 1
  PackageVersion: $[format('3.0.1-{0}', variables['Build.BuildId'])]
strategy:
  matrix:
    Linux_Build_and_Test:
      imageName: ubuntu-latest
      skipFilter: '--filter "Category!=Integration&Category!=SkipOnLinux"'
    MacOS_Build_and_Test:
      imageName: macOS-latest
      skipFilter: '--filter "Category!=Integration&Category!=SkipOnMacOS"'
    Windows_Build_Test_and_Package:
      imageName: windows-latest
      skipFilter: '--filter "Category!=Integration"'
pool:
  vmImage: $(imageName)

steps:
- pwsh: |
    if ($env:PackageVersionOverride) {
        $env:PackageVersion = $env:PackageVersionOverride
    }
    Write-Host "##vso[build.updatebuildnumber]$env:PackageVersion"
    Write-Host "##vso[task.setvariable variable=PackageVersion;]$env:PackageVersion"
    $prefix = $env:PackageVersion.Split('-')[0]
    $suffix = $env:PackageVersion.Split('-')[1]
    Write-Host "##vso[task.setvariable variable=VersionPrefix;]$prefix"
    Write-Host "##vso[task.setvariable variable=VersionSuffix;]$suffix"
  displayName: Set Build Variables
  env:
    PackageVersion: $(PackageVersion)
    PackageVersionOverride: $(PackageVersionOverride)
- task: DotNetCoreCLI@2
  displayName: dotnet restore
  inputs:
    command: restore
    projects: src/Steeltoe.All.sln
    feedsToUse: config
    nugetConfigPath: nuget.config
- task: SonarSource.sonarcloud.14d9cde6-c1da-4d55-aa01-2965cd301255.SonarCloudPrepare@1
  condition: eq( variables['Agent.OS'], 'Windows_NT' )
  displayName: Prepare analysis on SonarCloud
  inputs:
    SonarCloud: SonarCloud
    organization: steeltoeoss
    projectKey: SteeltoeOSS_steeltoe
    extraProperties: |
        sonar.cs.opencover.reportsPaths=$(Build.SourcesDirectory)\**\*opencover.xml
        sonar.cs.vstest.reportsPaths=$(Agent.TempDirectory)\*.trx
        sonar.exclusions=$(Build.SourcesDirectory)\src\Management\src\Diagnostics*
        sonar.coverage.exclusions=**/*Test*/**/*
- task: DotNetCoreCLI@2
  displayName: dotnet build
  inputs:
    command: build
    projects: src/Steeltoe.All.sln
    arguments: '--no-restore -c $(buildConfiguration) -v n /p:TreatWarningsAsErrors=True /p:VersionPrefix=$(VersionPrefix) /p:VersionSuffix=$(VersionSuffix)'
- task: DotNetCoreCLI@2
  displayName: dotnet test
  inputs:
    command: test
    projects: src/Steeltoe.All.sln
    arguments: '--blame --no-build -c $(buildConfiguration) -maxcpucount:1 /p:CopyLocalLockFileAssemblies=true $(skipFilter) /p:CollectCoverage=true /p:CoverletOutputFormat="opencover" /p:Exclude="[*.Test*]*%2c[*]Microsoft.Diagnostics*""'
- pwsh: dotnet tool install -g dotnet-reportgenerator-globaltool; reportgenerator "-reports:**\*.opencover.xml" "-targetdir:$(Build.SourcesDirectory)\CodeCoverage" -reporttypes:Cobertura
  condition: eq( variables['Agent.OS'], 'Windows_NT' )
  displayName: Create Code coverage report
- task: PublishCodeCoverageResults@1
  condition: eq( variables['Agent.OS'], 'Windows_NT' )
  displayName: 'Publish code coverage'
  inputs:
    codeCoverageTool: Cobertura
    summaryFileLocation: '$(Build.SourcesDirectory)\CodeCoverage\Cobertura.xml'
    reportDirectory: '$(Build.SourcesDirectory)\CodeCoverage'
- bash: bash <(curl -s https://codecov.io/bash)
  displayName: 'Upload to codecov.io'
  condition: eq( variables['Agent.OS'], 'Windows_NT' )
- task: SonarSource.sonarcloud.ce096e50-6155-4de8-8800-4221aaeed4a1.SonarCloudAnalyze@1
  condition: eq( variables['Agent.OS'], 'Windows_NT' )
  displayName: Run Code Analysis
- task: SonarSource.sonarcloud.38b27399-a642-40af-bb7d-9971f69712e8.SonarCloudPublish@1
  condition: eq( variables['Agent.OS'], 'Windows_NT' )
  displayName: Publish Quality Gate Result
- task: DotNetCoreCLI@2
  condition: eq( variables['Agent.OS'], 'Windows_NT' )
  displayName: dotnet pack
  inputs:
    command: pack
    feedsToUse: select
    packagesToPack: src/Steeltoe.All.sln
    versioningScheme: byEnvVar
    versionEnvVar: PackageVersion
    nobuild: true
- task: PowerShell@2
  condition: and(succeeded(), not(eq(variables['build.reason'], 'PullRequest')), not(eq(variables['SignClientSecret'], '')), not(eq(variables['SignClientUser'], '')), eq( variables['Agent.OS'], 'Windows_NT' ))
  displayName: Authenticode Sign Packages
  inputs:
    filePath: build/sign-packages.ps1
  env:
    SignClientUser: $(SignClientUser)
    SignClientSecret: $(SignClientSecret)
    ArtifactDirectory: $(Build.ArtifactStagingDirectory)
- task: PublishBuildArtifacts@1
  condition: eq( variables['Agent.OS'], 'Windows_NT' )
  inputs:
    PathtoPublish: $(Build.ArtifactStagingDirectory)
    ArtifactName: Packages
    publishLocation: Container
=======
- 2.x

jobs:
- job:
  variables:
    DOTNET_SKIP_FIRST_TIME_EXPERIENCE: true
    DOTNET_CLI_TELEMETRY_OPTOUT: 1
    PackageVersion: $[format('2.5.0-ci{0}', variables['Build.BuildId'])]
    disable.coverage.autogenerate: 'true'
  strategy:
    matrix:
      Linux_Build_and_Test:
        imageName: ubuntu-latest
        skipFilter: '--filter "Category!=Integration&Category!=SkipOnLinux"'
      MacOS_Build_and_Test:
        imageName: macOS-latest
        skipFilter: '--filter "Category!=Integration&Category!=SkipOnMacOS"'
      Windows_Build_Test_and_Package:
        imageName: windows-latest
        skipFilter: '--filter "Category!=Integration"'
  pool:
    vmImage: $(imageName) 
  timeoutInMinutes: 0
  steps:
  - pwsh: |
      if ($env:PackageVersionOverride){
          $env:PackageVersion = $env:PackageVersionOverride
      }
      Write-Host "##vso[build.updatebuildnumber]$env:PackageVersion"
      Write-Host "##vso[task.setvariable variable=PackageVersion;]$env:PackageVersion"
      $prefix = $env:PackageVersion.Split('-')[0]
      $suffix = $env:PackageVersion.Split('-')[1]
      Write-Host "##vso[task.setvariable variable=VersionPrefix;]$prefix"
      Write-Host "##vso[task.setvariable variable=VersionSuffix;]$suffix"
    displayName: Set Build Variables
    env:
      PackageVersion: $(PackageVersion)
      PackageVersionOverride: $(PackageVersionOverride)
  - task: PowerShell@2
    displayName: 'Get GemFire NativeClient assemblies'
    inputs:
      filePath: src/Connectors/EnableGemFire.ps1
      arguments: $(PivNetAPIToken)
  - task: DotNetCoreCLI@2
    displayName: dotnet restore
    inputs:
      command: restore
      projects: src/Steeltoe.All.sln
      feedsToUse: config
      nugetConfigPath: nuget.config
  - task: SonarCloudPrepare@1
    condition: eq( variables['Agent.OS'], 'Windows_NT' )
    displayName: 'Prepare analysis on SonarCloud'
    inputs:
      SonarCloud: SonarCloud
      organization: 'steeltoeoss'
      projectKey: 'SteeltoeOSS_steeltoe'
      extraProperties: |
        sonar.cs.opencover.reportsPaths=$(Build.SourcesDirectory)\**\*opencover.xml
        sonar.cs.vstest.reportsPaths=$(Build.SourcesDirectory)\*.trx
        sonar.exclusions=$(Build.SourcesDirectory)\src\Management\src\OpenCensus*
        sonar.coverage.exclusions=**/*Test*/**/*,**/OpenCensus/**,**/OpenCensus.*/**
  - task: DotNetCoreCLI@2
    displayName: dotnet build
    inputs:
      command: build
      projects: src/Steeltoe.All.sln
      arguments: '--no-restore -c $(buildConfiguration) -v n /p:TreatWarningsAsErrors=True /p:VersionPrefix=$(VersionPrefix) /p:VersionSuffix=$(VersionSuffix)'
  - task: DotNetCoreCLI@2
    condition: ne( variables['Agent.OS'], 'Windows_NT' )
    displayName: dotnet test
    inputs:
      command: test
      projects: '**/*.Test/*.csproj'
      arguments: '--blame --no-build -c $(buildConfiguration) -maxcpucount:1 /p:CopyLocalLockFileAssemblies=true $(skipFilter) --collect:"XPlat Code Coverage" --settings coverlet.runsettings --logger trx --results-directory $(Build.SourcesDirectory)'
      publishTestResults: false
  - task: DotNetCoreCLI@2
    condition: eq( variables['Agent.OS'], 'Windows_NT' )
    displayName: dotnet test
    inputs:
      command: test
      projects: src/Steeltoe.All.sln
      arguments: '--blame --no-build -c $(buildConfiguration) -maxcpucount:1 /p:CopyLocalLockFileAssemblies=true $(skipFilter) --collect:"XPlat Code Coverage" --settings coverlet.runsettings --logger trx --results-directory $(Build.SourcesDirectory)'
      publishTestResults: false
  - task: PublishTestResults@2
    condition: always()
    inputs:
      testResultsFormat: VSTest
      testResultsFiles: '*.trx'
      mergeTestResults: true
  - task: Palmmedia.reportgenerator.reportgenerator-build-release-task.reportgenerator@4
    condition: eq( variables['Agent.OS'], 'Windows_NT' )
    displayName: Create Code coverage report
    inputs:
      reports: '$(Build.SourcesDirectory)\**\coverage.opencover.xml'
      targetdir: '$(Build.SourcesDirectory)\CodeCoverage'
      reporttypes: 'HtmlInline_AzurePipelines;Cobertura'
  - task: PublishCodeCoverageResults@1
    condition: eq( variables['Agent.OS'], 'Windows_NT' )
    displayName: 'Publish code coverage'
    inputs:
      codeCoverageTool: Cobertura
      summaryFileLocation: '$(Build.SourcesDirectory)\CodeCoverage\Cobertura.xml'
      reportDirectory: '$(Build.SourcesDirectory)\CodeCoverage'
  - bash: bash <(curl -s https://codecov.io/bash)
    condition: eq( variables['Agent.OS'], 'Windows_NT' )
    displayName: 'Upload to codecov.io'
  - task: SonarCloudAnalyze@1
    condition: eq( variables['Agent.OS'], 'Windows_NT' )
    displayName: Run Code Analysis
  - task: SonarCloudPublish@1
    condition: eq( variables['Agent.OS'], 'Windows_NT' )
    displayName: Publish Quality Gate Result
  - task: DotNetCoreCLI@2
    condition: eq( variables['Agent.OS'], 'Windows_NT' )
    displayName: dotnet pack
    inputs:
      command: pack
      feedsToUse: select
      packagesToPack: src/Steeltoe.All.sln
      versioningScheme: byEnvVar
      versionEnvVar: PackageVersion
      nobuild: true
  - task: PowerShell@2
    condition: and(succeeded(), not(eq(variables['build.reason'], 'PullRequest')), not(eq(variables['SignClientSecret'], '')), not(eq(variables['SignClientUser'], '')), eq( variables['Agent.OS'], 'Windows_NT' ))
    displayName: Authenticode Sign Packages
    inputs:
      filePath: build/sign-packages.ps1
    env:
      SignClientUser: $(SignClientUser)
      SignClientSecret: $(SignClientSecret)
      ArtifactDirectory: $(Build.ArtifactStagingDirectory)
  - task: PublishBuildArtifacts@1
    condition: eq( variables['Agent.OS'], 'Windows_NT' )
    inputs:
      PathtoPublish: $(Build.ArtifactStagingDirectory)
      ArtifactName: Packages
      publishLocation: Container
>>>>>>> ee88a052
<|MERGE_RESOLUTION|>--- conflicted
+++ resolved
@@ -1,16 +1,14 @@
 trigger:
   branches:
     include:
-    - 2.x
+    - master
   paths:
     exclude:
     - README.md
     - project-docs/*
     - roadmaps/*
 pr:
-<<<<<<< HEAD
 - master
-- 2.x
 
 variables:
   DOTNET_SKIP_FIRST_TIME_EXPERIENCE: true
@@ -75,10 +73,21 @@
   inputs:
     command: test
     projects: src/Steeltoe.All.sln
-    arguments: '--blame --no-build -c $(buildConfiguration) -maxcpucount:1 /p:CopyLocalLockFileAssemblies=true $(skipFilter) /p:CollectCoverage=true /p:CoverletOutputFormat="opencover" /p:Exclude="[*.Test*]*%2c[*]Microsoft.Diagnostics*""'
-- pwsh: dotnet tool install -g dotnet-reportgenerator-globaltool; reportgenerator "-reports:**\*.opencover.xml" "-targetdir:$(Build.SourcesDirectory)\CodeCoverage" -reporttypes:Cobertura
+    arguments: '--blame --no-build -c $(buildConfiguration) -maxcpucount:1 /p:CopyLocalLockFileAssemblies=true $(skipFilter) --collect:"XPlat Code Coverage" --settings coverlet.runsettings --logger trx --results-directory $(Build.SourcesDirectory)'
+    publishTestResults: false
+- task: PublishTestResults@2
+  condition: always()
+  inputs:
+    testResultsFormat: VSTest
+    testResultsFiles: '*.trx'
+    mergeTestResults: true
+- task: Palmmedia.reportgenerator.reportgenerator-build-release-task.reportgenerator@4
   condition: eq( variables['Agent.OS'], 'Windows_NT' )
   displayName: Create Code coverage report
+  inputs:
+    reports: '$(Build.SourcesDirectory)\**\coverage.opencover.xml'
+    targetdir: '$(Build.SourcesDirectory)\CodeCoverage'
+    reporttypes: 'HtmlInline_AzurePipelines;Cobertura'
 - task: PublishCodeCoverageResults@1
   condition: eq( variables['Agent.OS'], 'Windows_NT' )
   displayName: 'Publish code coverage'
@@ -119,144 +128,4 @@
   inputs:
     PathtoPublish: $(Build.ArtifactStagingDirectory)
     ArtifactName: Packages
-    publishLocation: Container
-=======
-- 2.x
-
-jobs:
-- job:
-  variables:
-    DOTNET_SKIP_FIRST_TIME_EXPERIENCE: true
-    DOTNET_CLI_TELEMETRY_OPTOUT: 1
-    PackageVersion: $[format('2.5.0-ci{0}', variables['Build.BuildId'])]
-    disable.coverage.autogenerate: 'true'
-  strategy:
-    matrix:
-      Linux_Build_and_Test:
-        imageName: ubuntu-latest
-        skipFilter: '--filter "Category!=Integration&Category!=SkipOnLinux"'
-      MacOS_Build_and_Test:
-        imageName: macOS-latest
-        skipFilter: '--filter "Category!=Integration&Category!=SkipOnMacOS"'
-      Windows_Build_Test_and_Package:
-        imageName: windows-latest
-        skipFilter: '--filter "Category!=Integration"'
-  pool:
-    vmImage: $(imageName) 
-  timeoutInMinutes: 0
-  steps:
-  - pwsh: |
-      if ($env:PackageVersionOverride){
-          $env:PackageVersion = $env:PackageVersionOverride
-      }
-      Write-Host "##vso[build.updatebuildnumber]$env:PackageVersion"
-      Write-Host "##vso[task.setvariable variable=PackageVersion;]$env:PackageVersion"
-      $prefix = $env:PackageVersion.Split('-')[0]
-      $suffix = $env:PackageVersion.Split('-')[1]
-      Write-Host "##vso[task.setvariable variable=VersionPrefix;]$prefix"
-      Write-Host "##vso[task.setvariable variable=VersionSuffix;]$suffix"
-    displayName: Set Build Variables
-    env:
-      PackageVersion: $(PackageVersion)
-      PackageVersionOverride: $(PackageVersionOverride)
-  - task: PowerShell@2
-    displayName: 'Get GemFire NativeClient assemblies'
-    inputs:
-      filePath: src/Connectors/EnableGemFire.ps1
-      arguments: $(PivNetAPIToken)
-  - task: DotNetCoreCLI@2
-    displayName: dotnet restore
-    inputs:
-      command: restore
-      projects: src/Steeltoe.All.sln
-      feedsToUse: config
-      nugetConfigPath: nuget.config
-  - task: SonarCloudPrepare@1
-    condition: eq( variables['Agent.OS'], 'Windows_NT' )
-    displayName: 'Prepare analysis on SonarCloud'
-    inputs:
-      SonarCloud: SonarCloud
-      organization: 'steeltoeoss'
-      projectKey: 'SteeltoeOSS_steeltoe'
-      extraProperties: |
-        sonar.cs.opencover.reportsPaths=$(Build.SourcesDirectory)\**\*opencover.xml
-        sonar.cs.vstest.reportsPaths=$(Build.SourcesDirectory)\*.trx
-        sonar.exclusions=$(Build.SourcesDirectory)\src\Management\src\OpenCensus*
-        sonar.coverage.exclusions=**/*Test*/**/*,**/OpenCensus/**,**/OpenCensus.*/**
-  - task: DotNetCoreCLI@2
-    displayName: dotnet build
-    inputs:
-      command: build
-      projects: src/Steeltoe.All.sln
-      arguments: '--no-restore -c $(buildConfiguration) -v n /p:TreatWarningsAsErrors=True /p:VersionPrefix=$(VersionPrefix) /p:VersionSuffix=$(VersionSuffix)'
-  - task: DotNetCoreCLI@2
-    condition: ne( variables['Agent.OS'], 'Windows_NT' )
-    displayName: dotnet test
-    inputs:
-      command: test
-      projects: '**/*.Test/*.csproj'
-      arguments: '--blame --no-build -c $(buildConfiguration) -maxcpucount:1 /p:CopyLocalLockFileAssemblies=true $(skipFilter) --collect:"XPlat Code Coverage" --settings coverlet.runsettings --logger trx --results-directory $(Build.SourcesDirectory)'
-      publishTestResults: false
-  - task: DotNetCoreCLI@2
-    condition: eq( variables['Agent.OS'], 'Windows_NT' )
-    displayName: dotnet test
-    inputs:
-      command: test
-      projects: src/Steeltoe.All.sln
-      arguments: '--blame --no-build -c $(buildConfiguration) -maxcpucount:1 /p:CopyLocalLockFileAssemblies=true $(skipFilter) --collect:"XPlat Code Coverage" --settings coverlet.runsettings --logger trx --results-directory $(Build.SourcesDirectory)'
-      publishTestResults: false
-  - task: PublishTestResults@2
-    condition: always()
-    inputs:
-      testResultsFormat: VSTest
-      testResultsFiles: '*.trx'
-      mergeTestResults: true
-  - task: Palmmedia.reportgenerator.reportgenerator-build-release-task.reportgenerator@4
-    condition: eq( variables['Agent.OS'], 'Windows_NT' )
-    displayName: Create Code coverage report
-    inputs:
-      reports: '$(Build.SourcesDirectory)\**\coverage.opencover.xml'
-      targetdir: '$(Build.SourcesDirectory)\CodeCoverage'
-      reporttypes: 'HtmlInline_AzurePipelines;Cobertura'
-  - task: PublishCodeCoverageResults@1
-    condition: eq( variables['Agent.OS'], 'Windows_NT' )
-    displayName: 'Publish code coverage'
-    inputs:
-      codeCoverageTool: Cobertura
-      summaryFileLocation: '$(Build.SourcesDirectory)\CodeCoverage\Cobertura.xml'
-      reportDirectory: '$(Build.SourcesDirectory)\CodeCoverage'
-  - bash: bash <(curl -s https://codecov.io/bash)
-    condition: eq( variables['Agent.OS'], 'Windows_NT' )
-    displayName: 'Upload to codecov.io'
-  - task: SonarCloudAnalyze@1
-    condition: eq( variables['Agent.OS'], 'Windows_NT' )
-    displayName: Run Code Analysis
-  - task: SonarCloudPublish@1
-    condition: eq( variables['Agent.OS'], 'Windows_NT' )
-    displayName: Publish Quality Gate Result
-  - task: DotNetCoreCLI@2
-    condition: eq( variables['Agent.OS'], 'Windows_NT' )
-    displayName: dotnet pack
-    inputs:
-      command: pack
-      feedsToUse: select
-      packagesToPack: src/Steeltoe.All.sln
-      versioningScheme: byEnvVar
-      versionEnvVar: PackageVersion
-      nobuild: true
-  - task: PowerShell@2
-    condition: and(succeeded(), not(eq(variables['build.reason'], 'PullRequest')), not(eq(variables['SignClientSecret'], '')), not(eq(variables['SignClientUser'], '')), eq( variables['Agent.OS'], 'Windows_NT' ))
-    displayName: Authenticode Sign Packages
-    inputs:
-      filePath: build/sign-packages.ps1
-    env:
-      SignClientUser: $(SignClientUser)
-      SignClientSecret: $(SignClientSecret)
-      ArtifactDirectory: $(Build.ArtifactStagingDirectory)
-  - task: PublishBuildArtifacts@1
-    condition: eq( variables['Agent.OS'], 'Windows_NT' )
-    inputs:
-      PathtoPublish: $(Build.ArtifactStagingDirectory)
-      ArtifactName: Packages
-      publishLocation: Container
->>>>>>> ee88a052
+    publishLocation: Container