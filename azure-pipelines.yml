# ASP.NET Core
# Build and test ASP.NET Core projects targeting .NET Core.
# Add steps that run tests, create a NuGet package, deploy, and more:
# https://docs.microsoft.com/azure/devops/pipelines/languages/dotnet-core
trigger:
- master
- fxcop

variables:
  DOTNET_SKIP_FIRST_TIME_EXPERIENCE: true
  DOTNET_CLI_TELEMETRY_OPTOUT: 1
  PackageVersion: $[format('3.0.0-{0}', variables['Build.BuildId'])]

jobs:
- job: Linux_Build_and_Test
  pool:
    vmImage: 'Ubuntu-16.04'
  steps:
  # /tmp/NuGetScratch issue https://github.com/NuGet/Home/issues/7341
  # - task: UseDotNet@2
  #   displayName: 'Use .NET Core sdk'
  #   inputs:
  #     packageType: sdk
  #     version: 2.2.300-preview2
  #     includePreviewVersions: true
  #     installationPath: $(Agent.ToolsDirectory)/dotnet
  - task: SonarSource.sonarcloud.14d9cde6-c1da-4d55-aa01-2965cd301255.SonarCloudPrepare@1
    displayName: 'Prepare analysis on SonarCloud'
    inputs:
      SonarCloud: SonarCloud
      organization: 'steeltoeoss'
      projectKey: 'steeltoe'
  - task: DotNetCoreCLI@2
    inputs:
      command: build
      projects: '**/*.sln'
      arguments: '-c $(buildConfiguration) -v n /p:TreatWarningsAsErrors=True'
  - task: DotNetCoreCLI@2
    inputs:
      command: test
      projects: '**/*.Test/*.csproj'
      arguments: '-c $(buildConfiguration)'
  - task: SonarSource.sonarcloud.ce096e50-6155-4de8-8800-4221aaeed4a1.SonarCloudAnalyze@1
    displayName: 'Run Code Analysis'
  - task: SonarSource.sonarcloud.38b27399-a642-40af-bb7d-9971f69712e8.SonarCloudPublish@1
    displayName: 'Publish Quality Gate Result'
- job: MacOS_Build_and_Test
  pool:
    vmImage: 'macOS-10.14'
  steps:
  - task: DotNetCoreCLI@2
    inputs:
      command: build
      projects: '**/*.sln'
      arguments: '-c $(buildConfiguration) -v n /p:TreatWarningsAsErrors=True'
  #- task: DotNetCoreCLI@2
  #  inputs:
  #    command: test
  #    projects: '**/*.Test/*.csproj'
  #    arguments: '-c $(buildConfiguration)'
- job: Windows_Build_Test_and_Package
  pool:
    vmImage: 'windows-2019'
  steps:
    - pwsh: |
        if ($env:PackageVersionOverride){
            $env:PackageVersion = $env:PackageVersionOverride
        }
        Write-Host "##vso[build.updatebuildnumber]$env:PackageVersion"
      env:
        PackageVersion: $(PackageVersion)
        PackageVersionOverride: $(PackageVersionOverride)
    - task: DotNetCoreCLI@2
      inputs:
        command: 'pack'
        feedsToUse: 'select'
        arguments: '-c $(buildConfiguration) /p:TreatWarningsAsErrors=False'
        packagesToPack: '**/*.sln'
        versioningScheme: 'byEnvVar'
        versionEnvVar: PackageVersion
    - task: DotNetCoreCLI@2
      inputs:
        command: test
        projects: '**/*.Net4Test/*.csproj'
        arguments: '-c $(buildConfiguration) /p:TreatWarningsAsErrors=True /p:CollectCoverage=true /p:CoverletOutputFormat=cobertura /p:Include="[Steeltoe.*]*" /p:Exclude="[*.Test]*"'
    - task: DotNetCoreCLI@2
      inputs:
        command: test
        projects: '**/*.Test/*.csproj'
        arguments: '-c $(buildConfiguration) /p:TreatWarningsAsErrors=True /p:CollectCoverage=true /p:CoverletOutputFormat=cobertura /p:Include="[Steeltoe.*]*" /p:Exclude="[*.Test]*"'
      condition: always()
    # Generate the report using ReportGenerator (https://github.com/danielpalme/ReportGenerator)
    # First install the tool on the machine, then run it
    - pwsh: |
        dotnet tool install -g dotnet-reportgenerator-globaltool
        reportgenerator "-reports:**\coverage.cobertura.xml" "-targetdir:$(Build.SourcesDirectory)\CodeCoverage" -reporttypes:Cobertura
      displayName: Create Code coverage report
      condition: always()
    # Publish the code coverage result (summary and web site)
    # The summary allows to view the coverage percentage in the summary tab
    # The web site allows to view which lines are covered directly in Azure Pipeline
    - task: PublishCodeCoverageResults@1
      displayName: 'Publish code coverage'
      inputs:
        codeCoverageTool: Cobertura
        summaryFileLocation: '$(Build.SourcesDirectory)\CodeCoverage\Cobertura.xml'
        reportDirectory: '$(Build.SourcesDirectory)\CodeCoverage'
      condition: always()
<<<<<<< HEAD
    - script: |
        curl -s https://codecov.io/bash > codecov
        chmod +x codecov
        ./codecov -f "$(Build.SourcesDirectory)\CodeCoverage\Cobertura.xml" -t $CodeCovToken
      env:
        CodeCovToken: $(CodeCovToken)
=======
    - pwsh: |
        choco install codecov
        codecov -f "$(Build.SourcesDirectory)\CodeCoverage\Cobertura.xml" -t $env:CodeCovToken
      env:
        CodeCovToken: $(CodeCovToken)
      condition: always()
>>>>>>> baa3f5cb
    - task: ms-codeanalysis.vss-microsoft-security-code-analysis.build-task-binskim.BinSkim@3
      displayName: 'Run BinSkim '
      inputs:
        AnalyzeTarget: 'Steeltoe.*.dll'
        AnalyzeStatistics: true
        AnalyzeVerbose: true
      condition: always()
    - task: ms-codeanalysis.vss-microsoft-security-code-analysis.build-task-roslynanalyzers.RoslynAnalyzers@2
      displayName: 'Run Roslyn Analyzers'
    - task: ms-codeanalysis.vss-microsoft-security-code-analysis.build-task-credscan.CredScan@2
      displayName: 'Run CredScan'
      inputs:
        verboseOutput: true
    - task: ms-codeanalysis.vss-microsoft-security-code-analysis.build-task-report.SdtReport@1
      displayName: 'Create Security Analysis Report'
      inputs:
        BinSkim: true
        ToolLogsNotFoundAction: Warning
      condition: always()
    - task: PowerShell@2
      displayName: Authenticode Sign Packages
      inputs:
        filePath: build/sign-packages.ps1
      env:
        SignClientUser: $(SignClientUser)
        SignClientSecret: $(SignClientSecret)
        ArtifactDirectory: $(Build.ArtifactStagingDirectory)
      condition: and(succeeded(), not(eq(variables['build.reason'], 'PullRequest')), not(eq(variables['SignClientSecret'], '')), not(eq(variables['SignClientUser'], '')))
    - task: PublishBuildArtifacts@1
      inputs:
        PathtoPublish: $(Build.ArtifactStagingDirectory)
        ArtifactName: Packages
        publishLocation: Container
      condition: always()<|MERGE_RESOLUTION|>--- conflicted
+++ resolved
@@ -106,21 +106,12 @@
         summaryFileLocation: '$(Build.SourcesDirectory)\CodeCoverage\Cobertura.xml'
         reportDirectory: '$(Build.SourcesDirectory)\CodeCoverage'
       condition: always()
-<<<<<<< HEAD
-    - script: |
-        curl -s https://codecov.io/bash > codecov
-        chmod +x codecov
-        ./codecov -f "$(Build.SourcesDirectory)\CodeCoverage\Cobertura.xml" -t $CodeCovToken
-      env:
-        CodeCovToken: $(CodeCovToken)
-=======
     - pwsh: |
         choco install codecov
         codecov -f "$(Build.SourcesDirectory)\CodeCoverage\Cobertura.xml" -t $env:CodeCovToken
       env:
         CodeCovToken: $(CodeCovToken)
       condition: always()
->>>>>>> baa3f5cb
     - task: ms-codeanalysis.vss-microsoft-security-code-analysis.build-task-binskim.BinSkim@3
       displayName: 'Run BinSkim '
       inputs:
