# ASP.NET Core
# Build and test ASP.NET Core projects targeting .NET Core.
# Add steps that run tests, create a NuGet package, deploy, and more:
# https://docs.microsoft.com/azure/devops/pipelines/languages/dotnet-core
trigger:
  branches:
    include:
    - master
    - 2.x
  paths:
    exclude:
    - README.md
    - project-docs/*
    - roadmaps/*
pr:
- master
- 2.x

variables:
  DOTNET_SKIP_FIRST_TIME_EXPERIENCE: true
  DOTNET_CLI_TELEMETRY_OPTOUT: 1
<<<<<<< HEAD
  PackageVersion: $[format('3.0.0-{0}', variables['Build.BuildId'])]
=======
  PackageVersion: $[format('2.5.0-ci{0}', variables['Build.BuildId'])]
>>>>>>> b381a7db

jobs:
- job: Linux_Build_and_Test
  pool:
    vmImage: 'ubuntu-latest'
  steps:
<<<<<<< HEAD
=======
  - task: PowerShell@2
    displayName: 'Get GemFire NativeClient assemblies'
    inputs:
      filePath: src/Connectors/EnableGemFire.ps1
      arguments: $(PivNetAPIToken)
  - task: UseDotNet@2
    displayName: 'Install .NET Core 2.x SDK'
    inputs:
      packageType: sdk
      version: 2.1.806
  - task: UseDotNet@2
    displayName: 'Install .NET Core 3.x SDK'
    inputs:
      packageType: sdk
      version: 3.1.300
>>>>>>> b381a7db
  - task: DotNetCoreCLI@2
    displayName: dotnet restore
    inputs:
      command: 'restore'
      projects: 'src/Steeltoe.All.sln'
      feedsToUse: 'config'
      nugetConfigPath: 'nuget.config'
  - task: DotNetCoreCLI@2
    displayName: dotnet build
    inputs:
      command: build
      projects: 'src/Steeltoe.All.sln'
      arguments: '--no-restore -c $(buildConfiguration) -v n /p:TreatWarningsAsErrors=True'
  - task: DotNetCoreCLI@2
    displayName: dotnet test
    inputs:
      command: test
      projects: '**/*.Test/*.csproj'
      arguments: '--no-build -c $(buildConfiguration) -maxcpucount:1 --filter "Category!=SkipOnLinux"'
- job: MacOS_Build_and_Test
  pool:
    vmImage: 'macOS-latest'
  steps:
<<<<<<< HEAD
=======
  - task: PowerShell@2
    displayName: 'Get GemFire NativeClient assemblies'
    inputs:
      filePath: src/Connectors/EnableGemFire.ps1
      arguments: $(PivNetAPIToken)
  - task: UseDotNet@2
    displayName: 'Install .NET Core 2.x SDK'
    inputs:
      packageType: sdk
      version: 2.1.806
  - task: UseDotNet@2
    displayName: 'Install .NET Core 3.x SDK'
    inputs:
      packageType: sdk
      version: 3.1.300
>>>>>>> b381a7db
  - task: DotNetCoreCLI@2
    displayName: dotnet restore
    inputs:
      command: restore
      projects: 'src/Steeltoe.All.sln'
      feedsToUse: 'config'
      nugetConfigPath: 'nuget.config'
  - task: DotNetCoreCLI@2
    displayName: dotnet build
    inputs:
      command: build
      projects: 'src/Steeltoe.All.sln'
      arguments: '--no-restore -c $(buildConfiguration) -v n /p:TreatWarningsAsErrors=True'
  - task: DotNetCoreCLI@2
    displayName: dotnet test
    inputs:
      command: test
      projects: '**/*.Test/*.csproj'
      arguments: '--no-build -c $(buildConfiguration) -maxcpucount:1 --filter "Category!=SkipOnMacOS"'
- job: Windows_Build_Test_and_Package
  timeoutInMinutes: 90
  pool:
    vmImage: 'windows-latest'
  steps:
  - pwsh: |
      if ($env:PackageVersionOverride){
          $env:PackageVersion = $env:PackageVersionOverride
      }
      Write-Host "##vso[build.updatebuildnumber]$env:PackageVersion"
      Write-Host "##vso[task.setvariable variable=PackageVersion;]$env:PackageVersion"
      $prefix = $env:PackageVersion.Split('-')[0]
      $suffix = $env:PackageVersion.Split('-')[1]
      Write-Host "##vso[task.setvariable variable=VersionPrefix;]$prefix"
      Write-Host "##vso[task.setvariable variable=VersionSuffix;]$suffix"
    displayName: Set Build Variables
    env:
      PackageVersion: $(PackageVersion)
      PackageVersionOverride: $(PackageVersionOverride)
<<<<<<< HEAD
=======
  - task: PowerShell@2
    displayName: 'Get GemFire NativeClient assemblies'
    inputs:
      filePath: src/Connectors/EnableGemFire.ps1
      arguments: $(PivNetAPIToken)
  - task: UseDotNet@2
    displayName: 'Install .NET Core 2.x SDK'
    inputs:
      packageType: sdk
      version: 2.1.806
  - task: UseDotNet@2
    displayName: 'Install .NET Core 3.x SDK'
    inputs:
      packageType: sdk
      version: 3.1.300
>>>>>>> b381a7db
  - task: DotNetCoreCLI@2
    displayName: dotnet restore
    inputs:
      command: restore
      projects: 'src/Steeltoe.All.sln'
      feedsToUse: 'config'
      nugetConfigPath: 'nuget.config'
  - task: SonarSource.sonarcloud.14d9cde6-c1da-4d55-aa01-2965cd301255.SonarCloudPrepare@1
    displayName: 'Prepare analysis on SonarCloud'
    inputs:
      SonarCloud: SonarCloud
      organization: 'steeltoeoss'
      projectKey: 'SteeltoeOSS_steeltoe'
      extraProperties: |
<<<<<<< HEAD
        sonar.cs.opencover.reportsPaths=$(Build.SourcesDirectory)/**/coverage.opencover.xml
        sonar.cs.vstest.reportsPaths=$(Agent.TempDirectory)/*.trx
  - task: DotNetCoreCLI@2
    displayName: dotnet build
    inputs:
      command: build
      projects: 'src/Steeltoe.All.sln'
      arguments: '--no-restore -c $(buildConfiguration) -v n /p:TreatWarningsAsErrors=True /p:VersionPrefix=$(VersionPrefix) /p:VersionSuffix=$(VersionSuffix)'
=======
        sonar.cs.opencover.reportsPaths=$(Build.SourcesDirectory)\**\*opencover.xml
        sonar.cs.vstest.reportsPaths=$(Agent.TempDirectory)\*.trx
        sonar.exclusions=$(Build.SourcesDirectory)\src\Management\OpenCensus*
        sonar.coverage.exclusions=**/*Test*/**/*
>>>>>>> b381a7db
  - task: DotNetCoreCLI@2
    displayName: dotnet build
    inputs:
<<<<<<< HEAD
      command: pack
      feedsToUse: select
      arguments: '--no-build -c $(buildConfiguration) /p:TreatWarningsAsErrors=True /p:VersionPrefix=$(VersionPrefix) /p:VersionSuffix=$(VersionSuffix)'
      packagesToPack: 'src/Steeltoe.All.sln'
=======
      command: 'build'
      feedsToUse: 'select'
      arguments: '--no-restore -c $(buildConfiguration) /p:VersionPrefix=$(VersionPrefix) /p:VersionSuffix=$(VersionSuffix)'
      projects: 'src/Steeltoe.All.sln'
>>>>>>> b381a7db
      versioningScheme: 'byEnvVar'
      versionEnvVar: PackageVersion
  - task: DotNetCoreCLI@2
    displayName: dotnet test
    inputs:
      command: test
      projects: 'src/Steeltoe.All.sln'
<<<<<<< HEAD
      arguments: '-c $(buildConfiguration) -maxcpucount:1 /p:TreatWarningsAsErrors=True /p:CopyLocalLockFileAssemblies=true --filter "Category!=Integration" /p:CollectCoverage=true /p:CoverletOutputFormat="opencover" /p:Include="[Steeltoe.*]*" /p:Exclude="[*.Test]*"'
=======
      arguments: '--no-build -c $(buildConfiguration) -maxcpucount:1 /p:CopyLocalLockFileAssemblies=true --filter "Category!=Integration" /p:CollectCoverage=true /p:CoverletOutputFormat="opencover" /p:Include="[Steeltoe.*]*" /p:Exclude="[*.Test*]*%2c[*]Microsoft.Diagnostics*"'
>>>>>>> b381a7db
  # Generate the report using ReportGenerator (https://github.com/danielpalme/ReportGenerator)
  # First install the tool on the machine, then run it
  - pwsh: dotnet tool install -g dotnet-reportgenerator-globaltool; reportgenerator "-reports:**\*.opencover.xml" "-targetdir:$(Build.SourcesDirectory)\CodeCoverage" -reporttypes:Cobertura
    displayName: Create Code coverage report
    condition: always()
  # Publish the code coverage result (summary and web site)
  # The summary allows to view the coverage percentage in the summary tab
  # The web site allows to view which lines are covered directly in Azure Pipeline
  - task: PublishCodeCoverageResults@1
    displayName: 'Publish code coverage'
    inputs:
      codeCoverageTool: Cobertura
      summaryFileLocation: '$(Build.SourcesDirectory)\CodeCoverage\Cobertura.xml'
      reportDirectory: '$(Build.SourcesDirectory)\CodeCoverage'
    condition: always()
  - bash: bash <(curl -s https://codecov.io/bash)
    displayName: 'Upload to codecov.io'
    condition: always()
  - task: SonarSource.sonarcloud.ce096e50-6155-4de8-8800-4221aaeed4a1.SonarCloudAnalyze@1
    displayName: Run Code Analysis
    condition: always()
  - task: SonarSource.sonarcloud.38b27399-a642-40af-bb7d-9971f69712e8.SonarCloudPublish@1
    displayName: Publish Quality Gate Result
    condition: always()
  - task: DotNetCoreCLI@2
    displayName: dotnet pack
    inputs:
      command: 'pack'
      feedsToUse: 'select'
      packagesToPack: 'src/Steeltoe.All.sln'
      versioningScheme: 'byEnvVar'
      versionEnvVar: PackageVersion
  - task: PowerShell@2
    displayName: Authenticode Sign Packages
    inputs:
      filePath: build/sign-packages.ps1
    env:
      SignClientUser: $(SignClientUser)
      SignClientSecret: $(SignClientSecret)
      ArtifactDirectory: $(Build.ArtifactStagingDirectory)
    condition: and(succeeded(), not(eq(variables['build.reason'], 'PullRequest')), not(eq(variables['SignClientSecret'], '')), not(eq(variables['SignClientUser'], '')))
  - task: PublishBuildArtifacts@1
    inputs:
      PathtoPublish: $(Build.ArtifactStagingDirectory)
      ArtifactName: Packages
      publishLocation: Container
    condition: always()<|MERGE_RESOLUTION|>--- conflicted
+++ resolved
@@ -19,35 +19,13 @@
 variables:
   DOTNET_SKIP_FIRST_TIME_EXPERIENCE: true
   DOTNET_CLI_TELEMETRY_OPTOUT: 1
-<<<<<<< HEAD
   PackageVersion: $[format('3.0.0-{0}', variables['Build.BuildId'])]
-=======
-  PackageVersion: $[format('2.5.0-ci{0}', variables['Build.BuildId'])]
->>>>>>> b381a7db
 
 jobs:
 - job: Linux_Build_and_Test
   pool:
     vmImage: 'ubuntu-latest'
   steps:
-<<<<<<< HEAD
-=======
-  - task: PowerShell@2
-    displayName: 'Get GemFire NativeClient assemblies'
-    inputs:
-      filePath: src/Connectors/EnableGemFire.ps1
-      arguments: $(PivNetAPIToken)
-  - task: UseDotNet@2
-    displayName: 'Install .NET Core 2.x SDK'
-    inputs:
-      packageType: sdk
-      version: 2.1.806
-  - task: UseDotNet@2
-    displayName: 'Install .NET Core 3.x SDK'
-    inputs:
-      packageType: sdk
-      version: 3.1.300
->>>>>>> b381a7db
   - task: DotNetCoreCLI@2
     displayName: dotnet restore
     inputs:
@@ -71,24 +49,6 @@
   pool:
     vmImage: 'macOS-latest'
   steps:
-<<<<<<< HEAD
-=======
-  - task: PowerShell@2
-    displayName: 'Get GemFire NativeClient assemblies'
-    inputs:
-      filePath: src/Connectors/EnableGemFire.ps1
-      arguments: $(PivNetAPIToken)
-  - task: UseDotNet@2
-    displayName: 'Install .NET Core 2.x SDK'
-    inputs:
-      packageType: sdk
-      version: 2.1.806
-  - task: UseDotNet@2
-    displayName: 'Install .NET Core 3.x SDK'
-    inputs:
-      packageType: sdk
-      version: 3.1.300
->>>>>>> b381a7db
   - task: DotNetCoreCLI@2
     displayName: dotnet restore
     inputs:
@@ -127,24 +87,6 @@
     env:
       PackageVersion: $(PackageVersion)
       PackageVersionOverride: $(PackageVersionOverride)
-<<<<<<< HEAD
-=======
-  - task: PowerShell@2
-    displayName: 'Get GemFire NativeClient assemblies'
-    inputs:
-      filePath: src/Connectors/EnableGemFire.ps1
-      arguments: $(PivNetAPIToken)
-  - task: UseDotNet@2
-    displayName: 'Install .NET Core 2.x SDK'
-    inputs:
-      packageType: sdk
-      version: 2.1.806
-  - task: UseDotNet@2
-    displayName: 'Install .NET Core 3.x SDK'
-    inputs:
-      packageType: sdk
-      version: 3.1.300
->>>>>>> b381a7db
   - task: DotNetCoreCLI@2
     displayName: dotnet restore
     inputs:
@@ -159,35 +101,21 @@
       organization: 'steeltoeoss'
       projectKey: 'SteeltoeOSS_steeltoe'
       extraProperties: |
-<<<<<<< HEAD
-        sonar.cs.opencover.reportsPaths=$(Build.SourcesDirectory)/**/coverage.opencover.xml
-        sonar.cs.vstest.reportsPaths=$(Agent.TempDirectory)/*.trx
+        sonar.cs.opencover.reportsPaths=$(Build.SourcesDirectory)\**\*opencover.xml
+        sonar.cs.vstest.reportsPaths=$(Agent.TempDirectory)\*.trx
+        sonar.exclusions=$(Build.SourcesDirectory)\src\Management\OpenCensus*
+        sonar.coverage.exclusions=**/*Test*/**/*
   - task: DotNetCoreCLI@2
     displayName: dotnet build
     inputs:
       command: build
       projects: 'src/Steeltoe.All.sln'
       arguments: '--no-restore -c $(buildConfiguration) -v n /p:TreatWarningsAsErrors=True /p:VersionPrefix=$(VersionPrefix) /p:VersionSuffix=$(VersionSuffix)'
-=======
-        sonar.cs.opencover.reportsPaths=$(Build.SourcesDirectory)\**\*opencover.xml
-        sonar.cs.vstest.reportsPaths=$(Agent.TempDirectory)\*.trx
-        sonar.exclusions=$(Build.SourcesDirectory)\src\Management\OpenCensus*
-        sonar.coverage.exclusions=**/*Test*/**/*
->>>>>>> b381a7db
-  - task: DotNetCoreCLI@2
-    displayName: dotnet build
     inputs:
-<<<<<<< HEAD
       command: pack
       feedsToUse: select
       arguments: '--no-build -c $(buildConfiguration) /p:TreatWarningsAsErrors=True /p:VersionPrefix=$(VersionPrefix) /p:VersionSuffix=$(VersionSuffix)'
       packagesToPack: 'src/Steeltoe.All.sln'
-=======
-      command: 'build'
-      feedsToUse: 'select'
-      arguments: '--no-restore -c $(buildConfiguration) /p:VersionPrefix=$(VersionPrefix) /p:VersionSuffix=$(VersionSuffix)'
-      projects: 'src/Steeltoe.All.sln'
->>>>>>> b381a7db
       versioningScheme: 'byEnvVar'
       versionEnvVar: PackageVersion
   - task: DotNetCoreCLI@2
@@ -195,11 +123,7 @@
     inputs:
       command: test
       projects: 'src/Steeltoe.All.sln'
-<<<<<<< HEAD
-      arguments: '-c $(buildConfiguration) -maxcpucount:1 /p:TreatWarningsAsErrors=True /p:CopyLocalLockFileAssemblies=true --filter "Category!=Integration" /p:CollectCoverage=true /p:CoverletOutputFormat="opencover" /p:Include="[Steeltoe.*]*" /p:Exclude="[*.Test]*"'
-=======
       arguments: '--no-build -c $(buildConfiguration) -maxcpucount:1 /p:CopyLocalLockFileAssemblies=true --filter "Category!=Integration" /p:CollectCoverage=true /p:CoverletOutputFormat="opencover" /p:Include="[Steeltoe.*]*" /p:Exclude="[*.Test*]*%2c[*]Microsoft.Diagnostics*"'
->>>>>>> b381a7db
   # Generate the report using ReportGenerator (https://github.com/danielpalme/ReportGenerator)
   # First install the tool on the machine, then run it
   - pwsh: dotnet tool install -g dotnet-reportgenerator-globaltool; reportgenerator "-reports:**\*.opencover.xml" "-targetdir:$(Build.SourcesDirectory)\CodeCoverage" -reporttypes:Cobertura
