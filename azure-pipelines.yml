--- conflicted
+++ resolved
@@ -16,11 +16,7 @@
 variables:
   DOTNET_SKIP_FIRST_TIME_EXPERIENCE: true
   DOTNET_CLI_TELEMETRY_OPTOUT: 1
-<<<<<<< HEAD
   PackageVersion: $[format('3.0.0-{0}', variables['Build.BuildId'])]
-=======
-  PackageVersion: $[format('2.4.0-ci{0}', variables['Build.BuildId'])]
->>>>>>> 8b58d901
 
 jobs:
 - job: Linux_Build_and_Test
@@ -128,7 +124,6 @@
       extraProperties: |
         sonar.cs.opencover.reportsPaths=$(Build.SourcesDirectory)/**/coverage.opencover.xml
         sonar.cs.vstest.reportsPaths=$(Agent.TempDirectory)/*.trx
-        sonar.exclusions=$(Build.SourcesDirectory)/src/Management/OpenCensus, $(Build.SourcesDirectory)/src/Management/OpenCensus.*
   - task: DotNetCoreCLI@2
     displayName: dotnet pack
     inputs:
