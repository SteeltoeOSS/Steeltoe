# ASP.NET Core
# Build and test ASP.NET Core projects targeting .NET Core.
# Add steps that run tests, create a NuGet package, deploy, and more:
# https://docs.microsoft.com/azure/devops/pipelines/languages/dotnet-core
trigger:
  branches:
    include:
    - master
    - 2.x
  paths:
    exclude:
    - README.md
    - project-docs/*
    - roadmaps/*

variables:
  DOTNET_SKIP_FIRST_TIME_EXPERIENCE: true
  DOTNET_CLI_TELEMETRY_OPTOUT: 1
<<<<<<< HEAD
  PackageVersion: $[format('3.0.0-{0}', variables['Build.BuildId'])]
=======
  PackageVersion: $[format('2.3.1-ci{0}', variables['Build.BuildId'])]
>>>>>>> 91d72483

jobs:
- job: Linux_Build_and_Test
  pool:
    vmImage: 'Ubuntu-16.04'
  steps:
<<<<<<< HEAD
  - task: UseDotNet@2
    displayName: 'Use .NET Core sdk'
    inputs:
=======
  - task: PowerShell@2
    displayName: 'Get GemFire NativeClient assemblies'
    inputs:
      filePath: src/Connectors/EnableGemFire.ps1
      arguments: $(PivNetAPIToken)
  - task: UseDotNet@2
    displayName: 'Use .NET Core sdk'
    inputs:
>>>>>>> 91d72483
      packageType: sdk
      version: 2.2.300
      installationPath: $(Agent.ToolsDirectory)/dotnet
  - task: DotNetCoreCLI@2
    inputs:
      command: restore
      projects: 'src/Steeltoe.All.sln'
  - task: DotNetCoreCLI@2
    inputs:
      command: build
      projects: 'src/Steeltoe.All.sln'
      arguments: '--no-restore -c $(buildConfiguration) -v n /p:TreatWarningsAsErrors=True'
  - task: DotNetCoreCLI@2
    inputs:
      command: test
      projects: '**/*.Test/*.csproj'
<<<<<<< HEAD
      arguments: '-c $(buildConfiguration) --filter "Category!=SkipOnLinux&Category!=FlakyOnHostedAgents"'
=======
      arguments: '-c $(buildConfiguration) -maxcpucount:1 --filter "Category!=SkipOnLinux"'
>>>>>>> 91d72483
- job: MacOS_Build_and_Test
  pool:
    vmImage: 'macOS-10.14'
  steps:
<<<<<<< HEAD
=======
  - task: PowerShell@2
    displayName: 'Get GemFire NativeClient assemblies'
    inputs:
      filePath: src/Connectors/EnableGemFire.ps1
      arguments: $(PivNetAPIToken)
>>>>>>> 91d72483
  - task: UseDotNet@2
    displayName: 'Use .NET Core sdk'
    inputs:
      packageType: sdk
      version: 2.2.300
      installationPath: $(Agent.ToolsDirectory)/dotnet
  - task: DotNetCoreCLI@2
    inputs:
      command: restore
      projects: 'src/Steeltoe.All.sln'
  - task: DotNetCoreCLI@2
    inputs:
      command: build
      projects: 'src/Steeltoe.All.sln'
      arguments: '--no-restore -c $(buildConfiguration) -v n /p:TreatWarningsAsErrors=True'
  - task: DotNetCoreCLI@2
    inputs:
      command: test
      projects: '**/*.Test/*.csproj'
<<<<<<< HEAD
      arguments: '-c $(buildConfiguration) --filter "Category!=SkipOnMacOS&Category!=FlakyOnHostedAgents"'
=======
      arguments: '-c $(buildConfiguration) -maxcpucount:1 --filter "Category!=SkipOnMacOS"'
>>>>>>> 91d72483
- job: Windows_Build_Test_and_Package
  pool:
    vmImage: 'windows-2019'
  steps:
  - pwsh: |
      if ($env:PackageVersionOverride){
          $env:PackageVersion = $env:PackageVersionOverride
      }
      Write-Host "##vso[build.updatebuildnumber]$env:PackageVersion"
      Write-Host "##vso[task.setvariable variable=PackageVersion;]$env:PackageVersion"
<<<<<<< HEAD
    env:
      PackageVersion: $(PackageVersion)
      PackageVersionOverride: $(PackageVersionOverride)
=======
      $prefix = $env:PackageVersion.Split('-')[0]
      $suffix = $env:PackageVersion.Split('-')[1]
      Write-Host "##vso[task.setvariable variable=VersionPrefix;]$prefix"
      Write-Host "##vso[task.setvariable variable=VersionSuffix;]$suffix"
    env:
      PackageVersion: $(PackageVersion)
      PackageVersionOverride: $(PackageVersionOverride)
  - task: PowerShell@2
    displayName: 'Get GemFire NativeClient assemblies'
    inputs:
      filePath: src/Connectors/EnableGemFire.ps1
      arguments: $(PivNetAPIToken)
>>>>>>> 91d72483
  - task: UseDotNet@2
    displayName: 'Use .NET Core sdk'
    inputs:
      packageType: sdk
      version: 2.2.300
      installationPath: $(Agent.ToolsDirectory)/dotnet
  - task: DotNetCoreCLI@2
    inputs:
      command: 'restore'
      projects: 'src/Steeltoe.All.sln'
  - task: SonarSource.sonarcloud.14d9cde6-c1da-4d55-aa01-2965cd301255.SonarCloudPrepare@1
    displayName: 'Prepare analysis on SonarCloud'
    inputs:
      SonarCloud: SonarCloud
      organization: 'steeltoeoss'
      projectKey: 'SteeltoeOSS_steeltoe'
      extraProperties: |
        sonar.cs.opencover.reportsPaths=$(Build.SourcesDirectory)/**/coverage.opencover.xml
        sonar.cs.vstest.reportsPaths=$(Agent.TempDirectory)/*.trx
  - task: DotNetCoreCLI@2
    inputs:
      command: 'pack'
      feedsToUse: 'select'
<<<<<<< HEAD
      arguments: '--no-restore -c $(buildConfiguration) /p:TreatWarningsAsErrors=True'
=======
      arguments: '--no-restore -c $(buildConfiguration) /p:TreatWarningsAsErrors=True /p:VersionPrefix=$(VersionPrefix) /p:VersionSuffix=$(VersionSuffix)'
>>>>>>> 91d72483
      packagesToPack: 'src/Steeltoe.All.sln'
      versioningScheme: 'byEnvVar'
      versionEnvVar: PackageVersion
  - task: DotNetCoreCLI@2
    inputs:
      command: test
      projects: 'src/Steeltoe.All.sln'
<<<<<<< HEAD
      arguments: '-c $(buildConfiguration) /p:TreatWarningsAsErrors=True /p:CopyLocalLockFileAssemblies=true --filter "Category!=Integration&Category!=FlakyOnHostedAgents" /p:CollectCoverage=true /p:CoverletOutputFormat="opencover" /p:Include="[Steeltoe.*]*" /p:Exclude="[*.Test]*"'
=======
#      arguments: '-c $(buildConfiguration) /p:TreatWarningsAsErrors=True /p:CopyLocalLockFileAssemblies=true --filter "Category!=Integration&Category!=FlakyOnHostedAgents" /p:CollectCoverage=true /p:CoverletOutputFormat="opencover" /p:Include="[Steeltoe.*]*" /p:Exclude="[*.Test]*"'
      arguments: '-c $(buildConfiguration) -maxcpucount:1 /p:TreatWarningsAsErrors=True /p:CopyLocalLockFileAssemblies=true --filter "Category!=Integration" /p:CollectCoverage=true /p:CoverletOutputFormat="opencover" /p:Include="[Steeltoe.*]*" /p:Exclude="[*.Test]*"'
>>>>>>> 91d72483
  # Generate the report using ReportGenerator (https://github.com/danielpalme/ReportGenerator)
  # First install the tool on the machine, then run it
  - pwsh: |
      dotnet tool install -g dotnet-reportgenerator-globaltool
      reportgenerator "-reports:**\coverage.opencover.xml" "-targetdir:$(Build.SourcesDirectory)\CodeCoverage" -reporttypes:Cobertura
    displayName: Create Code coverage report
    condition: always()
  # Publish the code coverage result (summary and web site)
  # The summary allows to view the coverage percentage in the summary tab
  # The web site allows to view which lines are covered directly in Azure Pipeline
  - task: PublishCodeCoverageResults@1
    displayName: 'Publish code coverage'
    inputs:
      codeCoverageTool: Cobertura
      summaryFileLocation: '$(Build.SourcesDirectory)\CodeCoverage\Cobertura.xml'
      reportDirectory: '$(Build.SourcesDirectory)\CodeCoverage'
    condition: always()
  - pwsh: |
      choco install codecov
      codecov -f "$(Build.SourcesDirectory)\CodeCoverage\Cobertura.xml" -t $env:CodeCovToken
    env:
      CodeCovToken: $(CodeCovToken)
    condition: always()
  - task: SonarSource.sonarcloud.ce096e50-6155-4de8-8800-4221aaeed4a1.SonarCloudAnalyze@1
    displayName: 'Run Code Analysis'
    condition: always()
  - task: SonarSource.sonarcloud.38b27399-a642-40af-bb7d-9971f69712e8.SonarCloudPublish@1
    displayName: 'Publish Quality Gate Result'
    condition: always()
  - task: PowerShell@2
    displayName: Authenticode Sign Packages
    inputs:
      filePath: build/sign-packages.ps1
    env:
      SignClientUser: $(SignClientUser)
      SignClientSecret: $(SignClientSecret)
      ArtifactDirectory: $(Build.ArtifactStagingDirectory)
    condition: and(succeeded(), not(eq(variables['build.reason'], 'PullRequest')), not(eq(variables['SignClientSecret'], '')), not(eq(variables['SignClientUser'], '')))
  - task: PublishBuildArtifacts@1
    inputs:
      PathtoPublish: $(Build.ArtifactStagingDirectory)
      ArtifactName: Packages
      publishLocation: Container
    condition: always()<|MERGE_RESOLUTION|>--- conflicted
+++ resolved
@@ -16,64 +16,18 @@
 variables:
   DOTNET_SKIP_FIRST_TIME_EXPERIENCE: true
   DOTNET_CLI_TELEMETRY_OPTOUT: 1
-<<<<<<< HEAD
   PackageVersion: $[format('3.0.0-{0}', variables['Build.BuildId'])]
-=======
-  PackageVersion: $[format('2.3.1-ci{0}', variables['Build.BuildId'])]
->>>>>>> 91d72483
 
 jobs:
 - job: Linux_Build_and_Test
   pool:
     vmImage: 'Ubuntu-16.04'
   steps:
-<<<<<<< HEAD
-  - task: UseDotNet@2
-    displayName: 'Use .NET Core sdk'
-    inputs:
-=======
   - task: PowerShell@2
     displayName: 'Get GemFire NativeClient assemblies'
     inputs:
       filePath: src/Connectors/EnableGemFire.ps1
       arguments: $(PivNetAPIToken)
-  - task: UseDotNet@2
-    displayName: 'Use .NET Core sdk'
-    inputs:
->>>>>>> 91d72483
-      packageType: sdk
-      version: 2.2.300
-      installationPath: $(Agent.ToolsDirectory)/dotnet
-  - task: DotNetCoreCLI@2
-    inputs:
-      command: restore
-      projects: 'src/Steeltoe.All.sln'
-  - task: DotNetCoreCLI@2
-    inputs:
-      command: build
-      projects: 'src/Steeltoe.All.sln'
-      arguments: '--no-restore -c $(buildConfiguration) -v n /p:TreatWarningsAsErrors=True'
-  - task: DotNetCoreCLI@2
-    inputs:
-      command: test
-      projects: '**/*.Test/*.csproj'
-<<<<<<< HEAD
-      arguments: '-c $(buildConfiguration) --filter "Category!=SkipOnLinux&Category!=FlakyOnHostedAgents"'
-=======
-      arguments: '-c $(buildConfiguration) -maxcpucount:1 --filter "Category!=SkipOnLinux"'
->>>>>>> 91d72483
-- job: MacOS_Build_and_Test
-  pool:
-    vmImage: 'macOS-10.14'
-  steps:
-<<<<<<< HEAD
-=======
-  - task: PowerShell@2
-    displayName: 'Get GemFire NativeClient assemblies'
-    inputs:
-      filePath: src/Connectors/EnableGemFire.ps1
-      arguments: $(PivNetAPIToken)
->>>>>>> 91d72483
   - task: UseDotNet@2
     displayName: 'Use .NET Core sdk'
     inputs:
@@ -93,11 +47,36 @@
     inputs:
       command: test
       projects: '**/*.Test/*.csproj'
-<<<<<<< HEAD
-      arguments: '-c $(buildConfiguration) --filter "Category!=SkipOnMacOS&Category!=FlakyOnHostedAgents"'
-=======
+      arguments: '-c $(buildConfiguration) -maxcpucount:1 --filter "Category!=SkipOnLinux"'
+- job: MacOS_Build_and_Test
+  pool:
+    vmImage: 'macOS-10.14'
+  steps:
+  - task: PowerShell@2
+    displayName: 'Get GemFire NativeClient assemblies'
+    inputs:
+      filePath: src/Connectors/EnableGemFire.ps1
+      arguments: $(PivNetAPIToken)
+  - task: UseDotNet@2
+    displayName: 'Use .NET Core sdk'
+    inputs:
+      packageType: sdk
+      version: 2.2.300
+      installationPath: $(Agent.ToolsDirectory)/dotnet
+  - task: DotNetCoreCLI@2
+    inputs:
+      command: restore
+      projects: 'src/Steeltoe.All.sln'
+  - task: DotNetCoreCLI@2
+    inputs:
+      command: build
+      projects: 'src/Steeltoe.All.sln'
+      arguments: '--no-restore -c $(buildConfiguration) -v n /p:TreatWarningsAsErrors=True'
+  - task: DotNetCoreCLI@2
+    inputs:
+      command: test
+      projects: '**/*.Test/*.csproj'
       arguments: '-c $(buildConfiguration) -maxcpucount:1 --filter "Category!=SkipOnMacOS"'
->>>>>>> 91d72483
 - job: Windows_Build_Test_and_Package
   pool:
     vmImage: 'windows-2019'
@@ -108,11 +87,6 @@
       }
       Write-Host "##vso[build.updatebuildnumber]$env:PackageVersion"
       Write-Host "##vso[task.setvariable variable=PackageVersion;]$env:PackageVersion"
-<<<<<<< HEAD
-    env:
-      PackageVersion: $(PackageVersion)
-      PackageVersionOverride: $(PackageVersionOverride)
-=======
       $prefix = $env:PackageVersion.Split('-')[0]
       $suffix = $env:PackageVersion.Split('-')[1]
       Write-Host "##vso[task.setvariable variable=VersionPrefix;]$prefix"
@@ -125,7 +99,6 @@
     inputs:
       filePath: src/Connectors/EnableGemFire.ps1
       arguments: $(PivNetAPIToken)
->>>>>>> 91d72483
   - task: UseDotNet@2
     displayName: 'Use .NET Core sdk'
     inputs:
@@ -149,11 +122,7 @@
     inputs:
       command: 'pack'
       feedsToUse: 'select'
-<<<<<<< HEAD
-      arguments: '--no-restore -c $(buildConfiguration) /p:TreatWarningsAsErrors=True'
-=======
       arguments: '--no-restore -c $(buildConfiguration) /p:TreatWarningsAsErrors=True /p:VersionPrefix=$(VersionPrefix) /p:VersionSuffix=$(VersionSuffix)'
->>>>>>> 91d72483
       packagesToPack: 'src/Steeltoe.All.sln'
       versioningScheme: 'byEnvVar'
       versionEnvVar: PackageVersion
@@ -161,12 +130,8 @@
     inputs:
       command: test
       projects: 'src/Steeltoe.All.sln'
-<<<<<<< HEAD
-      arguments: '-c $(buildConfiguration) /p:TreatWarningsAsErrors=True /p:CopyLocalLockFileAssemblies=true --filter "Category!=Integration&Category!=FlakyOnHostedAgents" /p:CollectCoverage=true /p:CoverletOutputFormat="opencover" /p:Include="[Steeltoe.*]*" /p:Exclude="[*.Test]*"'
-=======
 #      arguments: '-c $(buildConfiguration) /p:TreatWarningsAsErrors=True /p:CopyLocalLockFileAssemblies=true --filter "Category!=Integration&Category!=FlakyOnHostedAgents" /p:CollectCoverage=true /p:CoverletOutputFormat="opencover" /p:Include="[Steeltoe.*]*" /p:Exclude="[*.Test]*"'
       arguments: '-c $(buildConfiguration) -maxcpucount:1 /p:TreatWarningsAsErrors=True /p:CopyLocalLockFileAssemblies=true --filter "Category!=Integration" /p:CollectCoverage=true /p:CoverletOutputFormat="opencover" /p:Include="[Steeltoe.*]*" /p:Exclude="[*.Test]*"'
->>>>>>> 91d72483
   # Generate the report using ReportGenerator (https://github.com/danielpalme/ReportGenerator)
   # First install the tool on the machine, then run it
   - pwsh: |
