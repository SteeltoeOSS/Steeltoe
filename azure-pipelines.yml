--- conflicted
+++ resolved
@@ -23,28 +23,17 @@
   pool:
     vmImage: 'Ubuntu-16.04'
   steps:
-<<<<<<< HEAD
   - task: PowerShell@2
     displayName: 'Get GemFire NativeClient assemblies'
     inputs:
       filePath: src/Connectors/EnableGemFire.ps1
       arguments: $(PivNetAPIToken)
-=======
-  # /tmp/NuGetScratch issue https://github.com/NuGet/Home/issues/7341
-  # - task: UseDotNet@2
-  #   displayName: 'Use .NET Core sdk'
-  #   inputs:
-  #     packageType: sdk
-  #     version: 2.2.300-preview2
-  #     includePreviewVersions: true
-  #     installationPath: $(Agent.ToolsDirectory)/dotnet
   - task: SonarSource.sonarcloud.14d9cde6-c1da-4d55-aa01-2965cd301255.SonarCloudPrepare@1
     displayName: 'Prepare analysis on SonarCloud'
     inputs:
       SonarCloud: SonarCloud
       organization: 'steeltoeoss'
       projectKey: 'SteeltoeOSS_steeltoe'
->>>>>>> 3727e4b3
   - task: DotNetCoreCLI@2
     inputs:
       command: build
@@ -79,11 +68,7 @@
     inputs:
       command: test
       projects: '**/*.Test/*.csproj'
-<<<<<<< HEAD
-      arguments: '-c $(buildConfiguration)'
-=======
       arguments: '-c $(buildConfiguration) --filter Category!=SkipOnMacOS'
->>>>>>> 3727e4b3
 - job: Windows_Build_Test_and_Package
   pool:
     vmImage: 'windows-2019'
