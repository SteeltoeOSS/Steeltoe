trigger:
  branches:
    include:
    - master
  paths:
    exclude:
    - README.md
    - project-docs/*
    - roadmaps/*
pr:
- master

jobs:
- job: Steeltoe_CI
  variables:
    DOTNET_SKIP_FIRST_TIME_EXPERIENCE: true
    DOTNET_CLI_TELEMETRY_OPTOUT: 1
    PackageVersion: $[format('3.0.2-{0}', variables['Build.BuildId'])]
  strategy:
    matrix:
<<<<<<< HEAD
      Linux_netcoreapp3_1:
        imageName: ubuntu-latest
        skipFilter: '-f netcoreapp3.1 --filter "Category!=Integration&FullyQualifiedName!~CircuitBreaker&Category!=SkipOnLinux"'
        integrationTests: false
        sonarAnalyze: true
      Linux_net5:
        imageName: ubuntu-latest
        skipFilter: '-f net5.0 --filter "Category!=Integration&FullyQualifiedName!~CircuitBreaker&Category!=SkipOnLinux" --blame-hang --blame-hang-timeout 4m'
        integrationTests: false
      Linux_integration_and_Hystrix:
        imageName: ubuntu-latest
        skipFilter: '--filter "(Category=Integration|FullyQualifiedName~CircuitBreaker)&Category!=SkipOnLinux"'
        integrationTests: true
      MacOS_netcoreapp3_1:
        imageName: macOS-latest
        skipFilter: '-f netcoreapp3.1 --filter "Category!=Integration&FullyQualifiedName!~CircuitBreaker&Category!=SkipOnMacOS"'
        integrationTests: false
      MacOS_net5:
        imageName: macOS-latest
        skipFilter: '-f net5.0 --filter "Category!=Integration&FullyQualifiedName!~CircuitBreaker&Category!=SkipOnMacOS" --blame-hang --blame-hang-timeout 4m'
        integrationTests: false
      MacOS_Hystrix:
        imageName: macOS-latest
        skipFilter: '--filter "Category!=Integration&FullyQualifiedName~CircuitBreaker&Category!=SkipOnMacOS"'
        integrationTests: false
      Windows_netcoreapp3_1:
        imageName: windows-latest
        skipFilter: '-f netcoreapp3.1 --filter "Category!=Integration&FullyQualifiedName!~CircuitBreaker"'
        package: true
        integrationTests: false
      Windows_net5:
        imageName: windows-latest
        skipFilter: '-f net5.0 --filter "Category!=Integration&FullyQualifiedName!~CircuitBreaker" --blame-hang --blame-hang-timeout 4m'
        package: false
        integrationTests: false
      Windows_Hystrix:
        imageName: windows-latest
        skipFilter: '--filter "Category!=Integration&FullyQualifiedName~CircuitBreaker"'
        package: false
        integrationTests: false
  pool:
    vmImage: $(imageName)
=======
      Linux_standard:
        imageName: ubuntu-latest
        skipFilter: '--filter "Category!=Integration&FullyQualifiedName!~CircuitBreaker&Category!=SkipOnLinux"'
        testProjects: '**/*.Test/*.csproj'
        sonarAnalyze: true
      Linux_integration_and_Hystrix:
        imageName: ubuntu-latest
        skipFilter: '--filter "(Category=Integration|FullyQualifiedName~CircuitBreaker)&Category!=SkipOnLinux"'
        testProjects: '**/*Hystrix*.Test/*.csproj'
        integrationTests: true
      MacOS_standard:
        imageName: macOS-latest
        skipFilter: '--filter "Category!=Integration&FullyQualifiedName!~CircuitBreaker&Category!=SkipOnMacOS"'
        testProjects: '**/*.Test/*.csproj'
      MacOS_Hystrix:
        imageName: macOS-latest
        skipFilter: '--filter "Category!=Integration&FullyQualifiedName~CircuitBreaker&Category!=SkipOnMacOS"'
        testProjects: '**/*Hystrix*.Test/*.csproj'
      Windows_standard:
        imageName: windows-latest
        skipFilter: '--filter "Category!=Integration&FullyQualifiedName!~CircuitBreaker"'
        testProjects: 'src/Steeltoe.All.sln'
        package: true
      Windows_Hystrix:
        imageName: windows-latest
        skipFilter: '--filter "Category!=Integration&FullyQualifiedName~CircuitBreaker"'
        testProjects: '**/*Hystrix*.Test/*.csproj'
  pool:
    vmImage: $(imageName) 
>>>>>>> 21eea072
  steps:
  - pwsh: |
      if ($env:PackageVersionOverride) {
          $env:PackageVersion = $env:PackageVersionOverride
      }
      Write-Host "##vso[build.updatebuildnumber]$env:PackageVersion"
      Write-Host "##vso[task.setvariable variable=PackageVersion;]$env:PackageVersion"
      $prefix = $env:PackageVersion.Split('-')[0]
      $suffix = $env:PackageVersion.Split('-')[1]
      Write-Host "##vso[task.setvariable variable=VersionPrefix;]$prefix"
      Write-Host "##vso[task.setvariable variable=VersionSuffix;]$suffix"
    displayName: Set build variables
    env:
      PackageVersion: $(PackageVersion)
      PackageVersionOverride: $(PackageVersionOverride)
  - task: UseDotNet@2
    condition: eq( variables['sonarAnalyze'], 'true' )
    displayName: 'Add .NET 2.0 SDK for Sonar'
<<<<<<< HEAD
=======
    inputs:
      version: 2.0.x
  - task: UseDotNet@2
    condition: eq( variables['sonarAnalyze'], 'true' )
    displayName: 'Use .NET 2.1 SDK'
    inputs:
      version: 2.1.x
  - task: UseDotNet@2
    condition: eq( variables['sonarAnalyze'], 'true' )
    displayName: 'Use .NET 3.1 SDK'
    inputs:
      version: 3.1.x
  - task: PowerShell@2
    displayName: 'Get GemFire NativeClient assemblies'
>>>>>>> 21eea072
    inputs:
      version: 2.0.x
  - task: UseDotNet@2
    displayName: 'Use .NET 3.1 SDK'
    inputs:
      version: 3.1.x
  - task: UseDotNet@2
    displayName: 'Use .NET 5 SDK'
    inputs:
      version: 5.0.x
      includePreviewVersions: true
  - task: DotNetCoreCLI@2
    displayName: dotnet restore
    inputs:
      command: restore
      projects: src/Steeltoe.All.sln
      feedsToUse: config
      nugetConfigPath: nuget.config
  - task: SonarCloudPrepare@1
    condition: eq( variables['sonarAnalyze'], 'true' )
<<<<<<< HEAD
    displayName: Prepare analysis on SonarCloud
=======
    displayName: 'Prepare analysis on SonarCloud'
>>>>>>> 21eea072
    inputs:
      SonarCloud: SonarCloud
      organization: steeltoeoss
      projectKey: SteeltoeOSS_steeltoe
      extraProperties: |
<<<<<<< HEAD
          sonar.cs.opencover.reportsPaths=$(Build.SourcesDirectory)/**/*opencover.xml
          sonar.cs.vstest.reportsPaths=$(Agent.TempDirectory)/*.trx
          sonar.exclusions=$(Build.SourcesDirectory)/src/Management/src/Diagnostics*
          sonar.coverage.exclusions=**/*Test*/**/*
=======
        sonar.cs.opencover.reportsPaths=$(Build.SourcesDirectory)/**/*opencover.xml
        sonar.cs.vstest.reportsPaths=$(Build.SourcesDirectory)/*.trx
        sonar.exclusions=$(Build.SourcesDirectory)/src/Management/src/OpenCensus*
        sonar.coverage.exclusions=**/*Test*/**/*,**/OpenCensus/**,**/OpenCensus.*/**
>>>>>>> 21eea072
  - task: DotNetCoreCLI@2
    displayName: dotnet build
    inputs:
      command: build
      projects: src/Steeltoe.All.sln
      arguments: '--no-restore -c $(buildConfiguration) -v n /p:TreatWarningsAsErrors=True /p:VersionPrefix=$(VersionPrefix) /p:VersionSuffix=$(VersionSuffix)'
  - script: |
      docker run -d --name configserver -p 8888:8888 steeltoeoss/configserver
      docker run -d --name rabbitmq -p 5672:5672 -p 15672:15672 rabbitmq:3-management
    condition: eq(variables['integrationTests'], 'true')
    displayName: 'Start Docker services'
  - task: DotNetCoreCLI@2
    displayName: dotnet test
<<<<<<< HEAD
    inputs:
      command: test
      projects: src/Steeltoe.All.sln
      arguments: '--blame --no-build -c $(buildConfiguration) -maxcpucount:1 $(skipFilter) /p:CopyLocalLockFileAssemblies=true --collect:"XPlat Code Coverage" --settings coverlet.runsettings --logger trx --results-directory $(Build.SourcesDirectory)'
=======
    inputs:
      command: test
      projects: $(testProjects)
      arguments: '--blame --no-build -c $(buildConfiguration) -maxcpucount:1 /p:CopyLocalLockFileAssemblies=true $(skipFilter) --collect:"XPlat Code Coverage" --settings coverlet.runsettings --logger trx --results-directory $(Build.SourcesDirectory)'
      publishTestResults: false
  - script: |
      docker run -d --name configserver -p 8888:8888 steeltoeoss/config-server
    condition: eq(variables['integrationTests'], 'true')
    displayName: 'Start Docker services'
  - task: DotNetCoreCLI@2
    condition: eq(variables['integrationTests'], 'true')
    displayName: Integration tests
    inputs:
      command: test
      projects: '**/*.ITest/*.csproj'
      arguments: '--blame -c $(buildConfiguration) -maxcpucount:1 /p:CopyLocalLockFileAssemblies=true $(skipFilter) --collect:"XPlat Code Coverage" --settings coverlet.runsettings --logger trx --results-directory $(Build.SourcesDirectory)'
>>>>>>> 21eea072
      publishTestResults: false
  - script: |
      docker kill configserver
      docker rm configserver
<<<<<<< HEAD
      docker kill rabbitmq
      docker rm rabbitmq
=======
>>>>>>> 21eea072
    condition: eq(variables['integrationTests'], 'true')
    displayName: 'Stop Docker services'
  - task: PublishTestResults@2
    condition: succeededOrFailed()
<<<<<<< HEAD
    displayName: Publish test results
=======
>>>>>>> 21eea072
    inputs:
      testResultsFormat: VSTest
      testResultsFiles: '*.trx'
      mergeTestResults: true
  - task: Palmmedia.reportgenerator.reportgenerator-build-release-task.reportgenerator@4
    condition: and(succeededOrFailed(), or(eq( variables['Agent.OS'], 'Windows_NT' ), eq(variables['integrationTests'], 'true')))
    displayName: Consolidate coverage for this job
    inputs:
      reports: '$(Build.SourcesDirectory)/**/coverage.opencover.xml'
      targetdir: '$(Build.ArtifactStagingDirectory)/CodeCoverage-$(Agent.JobName)'
      reporttypes: 'Cobertura'
  - task: PublishBuildArtifacts@1
    condition: and(succeededOrFailed(), or(eq( variables['Agent.OS'], 'Windows_NT' ), eq(variables['integrationTests'], 'true')))
    displayName: Publish code coverage artifacts
    inputs:
      PathtoPublish: $(Build.ArtifactStagingDirectory)/CodeCoverage-$(Agent.JobName)
      ArtifactName: coverageResults-$(Agent.JobName)
<<<<<<< HEAD
  - task: SonarCloudAnalyze@1
    condition: and(succeededOrFailed(), eq( variables['sonarAnalyze'], 'true' ))
    displayName: Run code analysis
  - task: SonarCloudPublish@1
    condition: and(succeededOrFailed(), eq( variables['sonarAnalyze'], 'true' ))
    displayName: Publish quality gate result
=======
  - bash: bash <(curl -s https://codecov.io/bash)
    condition: and(succeededOrFailed(), or(eq( variables['Agent.OS'], 'Windows_NT' ), eq(variables['integrationTests'], 'true')))
    displayName: 'Upload to codecov.io'
  - task: SonarCloudAnalyze@1
    condition: and(succeededOrFailed(), eq( variables['sonarAnalyze'], 'true' ))
    displayName: Run Code Analysis
  - task: SonarCloudPublish@1
    condition: and(succeededOrFailed(), eq( variables['sonarAnalyze'], 'true' ))
    displayName: Publish Quality Gate Result
>>>>>>> 21eea072
  - task: DotNetCoreCLI@2
    condition: and(eq( variables['Agent.OS'], 'Windows_NT' ), eq(variables['package'], 'true'))
    displayName: dotnet pack
    inputs:
      command: pack
      feedsToUse: select
      packagesToPack: src/Steeltoe.All.sln
      versioningScheme: byEnvVar
      versionEnvVar: PackageVersion
      nobuild: true
  - task: PowerShell@2
    condition: and(succeeded(), not(eq(variables['build.reason'], 'PullRequest')), not(eq(variables['SignClientSecret'], '')), not(eq(variables['SignClientUser'], '')), eq( variables['Agent.OS'], 'Windows_NT' ), eq(variables['package'], 'true'))
<<<<<<< HEAD
    displayName: Authenticode sign packages
=======
    displayName: Authenticode Sign Packages
>>>>>>> 21eea072
    inputs:
      filePath: build/sign-packages.ps1
    env:
      SignClientUser: $(SignClientUser)
      SignClientSecret: $(SignClientSecret)
      ArtifactDirectory: $(Build.ArtifactStagingDirectory)
  - task: PublishBuildArtifacts@1
    condition: and(eq( variables['Agent.OS'], 'Windows_NT' ), eq(variables['package'], 'true'))
    displayName: Publish build artifacts
    inputs:
      PathtoPublish: $(Build.ArtifactStagingDirectory)
      ArtifactName: Packages
      publishLocation: Container
<<<<<<< HEAD
  - bash: bash <(curl -s https://codecov.io/bash)
    displayName: 'Upload to codecov.io'
    condition: and(succeededOrFailed(), or(eq( variables['Agent.OS'], 'Windows_NT' ), eq(variables['integrationTests'], 'true')))
=======
>>>>>>> 21eea072
- job: Wrap_up
  dependsOn:
  - Steeltoe_CI
  pool:
    vmImage: ubuntu-latest
  steps:
  - download: current
    artifact: coverageResults-Steeltoe_CI Linux_integration_and_Hystrix
    condition: succeededOrFailed()
    displayName: Download integration test coverage results
    continueOnError: true
  - download: current
<<<<<<< HEAD
    artifact: coverageResults-Steeltoe_CI Windows_netcoreapp3_1
    condition: succeededOrFailed()
    displayName: Download .NET Core 3.1 code coverage results
    continueOnError: true
  - download: current
    artifact: coverageResults-Steeltoe_CI Windows_net5
    condition: succeededOrFailed()
    displayName: Download .NET 5 code coverage results
=======
    artifact: coverageResults-Steeltoe_CI Windows_standard
    condition: succeededOrFailed()
    displayName: Download Windows non-Hystrix code coverage results
    continueOnError: true
  - download: current
    artifact: coverageResults-Steeltoe_CI Windows_Hystrix
    condition: succeededOrFailed()
    displayName: Download Windows Hystrix code coverage results
>>>>>>> 21eea072
    continueOnError: true
  - task: Palmmedia.reportgenerator.reportgenerator-build-release-task.reportgenerator@4
    condition: succeededOrFailed()
    displayName: Consolidate code coverage results
    inputs:
      reports: '$(Pipeline.Workspace)/**/Cobertura.xml'
      targetdir: '$(Build.ArtifactStagingDirectory)/CodeCoverage'
      reporttypes: 'Cobertura'
  - task: PublishCodeCoverageResults@1
    condition: succeededOrFailed()
    displayName: Publish code coverage to Azure DevOps
    inputs:
      codeCoverageTool: Cobertura
      summaryFileLocation: '$(Build.ArtifactStagingDirectory)/CodeCoverage/Cobertura.xml'<|MERGE_RESOLUTION|>--- conflicted
+++ resolved
@@ -18,7 +18,6 @@
     PackageVersion: $[format('3.0.2-{0}', variables['Build.BuildId'])]
   strategy:
     matrix:
-<<<<<<< HEAD
       Linux_netcoreapp3_1:
         imageName: ubuntu-latest
         skipFilter: '-f netcoreapp3.1 --filter "Category!=Integration&FullyQualifiedName!~CircuitBreaker&Category!=SkipOnLinux"'
@@ -61,37 +60,6 @@
         integrationTests: false
   pool:
     vmImage: $(imageName)
-=======
-      Linux_standard:
-        imageName: ubuntu-latest
-        skipFilter: '--filter "Category!=Integration&FullyQualifiedName!~CircuitBreaker&Category!=SkipOnLinux"'
-        testProjects: '**/*.Test/*.csproj'
-        sonarAnalyze: true
-      Linux_integration_and_Hystrix:
-        imageName: ubuntu-latest
-        skipFilter: '--filter "(Category=Integration|FullyQualifiedName~CircuitBreaker)&Category!=SkipOnLinux"'
-        testProjects: '**/*Hystrix*.Test/*.csproj'
-        integrationTests: true
-      MacOS_standard:
-        imageName: macOS-latest
-        skipFilter: '--filter "Category!=Integration&FullyQualifiedName!~CircuitBreaker&Category!=SkipOnMacOS"'
-        testProjects: '**/*.Test/*.csproj'
-      MacOS_Hystrix:
-        imageName: macOS-latest
-        skipFilter: '--filter "Category!=Integration&FullyQualifiedName~CircuitBreaker&Category!=SkipOnMacOS"'
-        testProjects: '**/*Hystrix*.Test/*.csproj'
-      Windows_standard:
-        imageName: windows-latest
-        skipFilter: '--filter "Category!=Integration&FullyQualifiedName!~CircuitBreaker"'
-        testProjects: 'src/Steeltoe.All.sln'
-        package: true
-      Windows_Hystrix:
-        imageName: windows-latest
-        skipFilter: '--filter "Category!=Integration&FullyQualifiedName~CircuitBreaker"'
-        testProjects: '**/*Hystrix*.Test/*.csproj'
-  pool:
-    vmImage: $(imageName) 
->>>>>>> 21eea072
   steps:
   - pwsh: |
       if ($env:PackageVersionOverride) {
@@ -110,23 +78,6 @@
   - task: UseDotNet@2
     condition: eq( variables['sonarAnalyze'], 'true' )
     displayName: 'Add .NET 2.0 SDK for Sonar'
-<<<<<<< HEAD
-=======
-    inputs:
-      version: 2.0.x
-  - task: UseDotNet@2
-    condition: eq( variables['sonarAnalyze'], 'true' )
-    displayName: 'Use .NET 2.1 SDK'
-    inputs:
-      version: 2.1.x
-  - task: UseDotNet@2
-    condition: eq( variables['sonarAnalyze'], 'true' )
-    displayName: 'Use .NET 3.1 SDK'
-    inputs:
-      version: 3.1.x
-  - task: PowerShell@2
-    displayName: 'Get GemFire NativeClient assemblies'
->>>>>>> 21eea072
     inputs:
       version: 2.0.x
   - task: UseDotNet@2
@@ -147,27 +98,16 @@
       nugetConfigPath: nuget.config
   - task: SonarCloudPrepare@1
     condition: eq( variables['sonarAnalyze'], 'true' )
-<<<<<<< HEAD
     displayName: Prepare analysis on SonarCloud
-=======
-    displayName: 'Prepare analysis on SonarCloud'
->>>>>>> 21eea072
     inputs:
       SonarCloud: SonarCloud
       organization: steeltoeoss
       projectKey: SteeltoeOSS_steeltoe
       extraProperties: |
-<<<<<<< HEAD
           sonar.cs.opencover.reportsPaths=$(Build.SourcesDirectory)/**/*opencover.xml
           sonar.cs.vstest.reportsPaths=$(Agent.TempDirectory)/*.trx
           sonar.exclusions=$(Build.SourcesDirectory)/src/Management/src/Diagnostics*
           sonar.coverage.exclusions=**/*Test*/**/*
-=======
-        sonar.cs.opencover.reportsPaths=$(Build.SourcesDirectory)/**/*opencover.xml
-        sonar.cs.vstest.reportsPaths=$(Build.SourcesDirectory)/*.trx
-        sonar.exclusions=$(Build.SourcesDirectory)/src/Management/src/OpenCensus*
-        sonar.coverage.exclusions=**/*Test*/**/*,**/OpenCensus/**,**/OpenCensus.*/**
->>>>>>> 21eea072
   - task: DotNetCoreCLI@2
     displayName: dotnet build
     inputs:
@@ -175,52 +115,27 @@
       projects: src/Steeltoe.All.sln
       arguments: '--no-restore -c $(buildConfiguration) -v n /p:TreatWarningsAsErrors=True /p:VersionPrefix=$(VersionPrefix) /p:VersionSuffix=$(VersionSuffix)'
   - script: |
-      docker run -d --name configserver -p 8888:8888 steeltoeoss/configserver
+      docker run -d --name configserver -p 8888:8888 steeltoeoss/config-server
       docker run -d --name rabbitmq -p 5672:5672 -p 15672:15672 rabbitmq:3-management
     condition: eq(variables['integrationTests'], 'true')
     displayName: 'Start Docker services'
   - task: DotNetCoreCLI@2
     displayName: dotnet test
-<<<<<<< HEAD
     inputs:
       command: test
       projects: src/Steeltoe.All.sln
       arguments: '--blame --no-build -c $(buildConfiguration) -maxcpucount:1 $(skipFilter) /p:CopyLocalLockFileAssemblies=true --collect:"XPlat Code Coverage" --settings coverlet.runsettings --logger trx --results-directory $(Build.SourcesDirectory)'
-=======
-    inputs:
-      command: test
-      projects: $(testProjects)
-      arguments: '--blame --no-build -c $(buildConfiguration) -maxcpucount:1 /p:CopyLocalLockFileAssemblies=true $(skipFilter) --collect:"XPlat Code Coverage" --settings coverlet.runsettings --logger trx --results-directory $(Build.SourcesDirectory)'
-      publishTestResults: false
-  - script: |
-      docker run -d --name configserver -p 8888:8888 steeltoeoss/config-server
-    condition: eq(variables['integrationTests'], 'true')
-    displayName: 'Start Docker services'
-  - task: DotNetCoreCLI@2
-    condition: eq(variables['integrationTests'], 'true')
-    displayName: Integration tests
-    inputs:
-      command: test
-      projects: '**/*.ITest/*.csproj'
-      arguments: '--blame -c $(buildConfiguration) -maxcpucount:1 /p:CopyLocalLockFileAssemblies=true $(skipFilter) --collect:"XPlat Code Coverage" --settings coverlet.runsettings --logger trx --results-directory $(Build.SourcesDirectory)'
->>>>>>> 21eea072
       publishTestResults: false
   - script: |
       docker kill configserver
       docker rm configserver
-<<<<<<< HEAD
       docker kill rabbitmq
       docker rm rabbitmq
-=======
->>>>>>> 21eea072
     condition: eq(variables['integrationTests'], 'true')
     displayName: 'Stop Docker services'
   - task: PublishTestResults@2
     condition: succeededOrFailed()
-<<<<<<< HEAD
     displayName: Publish test results
-=======
->>>>>>> 21eea072
     inputs:
       testResultsFormat: VSTest
       testResultsFiles: '*.trx'
@@ -238,24 +153,12 @@
     inputs:
       PathtoPublish: $(Build.ArtifactStagingDirectory)/CodeCoverage-$(Agent.JobName)
       ArtifactName: coverageResults-$(Agent.JobName)
-<<<<<<< HEAD
   - task: SonarCloudAnalyze@1
     condition: and(succeededOrFailed(), eq( variables['sonarAnalyze'], 'true' ))
     displayName: Run code analysis
   - task: SonarCloudPublish@1
     condition: and(succeededOrFailed(), eq( variables['sonarAnalyze'], 'true' ))
     displayName: Publish quality gate result
-=======
-  - bash: bash <(curl -s https://codecov.io/bash)
-    condition: and(succeededOrFailed(), or(eq( variables['Agent.OS'], 'Windows_NT' ), eq(variables['integrationTests'], 'true')))
-    displayName: 'Upload to codecov.io'
-  - task: SonarCloudAnalyze@1
-    condition: and(succeededOrFailed(), eq( variables['sonarAnalyze'], 'true' ))
-    displayName: Run Code Analysis
-  - task: SonarCloudPublish@1
-    condition: and(succeededOrFailed(), eq( variables['sonarAnalyze'], 'true' ))
-    displayName: Publish Quality Gate Result
->>>>>>> 21eea072
   - task: DotNetCoreCLI@2
     condition: and(eq( variables['Agent.OS'], 'Windows_NT' ), eq(variables['package'], 'true'))
     displayName: dotnet pack
@@ -268,11 +171,7 @@
       nobuild: true
   - task: PowerShell@2
     condition: and(succeeded(), not(eq(variables['build.reason'], 'PullRequest')), not(eq(variables['SignClientSecret'], '')), not(eq(variables['SignClientUser'], '')), eq( variables['Agent.OS'], 'Windows_NT' ), eq(variables['package'], 'true'))
-<<<<<<< HEAD
     displayName: Authenticode sign packages
-=======
-    displayName: Authenticode Sign Packages
->>>>>>> 21eea072
     inputs:
       filePath: build/sign-packages.ps1
     env:
@@ -286,12 +185,9 @@
       PathtoPublish: $(Build.ArtifactStagingDirectory)
       ArtifactName: Packages
       publishLocation: Container
-<<<<<<< HEAD
   - bash: bash <(curl -s https://codecov.io/bash)
     displayName: 'Upload to codecov.io'
     condition: and(succeededOrFailed(), or(eq( variables['Agent.OS'], 'Windows_NT' ), eq(variables['integrationTests'], 'true')))
-=======
->>>>>>> 21eea072
 - job: Wrap_up
   dependsOn:
   - Steeltoe_CI
@@ -304,7 +200,6 @@
     displayName: Download integration test coverage results
     continueOnError: true
   - download: current
-<<<<<<< HEAD
     artifact: coverageResults-Steeltoe_CI Windows_netcoreapp3_1
     condition: succeededOrFailed()
     displayName: Download .NET Core 3.1 code coverage results
@@ -313,16 +208,6 @@
     artifact: coverageResults-Steeltoe_CI Windows_net5
     condition: succeededOrFailed()
     displayName: Download .NET 5 code coverage results
-=======
-    artifact: coverageResults-Steeltoe_CI Windows_standard
-    condition: succeededOrFailed()
-    displayName: Download Windows non-Hystrix code coverage results
-    continueOnError: true
-  - download: current
-    artifact: coverageResults-Steeltoe_CI Windows_Hystrix
-    condition: succeededOrFailed()
-    displayName: Download Windows Hystrix code coverage results
->>>>>>> 21eea072
     continueOnError: true
   - task: Palmmedia.reportgenerator.reportgenerator-build-release-task.reportgenerator@4
     condition: succeededOrFailed()
