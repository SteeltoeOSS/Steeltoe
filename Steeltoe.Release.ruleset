--- conflicted
+++ resolved
@@ -1,4 +1,3 @@
-<<<<<<< HEAD
 ﻿<?xml version="1.0" encoding="utf-8"?>
 <RuleSet Name="Steeltoe Release" Description="Code quality rules for Steeltoe release builds" ToolsVersion="17.0">
   <Rules AnalyzerId="Microsoft.CodeAnalysis.CSharp.CodeStyle" RuleNamespace="Microsoft.CodeAnalysis.CSharp.CodeStyle">
@@ -18,6 +17,7 @@
     <Rule Id="S1151" Action="Warning" />
     <Rule Id="S1186" Action="None" />
     <Rule Id="S1244" Action="Warning" />
+    <Rule Id="S127" Action="None" />
     <Rule Id="S138" Action="Warning" />
     <Rule Id="S1449" Action="Warning" />
     <Rule Id="S1479" Action="Warning" />
@@ -47,6 +47,7 @@
     <Rule Id="S3598" Action="None" />
     <Rule Id="S3872" Action="Warning" />
     <Rule Id="S3874" Action="Warning" />
+    <Rule Id="S3878" Action="None" />
     <Rule Id="S3889" Action="None" />
     <Rule Id="S3898" Action="Warning" />
     <Rule Id="S3900" Action="Warning" />
@@ -91,6 +92,9 @@
     <Rule Id="S6507" Action="Warning" />
     <Rule Id="S6513" Action="Warning" />
     <Rule Id="S6563" Action="Warning" />
+    <Rule Id="S6797" Action="None" />
+    <Rule Id="S6798" Action="None" />
+    <Rule Id="S6800" Action="None" />
     <Rule Id="S881" Action="Warning" />
   </Rules>
   <Rules AnalyzerId="StyleCop.Analyzers" RuleNamespace="StyleCop.Analyzers">
@@ -194,206 +198,4 @@
     <Rule Id="SA1649" Action="None" />
     <Rule Id="SX1309" Action="Warning" />
   </Rules>
-=======
-﻿<?xml version="1.0" encoding="utf-8"?>
-<RuleSet Name="Steeltoe Release" Description="Code quality rules for Steeltoe release builds" ToolsVersion="17.0">
-  <Rules AnalyzerId="Microsoft.CodeAnalysis.CSharp.CodeStyle" RuleNamespace="Microsoft.CodeAnalysis.CSharp.CodeStyle">
-    <Rule Id="IDE0161" Action="Warning" />
-  </Rules>
-  <Rules AnalyzerId="Microsoft.CodeAnalysis.CSharp.Features" RuleNamespace="Microsoft.CodeAnalysis.CSharp.Features">
-    <Rule Id="IDE0161" Action="Warning" />
-  </Rules>
-  <Rules AnalyzerId="SonarAnalyzer.CSharp" RuleNamespace="SonarAnalyzer.CSharp">
-    <Rule Id="S100" Action="Warning" />
-    <Rule Id="S106" Action="Warning" />
-    <Rule Id="S1067" Action="Warning" />
-    <Rule Id="S1075" Action="None" />
-    <Rule Id="S110" Action="Warning" />
-    <Rule Id="S1104" Action="None" />
-    <Rule Id="S1133" Action="None" />
-    <Rule Id="S1151" Action="Warning" />
-    <Rule Id="S1186" Action="None" />
-    <Rule Id="S1244" Action="Warning" />
-    <Rule Id="S127" Action="None" />
-    <Rule Id="S138" Action="Warning" />
-    <Rule Id="S1449" Action="Warning" />
-    <Rule Id="S1479" Action="Warning" />
-    <Rule Id="S1659" Action="Warning" />
-    <Rule Id="S1698" Action="Warning" />
-    <Rule Id="S1821" Action="Warning" />
-    <Rule Id="S1858" Action="Warning" />
-    <Rule Id="S1994" Action="Warning" />
-    <Rule Id="S2148" Action="Warning" />
-    <Rule Id="S2156" Action="Warning" />
-    <Rule Id="S2187" Action="None" />
-    <Rule Id="S2327" Action="Warning" />
-    <Rule Id="S2342" Action="Warning" />
-    <Rule Id="S2360" Action="Warning" />
-    <Rule Id="S2387" Action="Warning" />
-    <Rule Id="S2437" Action="Warning" />
-    <Rule Id="S2674" Action="Warning" />
-    <Rule Id="S2931" Action="Warning" />
-    <Rule Id="S2955" Action="Warning" />
-    <Rule Id="S3011" Action="None" />
-    <Rule Id="S3052" Action="Warning" />
-    <Rule Id="S3253" Action="Warning" />
-    <Rule Id="S3267" Action="None" />
-    <Rule Id="S3363" Action="None" />
-    <Rule Id="S3433" Action="None" />
-    <Rule Id="S3597" Action="None" />
-    <Rule Id="S3598" Action="None" />
-    <Rule Id="S3872" Action="Warning" />
-    <Rule Id="S3874" Action="Warning" />
-    <Rule Id="S3878" Action="None" />
-    <Rule Id="S3889" Action="None" />
-    <Rule Id="S3898" Action="Warning" />
-    <Rule Id="S3900" Action="Warning" />
-    <Rule Id="S3906" Action="Warning" />
-    <Rule Id="S3908" Action="Warning" />
-    <Rule Id="S3925" Action="None" />
-    <Rule Id="S3926" Action="None" />
-    <Rule Id="S3927" Action="None" />
-    <Rule Id="S3937" Action="Warning" />
-    <Rule Id="S3956" Action="Warning" />
-    <Rule Id="S3962" Action="Warning" />
-    <Rule Id="S3993" Action="Warning" />
-    <Rule Id="S3997" Action="Warning" />
-    <Rule Id="S3998" Action="None" />
-    <Rule Id="S4004" Action="Warning" />
-    <Rule Id="S4005" Action="Warning" />
-    <Rule Id="S4022" Action="Warning" />
-    <Rule Id="S4023" Action="Warning" />
-    <Rule Id="S4039" Action="Warning" />
-    <Rule Id="S4040" Action="Warning" />
-    <Rule Id="S4056" Action="Warning" />
-    <Rule Id="S4058" Action="Warning" />
-    <Rule Id="S4059" Action="Warning" />
-    <Rule Id="S4060" Action="Warning" />
-    <Rule Id="S4061" Action="None" />
-    <Rule Id="S4159" Action="None" />
-    <Rule Id="S4210" Action="None" />
-    <Rule Id="S4211" Action="None" />
-    <Rule Id="S4214" Action="Warning" />
-    <Rule Id="S4225" Action="Warning" />
-    <Rule Id="S4260" Action="None" />
-    <Rule Id="S4261" Action="Warning" />
-    <Rule Id="S4277" Action="None" />
-    <Rule Id="S4428" Action="None" />
-    <Rule Id="S4433" Action="None" />
-    <Rule Id="S4583" Action="None" />
-    <Rule Id="S5773" Action="None" />
-    <Rule Id="S6419" Action="None" />
-    <Rule Id="S6420" Action="None" />
-    <Rule Id="S6422" Action="None" />
-    <Rule Id="S6424" Action="None" />
-    <Rule Id="S6507" Action="Warning" />
-    <Rule Id="S6513" Action="Warning" />
-    <Rule Id="S6563" Action="Warning" />
-    <Rule Id="S6797" Action="None" />
-    <Rule Id="S6798" Action="None" />
-    <Rule Id="S6800" Action="None" />
-    <Rule Id="S881" Action="Warning" />
-  </Rules>
-  <Rules AnalyzerId="StyleCop.Analyzers" RuleNamespace="StyleCop.Analyzers">
-    <Rule Id="SA1000" Action="None" />
-    <Rule Id="SA1001" Action="None" />
-    <Rule Id="SA1002" Action="None" />
-    <Rule Id="SA1003" Action="None" />
-    <Rule Id="SA1004" Action="None" />
-    <Rule Id="SA1007" Action="None" />
-    <Rule Id="SA1008" Action="None" />
-    <Rule Id="SA1009" Action="None" />
-    <Rule Id="SA1010" Action="None" />
-    <Rule Id="SA1011" Action="None" />
-    <Rule Id="SA1012" Action="None" />
-    <Rule Id="SA1013" Action="None" />
-    <Rule Id="SA1014" Action="None" />
-    <Rule Id="SA1015" Action="None" />
-    <Rule Id="SA1016" Action="None" />
-    <Rule Id="SA1017" Action="None" />
-    <Rule Id="SA1018" Action="None" />
-    <Rule Id="SA1019" Action="None" />
-    <Rule Id="SA1020" Action="None" />
-    <Rule Id="SA1021" Action="None" />
-    <Rule Id="SA1022" Action="None" />
-    <Rule Id="SA1023" Action="None" />
-    <Rule Id="SA1024" Action="None" />
-    <Rule Id="SA1025" Action="None" />
-    <Rule Id="SA1026" Action="None" />
-    <Rule Id="SA1027" Action="None" />
-    <Rule Id="SA1028" Action="None" />
-    <Rule Id="SA1100" Action="None" />
-    <Rule Id="SA1101" Action="None" />
-    <Rule Id="SA1102" Action="None" />
-    <Rule Id="SA1103" Action="None" />
-    <Rule Id="SA1104" Action="None" />
-    <Rule Id="SA1105" Action="None" />
-    <Rule Id="SA1107" Action="None" />
-    <Rule Id="SA1110" Action="None" />
-    <Rule Id="SA1111" Action="None" />
-    <Rule Id="SA1112" Action="None" />
-    <Rule Id="SA1113" Action="None" />
-    <Rule Id="SA1114" Action="None" />
-    <Rule Id="SA1115" Action="None" />
-    <Rule Id="SA1116" Action="None" />
-    <Rule Id="SA1117" Action="None" />
-    <Rule Id="SA1118" Action="None" />
-    <Rule Id="SA1119" Action="None" />
-    <Rule Id="SA1121" Action="None" />
-    <Rule Id="SA1123" Action="None" />
-    <Rule Id="SA1124" Action="None" />
-    <Rule Id="SA1125" Action="None" />
-    <Rule Id="SA1127" Action="None" />
-    <Rule Id="SA1128" Action="None" />
-    <Rule Id="SA1133" Action="None" />
-    <Rule Id="SA1134" Action="None" />
-    <Rule Id="SA1135" Action="None" />
-    <Rule Id="SA1136" Action="None" />
-    <Rule Id="SA1137" Action="None" />
-    <Rule Id="SA1200" Action="None" />
-    <Rule Id="SA1201" Action="None" />
-    <Rule Id="SA1202" Action="None" />
-    <Rule Id="SA1203" Action="None" />
-    <Rule Id="SA1204" Action="None" />
-    <Rule Id="SA1205" Action="None" />
-    <Rule Id="SA1206" Action="None" />
-    <Rule Id="SA1207" Action="None" />
-    <Rule Id="SA1208" Action="None" />
-    <Rule Id="SA1209" Action="None" />
-    <Rule Id="SA1210" Action="None" />
-    <Rule Id="SA1214" Action="None" />
-    <Rule Id="SA1309" Action="None" />
-    <Rule Id="SA1400" Action="None" />
-    <Rule Id="SA1402" Action="None" />
-    <Rule Id="SA1407" Action="None" />
-    <Rule Id="SA1408" Action="None" />
-    <Rule Id="SA1410" Action="None" />
-    <Rule Id="SA1411" Action="None" />
-    <Rule Id="SA1413" Action="None" />
-    <Rule Id="SA1500" Action="None" />
-    <Rule Id="SA1501" Action="None" />
-    <Rule Id="SA1502" Action="None" />
-    <Rule Id="SA1503" Action="None" />
-    <Rule Id="SA1504" Action="None" />
-    <Rule Id="SA1505" Action="None" />
-    <Rule Id="SA1507" Action="None" />
-    <Rule Id="SA1508" Action="None" />
-    <Rule Id="SA1512" Action="None" />
-    <Rule Id="SA1513" Action="None" />
-    <Rule Id="SA1514" Action="None" />
-    <Rule Id="SA1515" Action="None" />
-    <Rule Id="SA1516" Action="None" />
-    <Rule Id="SA1517" Action="None" />
-    <Rule Id="SA1518" Action="None" />
-    <Rule Id="SA1519" Action="None" />
-    <Rule Id="SA1520" Action="None" />
-    <Rule Id="SA1600" Action="None" />
-    <Rule Id="SA1601" Action="None" />
-    <Rule Id="SA1602" Action="None" />
-    <Rule Id="SA1615" Action="None" />
-    <Rule Id="SA1643" Action="None" />
-    <Rule Id="SA1649" Action="None" />
-    <Rule Id="SX1309" Action="Warning" />
-  </Rules>
->>>>>>> b02fb435
 </RuleSet>