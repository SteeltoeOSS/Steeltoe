## Ignore Visual Studio temporary files, build results, and
## files generated by popular Visual Studio add-ons.

# User-specific files
*.suo
*.user
*.userosscache
*.sln.docstates

# User-specific files (MonoDevelop/Xamarin Studio)
*.userprefs

# Build results
[Dd]ebug/
[Dd]ebugPublic/
[Rr]elease/
[Rr]eleases/
x64/
x86/
build/
!/build/
bld/
[Bb]in/
[Oo]bj/

# Visual Studio 2015 cache/options directory
.vs/

# MSTest test Results
[Tt]est[Rr]esult*/
[Bb]uild[Ll]og.*

# NUNIT
*.VisualState.xml
TestResult.xml

# Build Results of an ATL Project
[Dd]ebugPS/
[Rr]eleasePS/
dlldata.c

*_i.c
*_p.c
*_i.h
*.ilk
*.meta
*.obj
*.pch
*.pdb
*.pgc
*.pgd
*.rsp
*.sbr
*.tlb
*.tli
*.tlh
*.tmp
*.tmp_proj
*.log
*.vspscc
*.vssscc
.builds
*.pidb
*.svclog
*.scc

# Chutzpah Test files
_Chutzpah*

# Visual C++ cache files
ipch/
*.aps
*.ncb
*.opensdf
*.sdf
*.cachefile

# Visual Studio profiler
*.psess
*.vsp
*.vspx

# TFS 2012 Local Workspace
$tf/

# Guidance Automation Toolkit
*.gpState

# ReSharper is a .NET coding add-in
_ReSharper*/
*.[Rr]e[Ss]harper
*.DotSettings.user

# JustCode is a .NET coding add-in
.JustCode

# TeamCity is a build add-in
_TeamCity*

# DotCover is a Code Coverage Tool
*.dotCover

# NCrunch
_NCrunch_*
.*crunch*.local.xml

# MightyMoose
*.mm.*
AutoTest.Net/

# Web workbench (sass)
.sass-cache/

# Installshield output folder
[Ee]xpress/

# DocProject is a documentation generator add-in
DocProject/buildhelp/
DocProject/Help/*.HxT
DocProject/Help/*.HxC
DocProject/Help/*.hhc
DocProject/Help/*.hhk
DocProject/Help/*.hhp
DocProject/Help/Html2
DocProject/Help/html

# Click-Once directory
publish/

# Publish Web Output
*.[Pp]ublish.xml
*.azurePubxml
# TODO: Comment the next line if you want to checkin your web deploy settings 
# but database connection strings (with potential passwords) will be unencrypted
*.pubxml
*.publishproj

# NuGet Packages
*.nupkg
# The packages folder can be ignored because of Package Restore
**/packages/*
# except build/, which is used as an MSBuild target.
!**/packages/build/
# Uncomment if necessary however generally it will be regenerated when needed
#!**/packages/repositories.config

# Windows Azure Build Output
csx/
*.build.csdef

# Windows Store app package directory
AppPackages/

# Others
*.[Cc]ache
ClientBin/
~$*
*~
*.dbmdl
*.dbproj.schemaview
*.pfx
*.publishsettings
node_modules/
bower_components/

# RIA/Silverlight projects
Generated_Code/

# Backup & report files from converting an old project file
# to a newer Visual Studio version. Backup files are not needed,
# because we have git ;-)
_UpgradeReport_Files/
Backup*/
UpgradeLog*.XML
UpgradeLog*.htm

# SQL Server files
*.mdf
*.ldf

# Business Intelligence projects
*.rdl.data
*.bim.layout
*.bim_*.settings

# Microsoft Fakes
FakesAssemblies/

# Node.js Tools for Visual Studio
.ntvs_analysis.dat

# Visual Studio 6 build log
*.plg

# Visual Studio 6 workspace options file
*.opt

# DNX-based projects have a project.lock.json file. This should not be checked-in during development
project.lock.json
.vscode
<<<<<<< HEAD
.sonarqube/

Pivotal.GemFire.dll
pivnet.exe
pivotal*.zip
=======
.idea
.DS_Store
.sonarqube/
>>>>>>> 59619cb3
<|MERGE_RESOLUTION|>--- conflicted
+++ resolved
@@ -198,14 +198,10 @@
 # DNX-based projects have a project.lock.json file. This should not be checked-in during development
 project.lock.json
 .vscode
-<<<<<<< HEAD
-.sonarqube/
-
-Pivotal.GemFire.dll
-pivnet.exe
-pivotal*.zip
-=======
 .idea
 .DS_Store
 .sonarqube/
->>>>>>> 59619cb3
+
+Pivotal.GemFire.dll
+pivnet.exe
+pivotal*.zip