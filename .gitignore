## Ignore Visual Studio temporary files, build results, and
## files generated by popular Visual Studio add-ons.

# User-specific files
*.suo
*.user
*.userosscache
*.sln.docstates

# User-specific files (MonoDevelop/Xamarin Studio)
*.userprefs

# Build results
[Dd]ebug/
[Dd]ebugPublic/
[Rr]elease/
[Rr]eleases/
x64/
x86/
build/
!/build/
bld/
[Bb]in/
[Oo]bj/

# Visual Studio 2015 cache/options directory
.vs/

# MSTest test Results
[Tt]est[Rr]esult*/
[Bb]uild[Ll]og.*

# NUNIT
*.VisualState.xml
TestResult.xml

# Build Results of an ATL Project
[Dd]ebugPS/
[Rr]eleasePS/
dlldata.c

*_i.c
*_p.c
*_i.h
*.ilk
*.meta
*.obj
*.pch
*.pdb
*.pgc
*.pgd
*.rsp
*.sbr
*.tlb
*.tli
*.tlh
*.tmp
*.tmp_proj
*.log
*.vspscc
*.vssscc
.builds
*.pidb
*.svclog
*.scc

# Chutzpah Test files
_Chutzpah*

# Visual C++ cache files
ipch/
*.aps
*.ncb
*.opensdf
*.sdf
*.cachefile

# Visual Studio profiler
*.psess
*.vsp
*.vspx

# TFS 2012 Local Workspace
$tf/

# Guidance Automation Toolkit
*.gpState

# ReSharper is a .NET coding add-in
_ReSharper*/
*.[Rr]e[Ss]harper
*.DotSettings.user

# JustCode is a .NET coding add-in
.JustCode

# TeamCity is a build add-in
_TeamCity*

# DotCover is a Code Coverage Tool
*.dotCover

# NCrunch
_NCrunch_*
.*crunch*.local.xml

# MightyMoose
*.mm.*
AutoTest.Net/

# Web workbench (sass)
.sass-cache/

# Installshield output folder
[Ee]xpress/

# DocProject is a documentation generator add-in
DocProject/buildhelp/
DocProject/Help/*.HxT
DocProject/Help/*.HxC
DocProject/Help/*.hhc
DocProject/Help/*.hhk
DocProject/Help/*.hhp
DocProject/Help/Html2
DocProject/Help/html

# Click-Once directory
publish/

# Publish Web Output
*.[Pp]ublish.xml
*.azurePubxml
# TODO: Comment the next line if you want to checkin your web deploy settings 
# but database connection strings (with potential passwords) will be unencrypted
*.pubxml
*.publishproj

# NuGet Packages
*.nupkg
# The packages folder can be ignored because of Package Restore
**/packages/*
# except build/, which is used as an MSBuild target.
!**/packages/build/
# Uncomment if necessary however generally it will be regenerated when needed
#!**/packages/repositories.config

# Windows Azure Build Output
csx/
*.build.csdef

# Windows Store app package directory
AppPackages/

# Others
*.[Cc]ache
ClientBin/
~$*
*~
*.dbmdl
*.dbproj.schemaview
*.pfx
*.publishsettings
node_modules/
bower_components/

# RIA/Silverlight projects
Generated_Code/

# Backup & report files from converting an old project file
# to a newer Visual Studio version. Backup files are not needed,
# because we have git ;-)
_UpgradeReport_Files/
Backup*/
UpgradeLog*.XML
UpgradeLog*.htm

# SQL Server files
*.mdf
*.ldf

# Business Intelligence projects
*.rdl.data
*.bim.layout
*.bim_*.settings

# Microsoft Fakes
FakesAssemblies/

# Node.js Tools for Visual Studio
.ntvs_analysis.dat

# Visual Studio 6 build log
*.plg

# Visual Studio 6 workspace options file
*.opt

# DNX-based projects have a project.lock.json file. This should not be checked-in during development
project.lock.json
.vscode
<<<<<<< HEAD

Pivotal.GemFire.dll
pivnet.exe
pivotal*.zip
=======
.sonarqube/
>>>>>>> 3727e4b3
<|MERGE_RESOLUTION|>--- conflicted
+++ resolved
@@ -198,11 +198,8 @@
 # DNX-based projects have a project.lock.json file. This should not be checked-in during development
 project.lock.json
 .vscode
-<<<<<<< HEAD
+.sonarqube/
 
 Pivotal.GemFire.dll
 pivnet.exe
-pivotal*.zip
-=======
-.sonarqube/
->>>>>>> 3727e4b3
+pivotal*.zip