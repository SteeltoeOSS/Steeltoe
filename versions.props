<Project>
  <PropertyGroup Condition="'$(TF_BUILD)' != 'true'">
    <VersionPrefix>2.5.5</VersionPrefix>
  </PropertyGroup>
  <PropertyGroup>
    <CoreFxVersion>4.4.0</CoreFxVersion>
    <CSharpVersion>4.5.0</CSharpVersion>
    <DriveInfoVersion>4.3.1</DriveInfoVersion>
    <EFCoreVersion>2.0.0</EFCoreVersion>
    <HttpVersion>4.3.4</HttpVersion>
    <WinHttpHandlerVersion>4.7.0</WinHttpHandlerVersion>
    <HttpClientVersion>4.3.4</HttpClientVersion>
    <JwtTokensVersion>5.2.2</JwtTokensVersion>
    <SymReaderVersion>1.2.0</SymReaderVersion>
    <SymReaderPortableVersion>1.4.0</SymReaderPortableVersion>
    <SystemDiagnosticsVersion>4.7.1</SystemDiagnosticsVersion>
    <SystemJsonVersion>4.6.0</SystemJsonVersion>
    <TelemetryCorrelationVersion>1.0.0</TelemetryCorrelationVersion>
    <WebInfrastructureVersion>1.0.0</WebInfrastructureVersion>
    <MongoDbClientVersion>2.5.0</MongoDbClientVersion>

    <MySqlCoreVersion>8.0.9-dmr</MySqlCoreVersion>
    <MySqlConnectorVersion>0.49.3</MySqlConnectorVersion>
    <MySqlV8>8.0.23</MySqlV8>
    <NpgsqlVersion>4.0.0</NpgsqlVersion>
<<<<<<< HEAD
    <SqlClientVersion>4.8.1</SqlClientVersion>
    <MicrosoftExtensionsRedisVersion>2.2.0</MicrosoftExtensionsRedisVersion>
=======
    <SqlClientVersion>4.5.0</SqlClientVersion>
>>>>>>> 91b4c215
    <StackExchangeVersion>2.0.513</StackExchangeVersion>

    <AutofacVersion>4.6.1</AutofacVersion>
    <BouncyCastleVersion>1.8.4</BouncyCastleVersion>
    <ConsulVersion>0.7.2.6</ConsulVersion>
    <CoverletVersion>3.0.3</CoverletVersion>
    <HdrHistogramVersion>2.0.0</HdrHistogramVersion>
    <HttpExtensionsVersion>2.1.0</HttpExtensionsVersion>
    <DiagnosticsExtensionsVersion>2.2.5</DiagnosticsExtensionsVersion>
    <JsonNetVersion>11.0.2</JsonNetVersion>
    <MockHttpVersion>6.0.0</MockHttpVersion>
    <MoqVersion>4.13.1</MoqVersion>
    <OpenCensusVersion>0.1.0-alpha-42253</OpenCensusVersion>
    <RabbitClientVersion>5.0.1</RabbitClientVersion>
    <ReactiveVersion>4.1.5</ReactiveVersion>
    <TestSdkVersion>16.9.1</TestSdkVersion>
    <XunitAnalyzersVersion>0.9.0</XunitAnalyzersVersion>
    <XunitVersion>2.4.1</XunitVersion>
    <XunitStudioVersion>2.4.3</XunitStudioVersion>

    <HealthChecksMySqlVersion>2.2.0</HealthChecksMySqlVersion>
    <HealthChecksMongoDbVersion>2.2.2</HealthChecksMongoDbVersion>
    <HealthChecksNpgSqlVersion>2.2.0</HealthChecksNpgSqlVersion>
    <HealthChecksRabbitmqVersion>2.2.1</HealthChecksRabbitmqVersion>
    <HealthChecksRedisVersion>2.2.3</HealthChecksRedisVersion>
    <HealthChecksSqlServerVersion>2.2.0</HealthChecksSqlServerVersion>

    <SonarAnalyzerVersion>8.19.0.28253</SonarAnalyzerVersion>
    <SourceLinkGitHubVersion>1.0.0</SourceLinkGitHubVersion>
    <StyleCopVersion>1.1.118</StyleCopVersion>
  </PropertyGroup>

  <PropertyGroup Condition="'$(TargetFramework)' == 'netstandard2.0' OR '$(TargetFramework)' == 'net461'">
    <AspNetVersion>5.2.4</AspNetVersion>
    <OwinVersion>4.0.0</OwinVersion>
    <OwinOAuthVersion>4.0.0</OwinOAuthVersion>
    <AspNetCoreVersion>2.1.0</AspNetCoreVersion>
    <EFCoreTestVersion>2.1.0</EFCoreTestVersion>
    <EF6Version>6.2.0</EF6Version>
    <NpgsqlEFCoreVersion>2.1.0</NpgsqlEFCoreVersion>
    <PomeloEFCoreVersion>2.1.0</PomeloEFCoreVersion>
    <OracleEFCoreVersion>2.19.30</OracleEFCoreVersion>
    <ExtensionsVersion>2.2.0</ExtensionsVersion>
    <HealthChecksVersion>2.2.0</HealthChecksVersion>
    <LoggingVersion>2.2.0</LoggingVersion>
    <MicrosoftExtensionsRedisVersion>2.2.0</MicrosoftExtensionsRedisVersion>
  </PropertyGroup>
  <PropertyGroup Condition="'$(TargetFramework)' == 'netcoreapp3.1' OR '$(TargetFramework)' == 'netstandard2.1'">
    <AspNetCoreVersion>3.1.0</AspNetCoreVersion>
    <EFCoreTestVersion>3.1.6</EFCoreTestVersion>
    <EF6Version>6.3.0</EF6Version>
    <MySqlEFCoreVersion>3.1.10</MySqlEFCoreVersion>
    <NpgsqlEFCoreVersion>3.1.0</NpgsqlEFCoreVersion>
    <PomeloEFCoreVersion>3.1.0</PomeloEFCoreVersion>
    <OracleEFCoreVersion>3.19.80</OracleEFCoreVersion>
    <ExtensionsVersion>3.1.0</ExtensionsVersion>
    <HealthChecksVersion>3.1.0</HealthChecksVersion>
    <LoggingVersion>3.1.0</LoggingVersion>
    <MicrosoftExtensionsRedisVersion>3.1.0</MicrosoftExtensionsRedisVersion>
  </PropertyGroup>
  <PropertyGroup Condition="'$(TargetFramework)' == 'net6.0'">
    <AspNetCoreVersion>6.0.0-preview.7.21378.6</AspNetCoreVersion>
    <EFCoreTestVersion>6.0.0-preview.7.21378.4</EFCoreTestVersion>
    <EF6Version>6.4.0</EF6Version>
    <MySqlEFCoreVersion>6.0.0-preview3</MySqlEFCoreVersion>
    <NpgsqlEFCoreVersion>6.0.0-preview7</NpgsqlEFCoreVersion>
    <OracleEFCoreVersion>5.21.1</OracleEFCoreVersion>
    <PomeloEFCoreVersion>6.0.0-preview.5</PomeloEFCoreVersion>
    <ExtensionsVersion>6.0.0-preview.7.21377.19</ExtensionsVersion>
    <MicrosoftExtensionsRedisVersion>6.0.0-preview.7.21378.6</MicrosoftExtensionsRedisVersion>
  </PropertyGroup>
</Project><|MERGE_RESOLUTION|>--- conflicted
+++ resolved
@@ -23,12 +23,7 @@
     <MySqlConnectorVersion>0.49.3</MySqlConnectorVersion>
     <MySqlV8>8.0.23</MySqlV8>
     <NpgsqlVersion>4.0.0</NpgsqlVersion>
-<<<<<<< HEAD
     <SqlClientVersion>4.8.1</SqlClientVersion>
-    <MicrosoftExtensionsRedisVersion>2.2.0</MicrosoftExtensionsRedisVersion>
-=======
-    <SqlClientVersion>4.5.0</SqlClientVersion>
->>>>>>> 91b4c215
     <StackExchangeVersion>2.0.513</StackExchangeVersion>
 
     <AutofacVersion>4.6.1</AutofacVersion>
