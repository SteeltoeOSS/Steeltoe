<Project>
  <PropertyGroup Condition="'$(TF_BUILD)' != 'true'">
<<<<<<< HEAD
    <VersionPrefix>3.0.1</VersionPrefix>
=======
    <VersionPrefix>2.5.1</VersionPrefix>
>>>>>>> 39abe436
  </PropertyGroup>
  <PropertyGroup>
    <CoreFxVersion>4.4.0</CoreFxVersion>
    <CSharpVersion>4.5.0</CSharpVersion>
    <DriveInfoVersion>4.3.1</DriveInfoVersion>
    <EFCoreVersion>2.0.0</EFCoreVersion>
    <EFCoreTestVersion>2.1.2</EFCoreTestVersion>
    <HttpVersion>4.3.4</HttpVersion>
    <WinHttpHandlerVersion>4.7.0</WinHttpHandlerVersion>
    <HttpClientVersion>4.3.3</HttpClientVersion>
    <JwtTokensVersion>5.2.2</JwtTokensVersion>
    <SymReaderVersion>1.2.0</SymReaderVersion>
    <SymReaderPortableVersion>1.4.0</SymReaderPortableVersion>
<<<<<<< HEAD
    <SystemDiagnosticsVersion>4.6.0</SystemDiagnosticsVersion>
=======
    <SystemDiagnosticsVersion>4.7.1</SystemDiagnosticsVersion>
>>>>>>> 39abe436
    <SystemJsonVersion>4.6.0</SystemJsonVersion>
    <SystemReflectionVersion>4.6.0</SystemReflectionVersion>
    <TelemetryCorrelationVersion>1.0.0</TelemetryCorrelationVersion>
    <WebInfrastructureVersion>1.0.0</WebInfrastructureVersion>
    <KubernetesClientVersion>2.0.16</KubernetesClientVersion>
    <MongoDbClientVersion>2.5.0</MongoDbClientVersion>

    <MySqlCoreVersion>8.0.9-dmr</MySqlCoreVersion>
    <MySqlConnectorVersion>0.49.3</MySqlConnectorVersion>
    <MySqlV6>6.10.7</MySqlV6>
    <MySqlV8>8.0.14</MySqlV8>
    <NpgsqlVersion>4.0.0</NpgsqlVersion>
    <NpgsqlEFCoreVersion>2.1.0</NpgsqlEFCoreVersion>
    <PomeloEFCoreVersion>2.0.1</PomeloEFCoreVersion>
    <SqlClientVersion>4.5.0</SqlClientVersion>
    <MicrosoftExtensionsRedisVersion>2.2.0</MicrosoftExtensionsRedisVersion>
    <StackExchangeVersion>2.0.513</StackExchangeVersion>

    <AutofacVersion>4.6.1</AutofacVersion>
    <BouncyCastleVersion>1.8.4</BouncyCastleVersion>
    <ConsulVersion>0.7.2.6</ConsulVersion>
    <CoverletVersion>3.0.0-preview.1</CoverletVersion>
    <HdrHistogramVersion>2.0.0</HdrHistogramVersion>
    <HttpExtensionsVersion>2.1.0</HttpExtensionsVersion>
    <DiagnosticsExtensionsVersion>2.2.5</DiagnosticsExtensionsVersion>
    <JsonNetVersion>11.0.2</JsonNetVersion>
    <MockHttpVersion>6.0.0</MockHttpVersion>
    <MoqVersion>4.13.1</MoqVersion>
    <OpenCensusVersion>0.1.0-alpha-42253</OpenCensusVersion>
    <OpenTelemetryVersion>0.2.0-alpha.220</OpenTelemetryVersion>
    <RabbitClientVersion>5.0.1</RabbitClientVersion>
    <ReactiveVersion>4.1.5</ReactiveVersion>
    <TestSdkVersion>16.7.1</TestSdkVersion>
    <XunitAnalyzersVersion>0.9.0</XunitAnalyzersVersion>
    <XunitVersion>2.4.1</XunitVersion>
    <XunitStudioVersion>2.4.3</XunitStudioVersion>

    <HealthChecksMySqlVersion>2.2.0</HealthChecksMySqlVersion>
    <HealthChecksMongoDbVersion>2.2.2</HealthChecksMongoDbVersion>
    <HealthChecksNpgSqlVersion>2.2.0</HealthChecksNpgSqlVersion>
    <HealthChecksRabbitmqVersion>2.2.1</HealthChecksRabbitmqVersion>
    <HealthChecksRedisVersion>2.2.3</HealthChecksRedisVersion>
    <HealthChecksSqlServerVersion>2.2.0</HealthChecksSqlServerVersion>

    <SonarAnalyzerVersion>8.0.0.9566</SonarAnalyzerVersion>
    <SourceLinkGitHubVersion>1.0.0</SourceLinkGitHubVersion>
    <StyleCopVersion>1.1.118</StyleCopVersion>

    <EF6Version>6.3.0</EF6Version>

    <PollyVersion>7.1.1</PollyVersion>
    <PollyContribVersion>1.0.0</PollyContribVersion>
    <CastleCoreVersion>4.4.0</CastleCoreVersion>
    <RuntimeLoaderVersion>4.3.0</RuntimeLoaderVersion>

    <AspNetCoreVersion>3.1.0</AspNetCoreVersion>
    <ExtensionsVersion>3.1.0</ExtensionsVersion>
    <HealthChecksVersion>3.1.0</HealthChecksVersion>
    <LoggingVersion>3.1.0</LoggingVersion>
  </PropertyGroup>
</Project><|MERGE_RESOLUTION|>--- conflicted
+++ resolved
@@ -1,10 +1,6 @@
 <Project>
   <PropertyGroup Condition="'$(TF_BUILD)' != 'true'">
-<<<<<<< HEAD
     <VersionPrefix>3.0.1</VersionPrefix>
-=======
-    <VersionPrefix>2.5.1</VersionPrefix>
->>>>>>> 39abe436
   </PropertyGroup>
   <PropertyGroup>
     <CoreFxVersion>4.4.0</CoreFxVersion>
@@ -18,11 +14,7 @@
     <JwtTokensVersion>5.2.2</JwtTokensVersion>
     <SymReaderVersion>1.2.0</SymReaderVersion>
     <SymReaderPortableVersion>1.4.0</SymReaderPortableVersion>
-<<<<<<< HEAD
-    <SystemDiagnosticsVersion>4.6.0</SystemDiagnosticsVersion>
-=======
     <SystemDiagnosticsVersion>4.7.1</SystemDiagnosticsVersion>
->>>>>>> 39abe436
     <SystemJsonVersion>4.6.0</SystemJsonVersion>
     <SystemReflectionVersion>4.6.0</SystemReflectionVersion>
     <TelemetryCorrelationVersion>1.0.0</TelemetryCorrelationVersion>
