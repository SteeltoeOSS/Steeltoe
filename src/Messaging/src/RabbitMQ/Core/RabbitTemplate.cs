--- conflicted
+++ resolved
@@ -382,8 +382,6 @@
             _publisherConfirmChannels.Remove(channel, out _);
             _logger?.LogDebug("Removed publisher confirm channel: {channel} from map, size now {size}", channel, _publisherConfirmChannels.Count);
         }
-
-<<<<<<< HEAD
         #endregion IPublisherCallbackChannel.IListener
 
         #region IMessageListener
@@ -394,14 +392,6 @@
         }
 
         public void OnMessage(IMessage message)
-=======
-        public Task Start()
-        {
-            return DoStart();
-        }
-
-        public Task Stop()
->>>>>>> b3928ed4
         {
             _logger?.LogTrace("Message received {message}", message);
             object messageTag;
@@ -420,7 +410,6 @@
                 throw new RabbitRejectAndDontRequeueException("No correlation header in reply");
             }
 
-<<<<<<< HEAD
             if (!_replyHolder.TryGetValue((string)messageTag, out var pendingReply))
             {
                 _logger?.LogWarning("Reply received after timeout for " + messageTag);
@@ -431,9 +420,6 @@
                 RestoreProperties(message, pendingReply);
                 pendingReply.Reply(message);
             }
-=======
-            return DoStop();
->>>>>>> b3928ed4
         }
         #endregion IMessageListener
 
