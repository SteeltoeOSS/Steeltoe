--- conflicted
+++ resolved
@@ -65,11 +65,8 @@
             return ConvertAndSendAsync(destinationName, payload, null, postProcessor, cancellationToken);
         }
 
-<<<<<<< HEAD
         public virtual async Task ConvertAndSendAsync(string destinationName, object payload, IDictionary<string, object> headers, IMessagePostProcessor postProcessor, CancellationToken cancellationToken = default)
-=======
-        public virtual Task ConvertAndSendAsync<T>(string destinationName, T payload, IDictionary<string, object> headers, IMessagePostProcessor postProcessor, CancellationToken cancellationToken = default)
->>>>>>> b3928ed4
+
         {
             var destination = ResolveDestination(destinationName);
             return ConvertAndSendAsync(destination, payload, headers, postProcessor, cancellationToken);
