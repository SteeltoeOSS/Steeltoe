--- conflicted
+++ resolved
@@ -33,16 +33,11 @@
 
         public virtual object Invoke(IMessage requestMessage, params object[] args)
         {
-<<<<<<< HEAD
-            var args = GetMethodArgumentValues(message, providedArgs);
-            return DoInvoke(args);
-=======
             var argVals = GetMethodArgumentValues(requestMessage, args);
 
             _logger?.LogTrace("Arguments: " + string.Join(", ", args));
 
             return DoInvoke(argVals);
->>>>>>> f461c5c4
         }
 
         protected virtual object[] GetMethodArgumentValues(IMessage message, params object[] providedArgs)
