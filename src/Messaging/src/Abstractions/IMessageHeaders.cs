﻿// Licensed to the .NET Foundation under one or more agreements.
// The .NET Foundation licenses this file to you under the Apache 2.0 License.
// See the LICENSE file in the project root for more information.

using System;
using System.Collections;

namespace Steeltoe.Messaging
{
    /// <summary>
    /// The headers for a message
    /// </summary>
<<<<<<< HEAD
#pragma warning disable S3444 // Interfaces should not simply inherit from base interfaces with colliding members
    public interface IMessageHeaders : IDictionary, System.Collections.Generic.IDictionary<string, object>
#pragma warning restore S3444 // Interfaces should not simply inherit from base interfaces with colliding members
=======
    public interface IMessageHeaders : IDictionary<string, object>, System.Collections.IDictionary
>>>>>>> 2d52a99a
    {
        /// <summary>
        /// Gets a header value given its key
        /// </summary>
        /// <typeparam name="T">the type of the value returned</typeparam>
        /// <param name="key">the name of the header</param>
        /// <returns>the value or null if not found</returns>
        T Get<T>(string key);

        /// <summary>
        /// Gets the ID header value
        /// </summary>
        string Id { get; }

        /// <summary>
        /// Gets the timestamp header value
        /// </summary>
        long? Timestamp { get; }

        /// <summary>
        /// Gets the reply channel the message is for
        /// </summary>
        object ReplyChannel { get; }

        /// <summary>
        /// Gets the error channel the message is for
        /// </summary>
        object ErrorChannel { get; }

        new ICollection<string> Keys { get; }

        new ICollection<object> Values { get; }

        new int Count { get; }

        new IEnumerator<KeyValuePair<string, object>> GetEnumerator();
    }
}<|MERGE_RESOLUTION|>--- conflicted
+++ resolved
@@ -10,13 +10,9 @@
     /// <summary>
     /// The headers for a message
     /// </summary>
-<<<<<<< HEAD
 #pragma warning disable S3444 // Interfaces should not simply inherit from base interfaces with colliding members
     public interface IMessageHeaders : IDictionary, System.Collections.Generic.IDictionary<string, object>
 #pragma warning restore S3444 // Interfaces should not simply inherit from base interfaces with colliding members
-=======
-    public interface IMessageHeaders : IDictionary<string, object>, System.Collections.IDictionary
->>>>>>> 2d52a99a
     {
         /// <summary>
         /// Gets a header value given its key
