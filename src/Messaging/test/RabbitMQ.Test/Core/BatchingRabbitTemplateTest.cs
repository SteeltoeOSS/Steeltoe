// Licensed to the .NET Foundation under one or more agreements.
// The .NET Foundation licenses this file to you under the Apache 2.0 License.
// See the LICENSE file in the project root for more information.

using Microsoft.Extensions.Configuration;
using Microsoft.Extensions.DependencyInjection;
using Steeltoe.Common.Contexts;
using Steeltoe.Common.Expression.Internal.Contexts;
using Steeltoe.Common.Util;
using Steeltoe.Messaging.RabbitMQ.Batch;
using Steeltoe.Messaging.RabbitMQ.Config;
using Steeltoe.Messaging.RabbitMQ.Connection;
using Steeltoe.Messaging.RabbitMQ.Extensions;
using Steeltoe.Messaging.RabbitMQ.Listener;
using Steeltoe.Messaging.RabbitMQ.Support;
using Steeltoe.Messaging.RabbitMQ.Support.PostProcessor;
using System;
using System.Collections.Generic;
using System.Diagnostics;
using System.IO.Compression;
using System.Text;
using System.Threading;
using Xunit;
using Xunit.Abstractions;

namespace Steeltoe.Messaging.RabbitMQ.Core;

[Trait("Category", "Integration")]
public sealed class BatchingRabbitTemplateTest : IDisposable
{
    public const string Route = "test.queue.BatchingRabbitTemplateTests";
    private readonly CachingConnectionFactory _connectionFactory;
    private readonly ITestOutputHelper _testOutputHelper;

    public BatchingRabbitTemplateTest(ITestOutputHelper testOutputHelper)
    {
        _connectionFactory = new CachingConnectionFactory("localhost");
        var admin = new RabbitAdmin(_connectionFactory);
        admin.DeclareQueue(new Queue(Route));
        _testOutputHelper = testOutputHelper;
    }

    public void Dispose()
    {
        var admin = new RabbitAdmin(_connectionFactory);
<<<<<<< HEAD
        admin.DeleteQueue(ROUTE);
        _connectionFactory.Dispose();
=======
        admin.DeleteQueue(Route);
>>>>>>> a11ef1cb
    }

    [Fact]
    public void TestSimpleBatch()
    {
        var batchingStrategy = new SimpleBatchingStrategy(2, int.MaxValue, 30000);
        var template = new BatchingRabbitTemplate(batchingStrategy)
        {
            ConnectionFactory = _connectionFactory
        };
        var message = Message.Create(Encoding.UTF8.GetBytes("foo"));
        template.Send(string.Empty, Route, message);
        message = Message.Create(Encoding.UTF8.GetBytes("bar"));
        template.Send(string.Empty, Route, message);
        var received = Receive(template);
        Assert.Equal("\u0000\u0000\u0000\u0003foo\u0000\u0000\u0000\u0003bar", Encoding.UTF8.GetString((byte[])received.Payload));
    }

    [Fact]
    public void TestSimpleBatchTimeout()
    {
        var batchingStrategy = new SimpleBatchingStrategy(2, int.MaxValue, 50);
        var template = new BatchingRabbitTemplate(batchingStrategy)
        {
            ConnectionFactory = _connectionFactory
        };
        var message = Message.Create(Encoding.UTF8.GetBytes("foo"));
        template.Send(string.Empty, Route, message);
        var received = Receive(template);
        Assert.Equal("foo", Encoding.UTF8.GetString((byte[])received.Payload));
    }

    [Fact]
    public void TestSimpleBatchTimeoutMultiple()
    {
        var batchingStrategy = new SimpleBatchingStrategy(2, int.MaxValue, 50);
        var template = new BatchingRabbitTemplate(batchingStrategy)
        {
            ConnectionFactory = _connectionFactory
        };
        var message = Message.Create(Encoding.UTF8.GetBytes("foo"));
        template.Send(string.Empty, Route, message);
        template.Send(string.Empty, Route, message);
        var received = Receive(template);
        Assert.Equal("\u0000\u0000\u0000\u0003foo\u0000\u0000\u0000\u0003foo", Encoding.UTF8.GetString((byte[])received.Payload));
    }

    [Fact]
    public void TestSimpleBatchBufferLimit()
    {
        var batchingStrategy = new SimpleBatchingStrategy(2, 8, 50);
        var template = new BatchingRabbitTemplate(batchingStrategy)
        {
            ConnectionFactory = _connectionFactory
        };
        var message = Message.Create(Encoding.UTF8.GetBytes("foo"));
        template.Send(string.Empty, Route, message);
        message = Message.Create(Encoding.UTF8.GetBytes("bar"));
        template.Send(string.Empty, Route, message);
        var received = Receive(template);
        Assert.Equal("foo", Encoding.UTF8.GetString((byte[])received.Payload));
        received = Receive(template);
        Assert.Equal("bar", Encoding.UTF8.GetString((byte[])received.Payload));
    }

    [Fact]
    public void TestSimpleBatchBufferLimitMultiple()
    {
        var batchingStrategy = new SimpleBatchingStrategy(2, 15, 30000);
        var template = new BatchingRabbitTemplate(batchingStrategy)
        {
            ConnectionFactory = _connectionFactory
        };
        var message = Message.Create(Encoding.UTF8.GetBytes("foo"));
        template.Send(string.Empty, Route, message);
        template.Send(string.Empty, Route, message);
        message = Message.Create(Encoding.UTF8.GetBytes("bar"));
        template.Send(string.Empty, Route, message);
        template.Send(string.Empty, Route, message);
        var received = Receive(template);
        Assert.Equal("\u0000\u0000\u0000\u0003foo\u0000\u0000\u0000\u0003foo", Encoding.UTF8.GetString((byte[])received.Payload));
        received = Receive(template);
        Assert.Equal("\u0000\u0000\u0000\u0003bar\u0000\u0000\u0000\u0003bar", Encoding.UTF8.GetString((byte[])received.Payload));
    }

    [Fact]
    public void TestSimpleBatchBiggerThanBufferLimit()
    {
        var batchingStrategy = new SimpleBatchingStrategy(2, 2, 30000);
        var template = new BatchingRabbitTemplate(batchingStrategy)
        {
            ConnectionFactory = _connectionFactory
        };
        var message = Message.Create(Encoding.UTF8.GetBytes("foo"));
        template.Send(string.Empty, Route, message);
        message = Message.Create(Encoding.UTF8.GetBytes("bar"));
        template.Send(string.Empty, Route, message);
        var received = Receive(template);
        Assert.Equal("foo", Encoding.UTF8.GetString((byte[])received.Payload));
        received = Receive(template);
        Assert.Equal("bar", Encoding.UTF8.GetString((byte[])received.Payload));
    }

    [Fact]
    public void TestSimpleBatchBiggerThanBufferLimitMultiple()
    {
        var batchingStrategy = new SimpleBatchingStrategy(2, 6, 30000);
        var template = new BatchingRabbitTemplate(batchingStrategy)
        {
            ConnectionFactory = _connectionFactory
        };
        var message = Message.Create(Encoding.UTF8.GetBytes("f"));
        template.Send(string.Empty, Route, message);
        message = Message.Create(Encoding.UTF8.GetBytes("bar"));
        template.Send(string.Empty, Route, message);
        var received = Receive(template);
        Assert.Equal("f", Encoding.UTF8.GetString((byte[])received.Payload));
        received = Receive(template);
        Assert.Equal("bar", Encoding.UTF8.GetString((byte[])received.Payload));
    }

    [Fact]
    public void TestSimpleBatchTwoEqualBufferLimit()
    {
        var batchingStrategy = new SimpleBatchingStrategy(10, 14, 30000);
        var template = new BatchingRabbitTemplate(batchingStrategy)
        {
            ConnectionFactory = _connectionFactory
        };
        var message = Message.Create(Encoding.UTF8.GetBytes("foo"));
        template.Send(string.Empty, Route, message);
        message = Message.Create(Encoding.UTF8.GetBytes("bar"));
        template.Send(string.Empty, Route, message);
        var received = Receive(template);
        Assert.Equal("\u0000\u0000\u0000\u0003foo\u0000\u0000\u0000\u0003bar", Encoding.UTF8.GetString((byte[])received.Payload));
    }

    [Fact]
    public void TestDebatchByContainer()
    {
        var provider = new ServiceCollection().BuildServiceProvider();
        var config = new ConfigurationBuilder().Build();
        var received = new List<IMessage>();
        var latch = new CountdownEvent(2);
        var context = new GenericApplicationContext(provider, config);
        context.ServiceExpressionResolver = new StandardServiceExpressionResolver();
        var container = new DirectMessageListenerContainer(context, _connectionFactory);
        container.SetQueueNames(Route);
        var lastInBatch = new List<bool>();
        var batchSize = new AtomicInteger();
        container.MessageListener = new TestDebatchListener(received, lastInBatch, batchSize, latch);
        container.Initialize();
        container.Start();
        try
        {
            var batchingStrategy = new SimpleBatchingStrategy(2, int.MaxValue, 30000);
            var template = new BatchingRabbitTemplate(batchingStrategy)
            {
                ConnectionFactory = _connectionFactory
            };
            var message = Message.Create(Encoding.UTF8.GetBytes("foo"));
            template.Send(string.Empty, Route, message);
            message = Message.Create(Encoding.UTF8.GetBytes("bar"));
            template.Send(string.Empty, Route, message);
            Assert.True(latch.Wait(TimeSpan.FromSeconds(10)));
            Assert.Equal(2, received.Count);
            Assert.Equal("foo", Encoding.UTF8.GetString((byte[])received[0].Payload));
            Assert.Equal(3, received[0].Headers.ContentLength());
            Assert.False(lastInBatch[0]);

            Assert.Equal("bar", Encoding.UTF8.GetString((byte[])received[1].Payload));
            Assert.Equal(3, received[1].Headers.ContentLength());
            Assert.True(lastInBatch[1]);
            Assert.Equal(2, batchSize.Value);
        }
        finally
        {
            container.Stop();
            container.Dispose();
        }
    }

    [Fact]
    public void TestDebatchByContainerPerformance()
    {
        var provider = new ServiceCollection().BuildServiceProvider();
        var config = new ConfigurationBuilder().Build();
        var received = new List<IMessage>();
        var count = 10_000;
        var latch = new CountdownEvent(count);
        var context = new GenericApplicationContext(provider, config);
        context.ServiceExpressionResolver = new StandardServiceExpressionResolver();
        var container = new DirectMessageListenerContainer(context, _connectionFactory);
        container.SetQueueNames(Route);
        container.MessageListener = new TestDebatchListener(received, null, null, latch);
        container.PrefetchCount = 1000;
        container.BatchingStrategy = new SimpleBatchingStrategy(1000, int.MaxValue, 30000);
        container.Initialize();
        container.Start();
        try
        {
            var batchingStrategy = new SimpleBatchingStrategy(1000, int.MaxValue, 30000);
            var template = new BatchingRabbitTemplate(batchingStrategy)
            {
                ConnectionFactory = _connectionFactory
            };
            var accessor = RabbitHeaderAccessor.GetMutableAccessor(new MessageHeaders());
            accessor.DeliveryMode = MessageDeliveryMode.NonPersistent;
            var message = Message.Create(new byte[256], accessor.MessageHeaders);
            var watch = new Stopwatch();
            watch.Start();
            for (var i = 0; i < count; i++)
            {
                template.Send(string.Empty, Route, message);
            }

            Assert.True(latch.Wait(TimeSpan.FromSeconds(60)));
            watch.Stop();
            _testOutputHelper.WriteLine(watch.ElapsedMilliseconds.ToString());
            Assert.Equal(count, received.Count);
        }
        finally
        {
            container.Stop();
            container.Dispose();
        }
    }

    [Fact]
    public void TestDebatchByContainerBadMessageRejected()
    {
        var provider = new ServiceCollection().BuildServiceProvider();
        var config = new ConfigurationBuilder().Build();
        var context = new GenericApplicationContext(provider, config);
        context.ServiceExpressionResolver = new StandardServiceExpressionResolver();
        var container = new DirectMessageListenerContainer(context, _connectionFactory);
        container.SetQueueNames(Route);
        var listener = new EmptyListener();
        container.MessageListener = listener;
        var errorHandler = new TestConditionalRejectingErrorHandler();
        container.ErrorHandler = errorHandler;
        container.Initialize();
        container.Start();
        try
        {
            var template = new RabbitTemplate
            {
                ConnectionFactory = _connectionFactory
            };
            var headers = new MessageHeaders(new Dictionary<string, object> { { RabbitMessageHeaders.SpringBatchFormat, RabbitMessageHeaders.BatchFormatLengthHeader4 } });
            var message = Message.Create(Encoding.UTF8.GetBytes("\u0000\u0000\u0000\u0004foo"), headers);
            template.Send(string.Empty, Route, message);
            Thread.Sleep(1000);
            Assert.Equal(0, listener.Count);
            Assert.True(errorHandler.HandleErrorCalled);
        }
        finally
        {
            container.Stop();
            container.Dispose();
        }
    }

    [Fact]
    public void TestSimpleBatchGZipped()
    {
        var batchingStrategy = new SimpleBatchingStrategy(2, int.MaxValue, 30000);
        var template = new BatchingRabbitTemplate(batchingStrategy)
        {
            ConnectionFactory = _connectionFactory
        };
        var gZipPostProcessor = new GZipPostProcessor();
        Assert.Equal(CompressionLevel.Fastest, gZipPostProcessor.Level);
        template.SetBeforePublishPostProcessors(gZipPostProcessor);
        var props = new MessageHeaders();
        var message = Message.Create(Encoding.UTF8.GetBytes("foo"), props);
        template.Send(string.Empty, Route, message);
        message = Message.Create(Encoding.UTF8.GetBytes("bar"), props);
        template.Send(string.Empty, Route, message);
        var result = Receive(template);
        Assert.Equal("gzip", result.Headers.ContentEncoding());
        var unzipper = new GUnzipPostProcessor();
        var unzip = unzipper.PostProcessMessage(result);
        Assert.Equal("\u0000\u0000\u0000\u0003foo\u0000\u0000\u0000\u0003bar", Encoding.UTF8.GetString((byte[])unzip.Payload));
    }

    [Fact]
    public void TestSimpleBatchGZippedUsingAdd()
    {
        var batchingStrategy = new SimpleBatchingStrategy(2, int.MaxValue, 30000);
        var template = new BatchingRabbitTemplate(batchingStrategy)
        {
            ConnectionFactory = _connectionFactory
        };
        var gZipPostProcessor = new GZipPostProcessor();
        Assert.Equal(CompressionLevel.Fastest, gZipPostProcessor.Level);
        template.AddBeforePublishPostProcessors(gZipPostProcessor);
        var props = new MessageHeaders();
        var message = Message.Create(Encoding.UTF8.GetBytes("foo"), props);
        template.Send(string.Empty, Route, message);
        message = Message.Create(Encoding.UTF8.GetBytes("bar"), props);
        template.Send(string.Empty, Route, message);
        var result = Receive(template);
        Assert.Equal("gzip", result.Headers.ContentEncoding());
        var unzipper = new GUnzipPostProcessor();
        var unzip = unzipper.PostProcessMessage(result);
        Assert.Equal("\u0000\u0000\u0000\u0003foo\u0000\u0000\u0000\u0003bar", Encoding.UTF8.GetString((byte[])unzip.Payload));
    }

    [Fact]
    public void TestSimpleBatchGZippedUsingAddAndRemove()
    {
        var batchingStrategy = new SimpleBatchingStrategy(2, int.MaxValue, 30000);
        var template = new BatchingRabbitTemplate(batchingStrategy)
        {
            ConnectionFactory = _connectionFactory
        };
        var gZipPostProcessor = new GZipPostProcessor();
        Assert.Equal(CompressionLevel.Fastest, gZipPostProcessor.Level);
        template.AddBeforePublishPostProcessors(gZipPostProcessor);
        var headerPostProcessor = new HeaderPostProcessor();
        template.AddBeforePublishPostProcessors(headerPostProcessor);
        template.RemoveBeforePublishPostProcessor(headerPostProcessor);
        var props = new MessageHeaders();
        var message = Message.Create(Encoding.UTF8.GetBytes("foo"), props);
        template.Send(string.Empty, Route, message);
        message = Message.Create(Encoding.UTF8.GetBytes("bar"), props);
        template.Send(string.Empty, Route, message);
        var result = Receive(template);
        Assert.Equal("gzip", result.Headers.ContentEncoding());
        var unzipper = new GUnzipPostProcessor();
        var unzip = unzipper.PostProcessMessage(result);
        Assert.Equal("\u0000\u0000\u0000\u0003foo\u0000\u0000\u0000\u0003bar", Encoding.UTF8.GetString((byte[])unzip.Payload));
        Assert.Null(unzip.Headers.Get<string>("someHeader"));
    }

    [Fact]
    public void TestSimpleBatchGZippedConfiguredUnzipper()
    {
        var batchingStrategy = new SimpleBatchingStrategy(2, int.MaxValue, 30000);
        var template = new BatchingRabbitTemplate(batchingStrategy)
        {
            ConnectionFactory = _connectionFactory
        };
        var gZipPostProcessor = new GZipPostProcessor
        {
            Level = CompressionLevel.Optimal
        };
        Assert.Equal(CompressionLevel.Optimal, gZipPostProcessor.Level);
        template.SetBeforePublishPostProcessors(gZipPostProcessor);
        template.SetAfterReceivePostProcessors(new GUnzipPostProcessor());
        var props = new MessageHeaders();
        var message = Message.Create(Encoding.UTF8.GetBytes("foo"), props);
        template.Send(string.Empty, Route, message);
        message = Message.Create(Encoding.UTF8.GetBytes("bar"), props);
        template.Send(string.Empty, Route, message);
        var result = Receive(template);
        Assert.Null(result.Headers.ContentEncoding());
        Assert.Equal("\u0000\u0000\u0000\u0003foo\u0000\u0000\u0000\u0003bar", Encoding.UTF8.GetString((byte[])result.Payload));
    }

    [Fact]
    public void TestSimpleBatchGZippedConfiguredUnzipperUsingAdd()
    {
        var batchingStrategy = new SimpleBatchingStrategy(2, int.MaxValue, 30000);
        var template = new BatchingRabbitTemplate(batchingStrategy)
        {
            ConnectionFactory = _connectionFactory
        };
        var gZipPostProcessor = new GZipPostProcessor
        {
            Level = CompressionLevel.Optimal
        };
        Assert.Equal(CompressionLevel.Optimal, gZipPostProcessor.Level);
        template.AddBeforePublishPostProcessors(gZipPostProcessor);
        template.AddAfterReceivePostProcessors(new GUnzipPostProcessor());
        var props = new MessageHeaders();
        var message = Message.Create(Encoding.UTF8.GetBytes("foo"), props);
        template.Send(string.Empty, Route, message);
        message = Message.Create(Encoding.UTF8.GetBytes("bar"), props);
        template.Send(string.Empty, Route, message);
        var result = Receive(template);
        Assert.Null(result.Headers.ContentEncoding());
        Assert.Equal("\u0000\u0000\u0000\u0003foo\u0000\u0000\u0000\u0003bar", Encoding.UTF8.GetString((byte[])result.Payload));
    }

    [Fact]
    public void TestSimpleBatchGZippedWithEncoding()
    {
        var batchingStrategy = new SimpleBatchingStrategy(2, int.MaxValue, 30000);
        var template = new BatchingRabbitTemplate(batchingStrategy)
        {
            ConnectionFactory = _connectionFactory
        };
        var gZipPostProcessor = new GZipPostProcessor();
        template.SetBeforePublishPostProcessors(gZipPostProcessor);
        var accessor = new RabbitHeaderAccessor(new MessageHeaders())
        {
            ContentEncoding = "foo"
        };
        var props = accessor.ToMessageHeaders();
        var message = Message.Create(Encoding.UTF8.GetBytes("foo"), props);
        template.Send(string.Empty, Route, message);
        message = Message.Create(Encoding.UTF8.GetBytes("bar"), props);
        template.Send(string.Empty, Route, message);
        var result = Receive(template);
        Assert.Equal("gzip:foo", result.Headers.ContentEncoding());
        var unzipper = new GUnzipPostProcessor();
        var unzip = unzipper.PostProcessMessage(result);
        Assert.Equal("\u0000\u0000\u0000\u0003foo\u0000\u0000\u0000\u0003bar", Encoding.UTF8.GetString((byte[])unzip.Payload));
    }

    [Fact]
    public void TestSimpleBatchGZippedWithEncodingInflated()
    {
        var batchingStrategy = new SimpleBatchingStrategy(2, int.MaxValue, 30000);
        var template = new BatchingRabbitTemplate(batchingStrategy)
        {
            ConnectionFactory = _connectionFactory
        };
        var gZipPostProcessor = new GZipPostProcessor();
        template.SetBeforePublishPostProcessors(gZipPostProcessor);
        template.SetAfterReceivePostProcessors(new DelegatingDecompressingPostProcessor());
        var accessor = new RabbitHeaderAccessor(new MessageHeaders())
        {
            ContentEncoding = "foo"
        };
        var props = accessor.ToMessageHeaders();
        var message = Message.Create(Encoding.UTF8.GetBytes("foo"), props);
        template.Send(string.Empty, Route, message);
        message = Message.Create(Encoding.UTF8.GetBytes("bar"), props);
        template.Send(string.Empty, Route, message);
        Thread.Sleep(100);
        var output = template.ReceiveAndConvert<byte[]>(Route);
        Assert.NotNull(output);
        Assert.Equal("\u0000\u0000\u0000\u0003foo\u0000\u0000\u0000\u0003bar", Encoding.UTF8.GetString(output));
    }

    [Fact]
    public void TestSimpleBatchZippedBestCompression()
    {
        var batchingStrategy = new SimpleBatchingStrategy(2, int.MaxValue, 30000);
        var template = new BatchingRabbitTemplate(batchingStrategy)
        {
            ConnectionFactory = _connectionFactory
        };
        var zipPostProcessor = new ZipPostProcessor
        {
            Level = CompressionLevel.Optimal
        };
        template.SetBeforePublishPostProcessors(zipPostProcessor);
        var accessor = new RabbitHeaderAccessor(new MessageHeaders());
        var props = accessor.ToMessageHeaders();
        var message = Message.Create(Encoding.UTF8.GetBytes("foo"), props);
        template.Send(string.Empty, Route, message);
        message = Message.Create(Encoding.UTF8.GetBytes("bar"), props);
        template.Send(string.Empty, Route, message);
        var result = Receive(template);
        Assert.Equal("zip", result.Headers.ContentEncoding());
        var unzipper = new UnzipPostProcessor();
        var unzip = unzipper.PostProcessMessage(result);
        Assert.Equal("\u0000\u0000\u0000\u0003foo\u0000\u0000\u0000\u0003bar", Encoding.UTF8.GetString((byte[])unzip.Payload));
    }

    [Fact]
    public void TestSimpleBatchZippedWithEncoding()
    {
        var batchingStrategy = new SimpleBatchingStrategy(2, int.MaxValue, 30000);
        var template = new BatchingRabbitTemplate(batchingStrategy)
        {
            ConnectionFactory = _connectionFactory
        };
        var zipPostProcessor = new ZipPostProcessor
        {
            Level = CompressionLevel.Optimal
        };
        template.SetBeforePublishPostProcessors(zipPostProcessor);
        var accessor = new RabbitHeaderAccessor(new MessageHeaders())
        {
            ContentEncoding = "foo"
        };
        var props = accessor.ToMessageHeaders();
        var message = Message.Create(Encoding.UTF8.GetBytes("foo"), props);
        template.Send(string.Empty, Route, message);
        message = Message.Create(Encoding.UTF8.GetBytes("bar"), props);
        template.Send(string.Empty, Route, message);
        var result = Receive(template);
        Assert.Equal("zip:foo", result.Headers.ContentEncoding());
        var unzipper = new UnzipPostProcessor();
        var unzip = unzipper.PostProcessMessage(result);
        Assert.Equal("\u0000\u0000\u0000\u0003foo\u0000\u0000\u0000\u0003bar", Encoding.UTF8.GetString((byte[])unzip.Payload));
    }

    [Fact]
    public void TestSimpleBatchDeflater()
    {
        var batchingStrategy = new SimpleBatchingStrategy(2, int.MaxValue, 30000);
        var template = new BatchingRabbitTemplate(batchingStrategy)
        {
            ConnectionFactory = _connectionFactory
        };
        var deflaterPostProcessor = new DeflaterPostProcessor
        {
            Level = CompressionLevel.Optimal
        };
        template.SetBeforePublishPostProcessors(deflaterPostProcessor);
        var accessor = new RabbitHeaderAccessor(new MessageHeaders());
        var props = accessor.ToMessageHeaders();
        var message = Message.Create(Encoding.UTF8.GetBytes("foo"), props);
        template.Send(string.Empty, Route, message);
        message = Message.Create(Encoding.UTF8.GetBytes("bar"), props);
        template.Send(string.Empty, Route, message);
        var result = Receive(template);
        Assert.Equal("deflate", result.Headers.ContentEncoding());
        var unzipper = new InflaterPostProcessor();
        var unzip = unzipper.PostProcessMessage(result);
        Assert.Equal("\u0000\u0000\u0000\u0003foo\u0000\u0000\u0000\u0003bar", Encoding.UTF8.GetString((byte[])unzip.Payload));
    }

    [Fact]
    public void TestSimpleBatchDeflaterFastestCompression()
    {
        var batchingStrategy = new SimpleBatchingStrategy(2, int.MaxValue, 30000);
        var template = new BatchingRabbitTemplate(batchingStrategy)
        {
            ConnectionFactory = _connectionFactory
        };
        var deflaterPostProcessor = new DeflaterPostProcessor
        {
            Level = CompressionLevel.Fastest
        };
        template.SetBeforePublishPostProcessors(deflaterPostProcessor);
        var accessor = new RabbitHeaderAccessor(new MessageHeaders());
        var props = accessor.ToMessageHeaders();
        var message = Message.Create(Encoding.UTF8.GetBytes("foo"), props);
        template.Send(string.Empty, Route, message);
        message = Message.Create(Encoding.UTF8.GetBytes("bar"), props);
        template.Send(string.Empty, Route, message);
        var result = Receive(template);
        Assert.Equal("deflate", result.Headers.ContentEncoding());
        var unzipper = new InflaterPostProcessor();
        var unzip = unzipper.PostProcessMessage(result);
        Assert.Equal("\u0000\u0000\u0000\u0003foo\u0000\u0000\u0000\u0003bar", Encoding.UTF8.GetString((byte[])unzip.Payload));
    }

    [Fact]
    public void TestSimpleBatchDeflaterWithEncoding()
    {
        var batchingStrategy = new SimpleBatchingStrategy(2, int.MaxValue, 30000);
        var template = new BatchingRabbitTemplate(batchingStrategy)
        {
            ConnectionFactory = _connectionFactory
        };
        var deflaterPostProcessor = new DeflaterPostProcessor
        {
            Level = CompressionLevel.Fastest
        };
        template.SetBeforePublishPostProcessors(deflaterPostProcessor);
        var accessor = new RabbitHeaderAccessor(new MessageHeaders())
        {
            ContentEncoding = "foo"
        };
        var props = accessor.ToMessageHeaders();
        var message = Message.Create(Encoding.UTF8.GetBytes("foo"), props);
        template.Send(string.Empty, Route, message);
        message = Message.Create(Encoding.UTF8.GetBytes("bar"), props);
        template.Send(string.Empty, Route, message);
        var result = Receive(template);
        Assert.Equal("deflate:foo", result.Headers.ContentEncoding());
        var unzipper = new InflaterPostProcessor();
        var unzip = unzipper.PostProcessMessage(result);
        Assert.Equal("\u0000\u0000\u0000\u0003foo\u0000\u0000\u0000\u0003bar", Encoding.UTF8.GetString((byte[])unzip.Payload));
    }

    private IMessage Receive(BatchingRabbitTemplate template)
    {
        var message = template.Receive(Route);
        var n = 0;
        while (n++ < 200 && message == null)
        {
            Thread.Sleep(50);
            message = template.Receive(Route);
        }

        Assert.NotNull(message);
        return message;
    }

    private sealed class HeaderPostProcessor : IMessagePostProcessor
    {
        public IMessage PostProcessMessage(IMessage message, CorrelationData correlation)
        {
            return PostProcessMessage(message);
        }

        public IMessage PostProcessMessage(IMessage message)
        {
            var headers = RabbitHeaderAccessor.GetMutableAccessor(message);
            headers.SetHeader("someHeader", "someValue");
            return message;
        }
    }

    private sealed class TestConditionalRejectingErrorHandler : ConditionalRejectingErrorHandler
    {
        public bool HandleErrorCalled;

        public override bool HandleError(Exception exception)
        {
            HandleErrorCalled = true;
            return base.HandleError(exception);
        }
    }

    private sealed class EmptyListener : IMessageListener
    {
        public int Count;

        public AcknowledgeMode ContainerAckMode { get; set; }

        public void OnMessage(IMessage message)
        {
            Count++;
        }

        public void OnMessageBatch(List<IMessage> messages)
        {
        }
    }

    private sealed class TestDebatchListener : IMessageListener
    {
        public List<IMessage> Received;
        public List<bool> LastInBatch;
        public AtomicInteger BatchSize;
        public CountdownEvent Latch;

        public TestDebatchListener(List<IMessage> received, List<bool> lastInBatch, AtomicInteger batchSize, CountdownEvent latch)
        {
            this.Received = received;
            this.LastInBatch = lastInBatch;
            this.BatchSize = batchSize;
            this.Latch = latch;
        }

        public AcknowledgeMode ContainerAckMode { get; set; }

        public void OnMessage(IMessage message)
        {
            Received.Add(message);

            if (LastInBatch != null)
            {
                LastInBatch.Add(message.Headers.LastInBatch().HasValue && message.Headers.LastInBatch().Value);
            }

            if (BatchSize != null)
            {
                BatchSize.Value = message.Headers.Get<int>(RabbitMessageHeaders.BatchSize);
            }

            Latch.Signal();
        }

        public void OnMessageBatch(List<IMessage> messages)
        {
        }
    }
}<|MERGE_RESOLUTION|>--- conflicted
+++ resolved
@@ -43,12 +43,8 @@
     public void Dispose()
     {
         var admin = new RabbitAdmin(_connectionFactory);
-<<<<<<< HEAD
         admin.DeleteQueue(ROUTE);
         _connectionFactory.Dispose();
-=======
-        admin.DeleteQueue(Route);
->>>>>>> a11ef1cb
     }
 
     [Fact]
