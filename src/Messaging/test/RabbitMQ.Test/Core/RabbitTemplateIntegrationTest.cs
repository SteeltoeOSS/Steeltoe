// Licensed to the .NET Foundation under one or more agreements.
// The .NET Foundation licenses this file to you under the Apache 2.0 License.
// See the LICENSE file in the project root for more information.

using System.Collections.Concurrent;
using System.Runtime.Serialization.Formatters.Binary;
using System.Text;
using Microsoft.Extensions.Logging;
using Moq;
using RabbitMQ.Client.Events;
using RabbitMQ.Client.Exceptions;
using Steeltoe.Common.Expression.Internal.Spring.Common;
using Steeltoe.Common.Expression.Internal.Spring.Standard;
using Steeltoe.Common.Transaction;
using Steeltoe.Common.Util;
using Steeltoe.Messaging.RabbitMQ.Configuration;
using Steeltoe.Messaging.RabbitMQ.Connection;
using Steeltoe.Messaging.RabbitMQ.Exceptions;
using Steeltoe.Messaging.RabbitMQ.Extensions;
using Steeltoe.Messaging.RabbitMQ.Listener;
using Steeltoe.Messaging.RabbitMQ.Listener.Adapters;
using Steeltoe.Messaging.RabbitMQ.Support;
using Steeltoe.Messaging.RabbitMQ.Support.Converter;
using Steeltoe.Messaging.RabbitMQ.Support.PostProcessor;
using Xunit;
using RC = RabbitMQ.Client;

namespace Steeltoe.Messaging.RabbitMQ.Core;

[Trait("Category", "Integration")]
public abstract class RabbitTemplateIntegrationTest : IDisposable
{
    public const string Route = "test.queue.RabbitTemplateIntegrationTests";
    public const string ReplyQueueName = "test.reply.queue.RabbitTemplateIntegrationTests";

    private readonly CachingConnectionFactory _connectionFactory;

    protected RabbitTemplate Template { get; private set; }
    protected RabbitTemplate RoutingTemplate { get; }
    protected RabbitAdmin Admin { get; }
    protected Mock<IConnectionFactory> ConnectionFactory1 { get; }
    protected Mock<IConnectionFactory> ConnectionFactory2 { get; }
    protected Mock<IConnectionFactory> DefaultConnectionFactory { get; }

    protected RabbitTemplateIntegrationTest()
    {
        _connectionFactory = new CachingConnectionFactory("localhost")
        {
            IsPublisherReturns = true
        };

        Template = new RabbitTemplate(_connectionFactory)
        {
            ReplyTimeout = 10000
        };

        template.SendConnectionFactorySelectorExpression = new LiteralExpression("foo");
        var adminCf = new CachingConnectionFactory("localhost");
        Admin = new RabbitAdmin(adminCf);
        Admin.DeclareQueue(new Queue(Route));
        Admin.DeclareQueue(new Queue(ReplyQueueName));

        RoutingTemplate = new RabbitTemplate();

        routingTemplate.SendConnectionFactorySelectorExpression = new SpelExpressionParser().ParseExpression("Headers['cfKey']");
        var routingConnFactory = new SimpleRoutingConnectionFactory();
        ConnectionFactory1 = new Mock<IConnectionFactory>();
        ConnectionFactory2 = new Mock<IConnectionFactory>();
        DefaultConnectionFactory = new Mock<IConnectionFactory>();
        routingConnFactory.AddTargetConnectionFactory("foo", ConnectionFactory1.Object);
        routingConnFactory.AddTargetConnectionFactory("bar", ConnectionFactory2.Object);
        RoutingTemplate.ConnectionFactory = routingConnFactory;
    }

    [Fact]
    public void TestChannelCloseInTx()
    {
        _connectionFactory.IsPublisherReturns = false;
        RC.IModel channel = _connectionFactory.CreateConnection().CreateChannel(true);
        var holder = new RabbitResourceHolder(channel, true);
        TransactionSynchronizationManager.BindResource(_connectionFactory, holder);

        try
        {
            Template.IsChannelTransacted = true;
            Template.ConvertAndSend(Route, "foo");
            Template.ConvertAndSend(Guid.NewGuid().ToString(), Route, "xxx");
            int n = 0;

            while (n++ < 100 && channel.IsOpen)
            {
                Thread.Sleep(100);
            }

            Assert.False(channel.IsOpen);

            try
            {
                Template.ConvertAndSend(Route, "bar");
                throw new Exception("Expected exception");
            }
            catch (RabbitUncategorizedException e)
            {
                if (e.InnerException is InvalidOperationException)
                {
                    Assert.Contains("Channel closed during transaction", e.InnerException.Message);
                }
                else
                {
                    throw new Exception("Expected InvalidOperationException");
                }
            }
            catch (RabbitConnectException e)
            {
                Assert.IsType<AlreadyClosedException>(e.InnerException);
            }
        }
        finally
        {
            TransactionSynchronizationManager.UnbindResource(_connectionFactory);
            channel.Close();
        }
    }

    [Fact]
    public void TestTemplateUsesPublisherConnectionUnlessInTx()
    {
        _connectionFactory.Destroy();
        Template.UsePublisherConnection = true;
        Template.ConvertAndSend("dummy", "foo");
        Assert.Null(_connectionFactory.Connection.Target);
        Assert.NotNull(((CachingConnectionFactory)_connectionFactory.PublisherConnectionFactory).Connection.Target);
        _connectionFactory.Destroy();
        Assert.Null(_connectionFactory.Connection.Target);
        Assert.Null(((CachingConnectionFactory)_connectionFactory.PublisherConnectionFactory).Connection.Target);
        RC.IModel channel = _connectionFactory.CreateConnection().CreateChannel(true);
        Assert.NotNull(_connectionFactory.Connection.Target);
        var holder = new RabbitResourceHolder(channel, true);
        TransactionSynchronizationManager.BindResource(_connectionFactory, holder);

        try
        {
            Template.IsChannelTransacted = true;
            Template.ConvertAndSend("dummy", "foo");
            Assert.NotNull(_connectionFactory.Connection.Target);
            Assert.Null(((CachingConnectionFactory)_connectionFactory.PublisherConnectionFactory).Connection.Target);
        }
        finally
        {
            TransactionSynchronizationManager.UnbindResource(_connectionFactory);
            channel.Close();
        }
    }

    [Fact]
    public void TestReceiveNonBlocking()
    {
        Template.ConvertAndSend(Route, "nonblock");
        int n = 0;
        string o = Template.ReceiveAndConvert<string>(Route);

        while (n++ < 100 && o == null)
        {
            Thread.Sleep(100);
            o = Template.ReceiveAndConvert<string>(Route);
        }

        Assert.NotNull(o);
        Assert.Equal("nonblock", o);
        Assert.Null(Template.Receive(Route));
    }

    [Fact]
    public void TestReceiveConsumerCanceled()
    {
        using var connectionFactory = new MockSingleConnectionFactory("localhost");

        Template = new RabbitTemplate(connectionFactory)
        {
            ReceiveTimeout = 10000
        };

        Assert.Throws<ConsumerCancelledException>(() => Template.Receive(Route));
    }

    [Fact]
    public void TestReceiveBlocking()
    {
        // TODO: this.template.setUserIdExpressionString("@cf.username");
        Template.ConvertAndSend(Route, "block");
        IMessage received = Template.Receive(Route, 10000);
        Assert.NotNull(received);
        Assert.Equal("block", EncodingUtils.Utf8.GetString((byte[])received.Payload));

        // TODO: assertThat(received.getMessageProperties().getReceivedUserId()).isEqualTo("guest");
        Template.ReceiveTimeout = 0;
        Assert.Null(Template.Receive(Route));
    }

    [Fact]
    public void TestReceiveBlockingNoTimeout()
    {
        Template.ConvertAndSend(Route, "blockNoTO");
        string o = Template.ReceiveAndConvert<string>(Route, -1);
        Assert.NotNull(o);
        Assert.Equal("blockNoTO", o);
        Template.ReceiveTimeout = 1; // test the no message after timeout path

        try
        {
            Assert.Null(Template.Receive(Route));
        }
        catch (ConsumeOkNotReceivedException)
        {
            // we're expecting no result, this could happen, depending on timing.
        }
    }

    [Fact]
    public void TestReceiveTimeoutRequeue()
    {
        try
        {
            Assert.Null(Template.ReceiveAndConvert<string>(Route, 10));
        }
        catch (ConsumeOkNotReceivedException)
        {
            // empty - race for consumeOk
        }

        Assert.Empty(_connectionFactory.CachedChannelsNonTransactional);
    }

    [Fact]
    public void TestReceiveBlockingTx()
    {
        Template.ConvertAndSend(Route, "blockTX");
        Template.IsChannelTransacted = true;
        Template.ReceiveTimeout = 10000;
        string o = Template.ReceiveAndConvert<string>(Route);
        Assert.NotNull(o);
        Assert.Equal("blockTX", o);
        Template.ReceiveTimeout = 0;
        Assert.Null(Template.Receive(Route));
    }

    [Fact]
    public void TestReceiveBlockingGlobalTx()
    {
        Template.ConvertAndSend(Route, "blockGTXNoTO");
        RabbitResourceHolder resourceHolder = ConnectionFactoryUtils.GetTransactionalResourceHolder(Template.ConnectionFactory, true);
        TransactionSynchronizationManager.SetActualTransactionActive(true);
        ConnectionFactoryUtils.BindResourceToTransaction(resourceHolder, Template.ConnectionFactory, true);
        Template.ReceiveTimeout = -1;
        Template.IsChannelTransacted = true;
        string o = Template.ReceiveAndConvert<string>(Route);
        resourceHolder.CommitAll();
        resourceHolder.CloseAll();
        Assert.Same(resourceHolder, TransactionSynchronizationManager.UnbindResource(Template.ConnectionFactory));
        Assert.NotNull(o);
        Assert.Equal("blockGTXNoTO", o);
        Template.ReceiveTimeout = 0;
        Assert.Null(Template.Receive(Route));
    }

    [Fact]
    public void TestSendToNonExistentAndThenReceive()
    {
        // If transacted then the commit fails on send, so we get a nice synchronous exception
        Template.IsChannelTransacted = true;

        try
        {
            Template.ConvertAndSend(string.Empty, "no.such.route", "message");

            // throw new Exception("Expected RabbitException");
        }
        catch (RabbitException)
        {
            // e.printStackTrace();
        }

        // Now send the real message, and all should be well...
        Template.ConvertAndSend(Route, "message");
        string result = Template.ReceiveAndConvert<string>(Route);
        Assert.Equal("message", result);
        result = Template.ReceiveAndConvert<string>(Route);
        Assert.Null(result);
    }

    [Fact]
    public void TestSendAndReceiveWithPostProcessor()
    {
        Template.ConvertAndSend(Route, (object)"message", new PostProcessor1());
        Template.SetAfterReceivePostProcessors(new PostProcessor2());
        string result = Template.ReceiveAndConvert<string>(Route);
        Assert.Equal("message", result);
        result = Template.ReceiveAndConvert<string>(Route);
        Assert.Null(result);
    }

    [Fact]
    public void TestSendAndReceive()
    {
        Template.ConvertAndSend(Route, "message");
        string result = Template.ReceiveAndConvert<string>(Route);
        Assert.Equal("message", result);
        result = Template.ReceiveAndConvert<string>(Route);
        Assert.Null(result);
    }

    [Fact]
    public void TestSendAndReceiveUndeliverable()
    {
        Template.Mandatory = true;
        var ex = Assert.Throws<RabbitMessageReturnedException>(() => Template.ConvertSendAndReceive<string>($"{Route}xxxxxx", "undeliverable"));
        byte[] body = ex.ReturnedMessage.Payload as byte[];
        Assert.NotNull(body);
        Assert.Equal("undeliverable", EncodingUtils.Utf8.GetString(body));
        Assert.Contains(ex.ReplyText, "NO_ROUTE");
        Assert.Empty(Template.ReplyHolder);
    }

    [Fact]
    public void TestSendAndReceiveTransacted()
    {
        Template.IsChannelTransacted = true;
        Template.ConvertAndSend(Route, "message");
        string result = Template.ReceiveAndConvert<string>(Route);
        Assert.Equal("message", result);
        result = Template.ReceiveAndConvert<string>(Route);
        Assert.Null(result);
    }

    [Fact]
    public void TestSendAndReceiveTransactedWithUncachedConnection()
    {
        var singleConnectionFactory = new SingleConnectionFactory("localhost", null);

        var rabbitTemplate = new RabbitTemplate(singleConnectionFactory)
        {
            IsChannelTransacted = true
        };

        rabbitTemplate.ConvertAndSend(Route, "message");
        string result = rabbitTemplate.ReceiveAndConvert<string>(Route);
        Assert.Equal("message", result);
        result = rabbitTemplate.ReceiveAndConvert<string>(Route);
        Assert.Null(result);
        singleConnectionFactory.Destroy();
    }

    [Fact]
    public void TestSendAndReceiveTransactedWithImplicitRollback()
    {
        Template.IsChannelTransacted = true;
        Template.ConvertAndSend(Route, "message");

        // Rollback of manual receive is implicit because the channel is
        // closed...
        var ex = Assert.Throws<RabbitUncategorizedException>(() => Template.Execute(c =>
        {
            c.BasicGet(Route, false);
            c.BasicRecover(true);
            throw new PlannedException();
        }));

        Assert.IsType<PlannedException>(ex.InnerException);
        string result = Template.ReceiveAndConvert<string>(Route);
        Assert.Equal("message", result);
        result = Template.ReceiveAndConvert<string>(Route);
        Assert.Null(result);
    }

    [Fact]
    public void TestSendAndReceiveInCallback()
    {
        Template.ConvertAndSend(Route, "message");
        var messagePropertiesConverter = new DefaultMessageHeadersConverter();

        string result = Template.Execute(c =>
        {
            RC.BasicGetResult response = c.BasicGet(Route, false);

            IMessageHeaders props = messagePropertiesConverter.ToMessageHeaders(response.BasicProperties,
                new Envelope(response.DeliveryTag, response.Redelivered, response.Exchange, response.RoutingKey), EncodingUtils.Utf8);

            c.BasicAck(response.DeliveryTag, false);
            return new SimpleMessageConverter().FromMessage<string>(Message.Create(response.Body, props));
        });

        Assert.Equal("message", result);
        result = Template.ReceiveAndConvert<string>(Route);
        Assert.Null(result);
    }

    [Fact]
    public void TestReceiveInExternalTransaction()
    {
        Template.ConvertAndSend(Route, "message");
        Template.IsChannelTransacted = true;
        string result = new TransactionTemplate(new TestTransactionManager()).Execute(_ => Template.ReceiveAndConvert<string>(Route));
        Assert.Equal("message", result);
        result = Template.ReceiveAndConvert<string>(Route);
        Assert.Null(result);
    }

    [Fact]
    public void TestReceiveInExternalTransactionWithRollback()
    {
        // Makes receive (and send in principle) transactional
        Template.IsChannelTransacted = true;
        Template.ConvertAndSend(Route, "message");

        Assert.Throws<PlannedException>(() =>
        {
            new TransactionTemplate(new TestTransactionManager()).Execute(_ =>
            {
                string result = Template.ReceiveAndConvert<string>(Route);
                Assert.NotNull(result);
                throw new PlannedException();
            });
        });

        string result = Template.ReceiveAndConvert<string>(Route);
        Assert.Equal("message", result);
        result = Template.ReceiveAndConvert<string>(Route);
        Assert.Null(result);
    }

    [Fact]
    public void TestReceiveInExternalTransactionWithNoRollback()
    {
        // Makes receive non-transactional
        Template.IsChannelTransacted = false;
        Template.ConvertAndSend(Route, "message");

        Assert.Throws<PlannedException>(() =>
        {
            new TransactionTemplate(new TestTransactionManager()).Execute(_ =>
            {
                Template.ReceiveAndConvert<string>(Route);
                throw new PlannedException();
            });
        });

        // No rollback
        string result = Template.ReceiveAndConvert<string>(Route);
        Assert.Null(result);
    }

    [Fact]
    public void TestSendInExternalTransaction()
    {
        Template.IsChannelTransacted = true;

        new TransactionTemplate(new TestTransactionManager()).Execute(_ =>
        {
            Template.ConvertAndSend(Route, "message");
        });

        string result = Template.ReceiveAndConvert<string>(Route);
        Assert.Equal("message", result);
        result = Template.ReceiveAndConvert<string>(Route);
        Assert.Null(result);
    }

    [Fact]
    public void TestSendInExternalTransactionWithRollback()
    {
        // Makes receive non-transactional
        Template.IsChannelTransacted = true;

        Assert.Throws<PlannedException>(() =>
        {
            new TransactionTemplate(new TestTransactionManager()).Execute(_ =>
            {
                Template.ConvertAndSend(Route, "message");
                throw new PlannedException();
            });
        });

        // No rollback
        string result = Template.ReceiveAndConvert<string>(Route);
        Assert.Null(result);
    }

    [Fact]
    public void TestAtomicSendAndReceive()
    {
        using var cachingConnectionFactory = new CachingConnectionFactory("localhost");
        using RabbitTemplate rabbitTemplate = CreateSendAndReceiveRabbitTemplate(cachingConnectionFactory);
        rabbitTemplate.DefaultSendDestination = new RabbitDestination(string.Empty, Route);
        rabbitTemplate.DefaultReceiveDestination = new RabbitDestination(Route);

        Task<IMessage> task = Task.Run(() =>
        {
            IMessage message = null;

            for (int i = 0; i < 10; i++)
            {
                message = rabbitTemplate.Receive();

                if (message != null)
                {
                    break;
                }

                Thread.Sleep(100);
            }

            Assert.NotNull(message);
            rabbitTemplate.Send(message.Headers.ReplyTo(), message);
            return message;
        });

        IMessage<byte[]> message = Message.Create(EncodingUtils.Utf8.GetBytes("test-message"), new MessageHeaders());
        rabbitTemplate.SendAndReceive(message);
        task.Wait(TimeSpan.FromSeconds(10));
        IMessage received = task.Result;
        Assert.NotNull(received);
    }

    [Fact]
    public void TestAtomicSendAndReceiveUserCorrelation()
    {
        using var cachingConnectionFactory = new CachingConnectionFactory("localhost");
        using RabbitTemplate rabbitTemplate = CreateSendAndReceiveRabbitTemplate(cachingConnectionFactory);
        rabbitTemplate.DefaultSendDestination = new RabbitDestination(string.Empty, Route);
        rabbitTemplate.DefaultReceiveDestination = new RabbitDestination(Route);
        var remoteCorrelationId = new AtomicReference<string>();

        Task<IMessage> received = Task.Run(() =>
        {
            IMessage message = rabbitTemplate.Receive(10000);
            Assert.NotNull(message);
            remoteCorrelationId.Value = message.Headers.CorrelationId();
            rabbitTemplate.Send(message.Headers.ReplyTo(), message);
            return message;
        });

        var rabbitAdmin = new RabbitAdmin(cachingConnectionFactory);
        IQueue replyQueue = rabbitAdmin.DeclareQueue();
        rabbitTemplate.ReplyAddress = replyQueue.QueueName;
        rabbitTemplate.UserCorrelationId = true;
        rabbitTemplate.ReplyTimeout = 10000;
        var container = new DirectMessageListenerContainer(null, cachingConnectionFactory);
        container.SetQueues(replyQueue);
        container.MessageListener = rabbitTemplate;
        container.Initialize();
        container.StartAsync();

        var headers = new RabbitHeaderAccessor(new MessageHeaders())
        {
            CorrelationId = "myCorrelationId"
        };

        IMessage<byte[]> message = Message.Create(Encoding.UTF8.GetBytes("test-message"), headers.MessageHeaders);
        IMessage reply = rabbitTemplate.SendAndReceive(message);
        Assert.True(received.Wait(TimeSpan.FromSeconds(1)));
        Assert.Equal("test-message", Encoding.UTF8.GetString((byte[])received.Result.Payload));
        Assert.NotNull(reply);
        Assert.Equal("myCorrelationId", remoteCorrelationId.Value);
        Assert.Equal("test-message", Encoding.UTF8.GetString((byte[])reply.Payload));
        reply = rabbitTemplate.Receive();
        Assert.Null(reply);
        rabbitTemplate.StopAsync().Wait();
        container.StopAsync().Wait();
        cachingConnectionFactory.Destroy();
    }

    [Fact]
    public void TestAtomicSendAndReceiveWithRoutingKey()
    {
        using var cachingConnectionFactory = new CachingConnectionFactory("localhost");
        using RabbitTemplate rabbitTemplate = CreateSendAndReceiveRabbitTemplate(cachingConnectionFactory);

        // Set up a consumer to respond to our producer
        Task<IMessage> received = Task.Run(() =>
        {
            IMessage message = null;

            for (int i = 0; i < 10; i++)
            {
                message = rabbitTemplate.Receive(Route);

                if (message != null)
                {
                    break;
                }

                Thread.Sleep(100);
            }

            Assert.NotNull(message);
            rabbitTemplate.Send(message.Headers.ReplyTo(), message);
            return message;
        });

        IMessage<byte[]> message = Message.Create(Encoding.UTF8.GetBytes("test-message"), new MessageHeaders());
        IMessage reply = rabbitTemplate.SendAndReceive(Route, message);
        Assert.True(received.Wait(TimeSpan.FromSeconds(1)));
        Assert.Equal("test-message", Encoding.UTF8.GetString((byte[])received.Result.Payload));
        Assert.NotNull(reply);
        Assert.Equal("test-message", Encoding.UTF8.GetString((byte[])reply.Payload));
        reply = rabbitTemplate.Receive(Route);
        Assert.Null(reply);
        rabbitTemplate.StopAsync().Wait();
        cachingConnectionFactory.Destroy();
    }

    [Fact]
    public void TestAtomicSendAndReceiveWithExchangeAndRoutingKey()
    {
        using var cachingConnectionFactory = new CachingConnectionFactory("localhost");
        using RabbitTemplate rabbitTemplate = CreateSendAndReceiveRabbitTemplate(cachingConnectionFactory);

        // Set up a consumer to respond to our producer
        Task<IMessage> received = Task.Run(() =>
        {
            IMessage message = null;

            for (int i = 0; i < 10; i++)
            {
                message = rabbitTemplate.Receive(Route);

                if (message != null)
                {
                    break;
                }

                Thread.Sleep(100);
            }

            Assert.NotNull(message);
            rabbitTemplate.Send(message.Headers.ReplyTo(), message);
            return message;
        });

        IMessage<byte[]> message = Message.Create(Encoding.UTF8.GetBytes("test-message"), new MessageHeaders());
        IMessage reply = rabbitTemplate.SendAndReceive(string.Empty, Route, message);
        Assert.True(received.Wait(TimeSpan.FromSeconds(1)));
        Assert.Equal("test-message", Encoding.UTF8.GetString((byte[])received.Result.Payload));
        Assert.NotNull(reply);
        Assert.Equal("test-message", Encoding.UTF8.GetString((byte[])reply.Payload));
        reply = rabbitTemplate.Receive(Route);
        Assert.Null(reply);
        rabbitTemplate.StopAsync().Wait();
        cachingConnectionFactory.Destroy();
    }

    [Fact]
    public void TestAtomicSendAndReceiveWithConversion()
    {
        using var cachingConnectionFactory = new CachingConnectionFactory("localhost");
        using RabbitTemplate rabbitTemplate = CreateSendAndReceiveRabbitTemplate(cachingConnectionFactory);
        rabbitTemplate.RoutingKey = Route;
        rabbitTemplate.DefaultReceiveQueue = Route;

        // Set up a consumer to respond to our producer
        Task<string> received = Task.Run(() =>
        {
            IMessage message = null;

            for (int i = 0; i < 10; i++)
            {
                message = rabbitTemplate.Receive(Route);

                if (message != null)
                {
                    break;
                }

                Thread.Sleep(100);
            }

            Assert.NotNull(message);
            rabbitTemplate.Send(message.Headers.ReplyTo(), message);
            return rabbitTemplate.MessageConverter.FromMessage<string>(message);
        });

        rabbitTemplate.ConvertSendAndReceive<string>("message");
        Assert.True(received.Wait(TimeSpan.FromSeconds(1)));
        Assert.Equal("message", received.Result);
        string result = rabbitTemplate.ReceiveAndConvert<string>();
        Assert.Null(result);
        rabbitTemplate.StopAsync().Wait();
        cachingConnectionFactory.Destroy();
    }

    [Fact]
    public void TestAtomicSendAndReceiveWithConversionUsingRoutingKey()
    {
        // Set up a consumer to respond to our producer
        Task<string> received = Task.Run(() =>
        {
            IMessage message = null;

            for (int i = 0; i < 10; i++)
            {
                message = Template.Receive(Route);

                if (message != null)
                {
                    break;
                }

                Thread.Sleep(100);
            }

            Assert.NotNull(message);
            Template.Send(message.Headers.ReplyTo(), message);
            return Template.MessageConverter.FromMessage<string>(message);
        });

        using RabbitTemplate rabbitTemplate = CreateSendAndReceiveRabbitTemplate(_connectionFactory);
        string result = rabbitTemplate.ConvertSendAndReceive<string>(Route, "message");
        Assert.True(received.Wait(TimeSpan.FromSeconds(1)));
        Assert.Equal("message", received.Result);
        Assert.Equal("message", result);

        result = rabbitTemplate.ReceiveAndConvert<string>(Route);
        Assert.Null(result);
        rabbitTemplate.StopAsync().Wait();
    }

    [Fact]
    public void TestAtomicSendAndReceiveWithConversionUsingExchangeAndRoutingKey()
    {
        // Set up a consumer to respond to our producer
        Task<string> received = Task.Run(() =>
        {
            IMessage message = null;

            for (int i = 0; i < 10; i++)
            {
                message = Template.Receive(Route);

                if (message != null)
                {
                    break;
                }

                Thread.Sleep(100);
            }

            Assert.NotNull(message);
            Template.Send(message.Headers.ReplyTo(), message);
            return Template.MessageConverter.FromMessage<string>(message);
        });

        using RabbitTemplate rabbitTemplate = CreateSendAndReceiveRabbitTemplate(_connectionFactory);
        string result = rabbitTemplate.ConvertSendAndReceive<string>(string.Empty, Route, "message");
        Assert.True(received.Wait(TimeSpan.FromSeconds(1)));
        Assert.Equal("message", received.Result);
        Assert.Equal("message", result);

        result = rabbitTemplate.ReceiveAndConvert<string>(Route);
        Assert.Null(result);
        rabbitTemplate.StopAsync().Wait();
    }

    [Fact]
    public void TestAtomicSendAndReceiveWithConversionAndMessagePostProcessor()
    {
        using var cachingConnectionFactory = new CachingConnectionFactory("localhost");
        using RabbitTemplate rabbitTemplate = CreateSendAndReceiveRabbitTemplate(cachingConnectionFactory);
        rabbitTemplate.RoutingKey = Route;
        rabbitTemplate.DefaultReceiveQueue = Route;

        // Set up a consumer to respond to our producer
        Task<string> received = Task.Run(() =>
        {
            IMessage message = null;

            for (int i = 0; i < 10; i++)
            {
                message = rabbitTemplate.Receive();

                if (message != null)
                {
                    break;
                }

                Thread.Sleep(100);
            }

            Assert.NotNull(message);
            rabbitTemplate.Send(message.Headers.ReplyTo(), message);
            return rabbitTemplate.MessageConverter.FromMessage<string>(message);
        });

        string result = rabbitTemplate.ConvertSendAndReceive<string>((object)"message", new PostProcessor3());
        Assert.True(received.Wait(TimeSpan.FromSeconds(1)));
        Assert.Equal("MESSAGE", received.Result);
        Assert.Equal("MESSAGE", result);

        result = rabbitTemplate.ReceiveAndConvert<string>();
        Assert.Null(result);
        rabbitTemplate.StopAsync().Wait();
        cachingConnectionFactory.Destroy();
    }

    [Fact]
    public void TestAtomicSendAndReceiveWithConversionAndMessagePostProcessorUsingRoutingKey()
    {
        // Set up a consumer to respond to our producer
        Task<string> received = Task.Run(() =>
        {
            IMessage message = null;

            for (int i = 0; i < 10; i++)
            {
                message = Template.Receive(Route);

                if (message != null)
                {
                    break;
                }

                Thread.Sleep(100);
            }

            Assert.NotNull(message);
            Template.Send(message.Headers.ReplyTo(), message);
            return Template.MessageConverter.FromMessage<string>(message);
        });

        using RabbitTemplate rabbitTemplate = CreateSendAndReceiveRabbitTemplate(_connectionFactory);
        string result = rabbitTemplate.ConvertSendAndReceive<string>(Route, (object)"message", new PostProcessor3());
        Assert.True(received.Wait(TimeSpan.FromSeconds(1)));
        Assert.Equal("MESSAGE", received.Result);
        Assert.Equal("MESSAGE", result);

        result = rabbitTemplate.ReceiveAndConvert<string>(Route);
        Assert.Null(result);
        rabbitTemplate.StopAsync().Wait();
    }

    [Fact]
    public void TestAtomicSendAndReceiveWithConversionAndMessagePostProcessorUsingExchangeAndRoutingKey()
    {
        // Set up a consumer to respond to our producer
        Task<string> received = Task.Run(() =>
        {
            IMessage message = null;

            for (int i = 0; i < 10; i++)
            {
                message = Template.Receive(Route);

                if (message != null)
                {
                    break;
                }

                Thread.Sleep(100);
            }

            Assert.NotNull(message);
            Template.Send(message.Headers.ReplyTo(), message);
            return Template.MessageConverter.FromMessage<string>(message);
        });

        using RabbitTemplate rabbitTemplate = CreateSendAndReceiveRabbitTemplate(_connectionFactory);
        string result = rabbitTemplate.ConvertSendAndReceive<string>(string.Empty, Route, "message", new PostProcessor3());
        Assert.True(received.Wait(TimeSpan.FromSeconds(1)));
        Assert.Equal("MESSAGE", received.Result);
        Assert.Equal("MESSAGE", result);

        result = rabbitTemplate.ReceiveAndConvert<string>(Route);
        Assert.Null(result);
        rabbitTemplate.StopAsync().Wait();
    }

    [Fact]
    public void TestReceiveAndReplyNonStandardCorrelationNotBytes()
    {
        Template.DefaultReceiveQueue = Route;
        Template.RoutingKey = Route;

        var headers = new MessageHeaders(new Dictionary<string, object>
        {
            { "baz", "bar" }
        });

        IMessage<byte[]> message = Message.Create(Encoding.UTF8.GetBytes("foo"), headers);
        Template.Send(Route, message);
        Template.CorrelationKey = "baz";
        bool received = Template.ReceiveAndReply<IMessage, IMessage>(_ => Message.Create(Encoding.UTF8.GetBytes("fuz"), new MessageHeaders()));
        Assert.True(received);
        IMessage message2 = Template.Receive();
        Assert.NotNull(message2);
        Assert.Equal("bar", message2.Headers.Get<string>("baz"));
    }

    [Fact]
    public void TestReceiveAndReplyBlocking()
    {
        TestReceiveAndReply(10000);
    }

    [Fact]
    public void TestReceiveAndReplyNonBlocking()
    {
        TestReceiveAndReply(0);
    }

    [Fact]
    public void TestSymmetricalReceiveAndReply()
    {
        using RabbitTemplate rabbitTemplate = CreateSendAndReceiveRabbitTemplate(_connectionFactory);
        rabbitTemplate.DefaultReceiveQueue = Route;
        rabbitTemplate.RoutingKey = Route;
        rabbitTemplate.ReplyAddress = ReplyQueueName;
        rabbitTemplate.ReplyTimeout = 20000;
        rabbitTemplate.ReceiveTimeout = 20000;

        var container = new DirectMessageListenerContainer();
        container.ConnectionFactory = rabbitTemplate.ConnectionFactory;
        container.SetQueueNames(ReplyQueueName);
        container.MessageListener = rabbitTemplate;
        container.StartAsync().Wait();

        const int count = 10;
        var results = new ConcurrentDictionary<double, object>();
        rabbitTemplate.CorrelationKey = "CorrelationKey";
        var tasks = new List<Task>();

        for (int i = 0; i < count; i++)
        {
            tasks.Add(Task.Run(() =>
            {
                var random = new Random();
                double request = random.NextDouble() * 100;
                object reply = rabbitTemplate.ConvertSendAndReceive<object>(request);
                results.TryAdd(request, reply);
            }));
        }

        for (int i = 0; i < count; i++)
        {
            tasks.Add(Task.Run(() =>
            {
                var random = new Random();
                double request = random.NextDouble() * 100;

                var messageHeaders = new RabbitHeaderAccessor(new MessageHeaders())
                {
                    ContentType = MessageHeaders.ContentTypeDotNetSerializedObject
                };

                var formatter = new BinaryFormatter();
                using var requestStream = new MemoryStream(512);

                // TODO: [BREAKING] Don't use binary serialization, it's insecure! https://aka.ms/binaryformatter
                // Tracked at: https://github.com/SteeltoeOSS/Steeltoe/issues/487.
#pragma warning disable SYSLIB0011 // Type or member is obsolete
                formatter.Serialize(requestStream, request);
                byte[] bytes = requestStream.ToArray();
                IMessage reply = rabbitTemplate.SendAndReceive(Message.Create(bytes, messageHeaders.MessageHeaders));

                using var replyStream = new MemoryStream((byte[])reply.Payload);
                object obj = formatter.Deserialize(replyStream);
#pragma warning restore SYSLIB0011 // Type or member is obsolete
                results.TryAdd(request, obj);
            }));
        }

        var receiveCount = new AtomicInteger();
        long start = DateTimeOffset.Now.ToUnixTimeMilliseconds();

        do
        {
            rabbitTemplate.ReceiveAndReply<double, double>(payload =>
            {
                receiveCount.IncrementAndGet();
                return payload * 3;
            });

            if (DateTimeOffset.Now.ToUnixTimeMilliseconds() > start + 20000)
            {
                throw new Exception("Something wrong with RabbitMQ");
            }
        }
        while (receiveCount.Value < count * 2);

        Task.WaitAll(tasks.ToArray());
        container.StopAsync().Wait();
        Assert.Equal(count * 2, results.Count);

        foreach (KeyValuePair<double, object> entry in results)
        {
            Assert.Equal(entry.Value, entry.Key * 3);
        }

        string messageId = Guid.NewGuid().ToString();

        var messageProperties = new RabbitHeaderAccessor
        {
            MessageId = messageId,
            ContentType = MessageHeaders.ContentTypeTextPlain,
            ReplyTo = ReplyQueueName
        };

        rabbitTemplate.Send(Message.Create(Encoding.UTF8.GetBytes("test"), messageProperties.MessageHeaders));
        rabbitTemplate.ReceiveAndReply<string, string>(str => str.ToUpper());

        Template.ReceiveTimeout = 20000;
        IMessage result = Template.Receive(ReplyQueueName);
        Assert.NotNull(result);
        Assert.Equal("TEST", Encoding.UTF8.GetString((byte[])result.Payload));
        Assert.Equal(messageId, result.Headers.CorrelationId());
        rabbitTemplate.StopAsync().Wait();
    }

    [Fact]
    public void TestSendAndReceiveFastImplicit()
    {
        SendAndReceiveFastGuts(false, false, false);
    }

    [Fact]
    public void TestSendAndReceiveFastExplicit()
    {
        SendAndReceiveFastGuts(false, true, false);
    }

    [Fact]
    public void TestSendAndReceiveNeverFast()
    {
        SendAndReceiveFastGuts(true, false, true);
    }

    [Fact]
    public void TestSendAndReceiveNeverFastWitReplyQueue()
    {
        SendAndReceiveFastGuts(true, true, false);
    }

    [Fact]
    public void TestReplyCompressionWithContainer()
    {
        var container = new DirectMessageListenerContainer();
        container.ConnectionFactory = Template.ConnectionFactory;
        container.SetQueueNames(Route);
        var messageListener = new MessageListenerAdapter(null, new TestMessageHandlerString());
        messageListener.SetBeforeSendReplyPostProcessors(new GZipPostProcessor());
        container.MessageListener = messageListener;
        container.Initialize();
        container.StartAsync().Wait();
        using RabbitTemplate rabbitTemplate = CreateSendAndReceiveRabbitTemplate(Template.ConnectionFactory);

        try
        {
            var props = new RabbitHeaderAccessor
            {
                ContentType = "text/plain"
            };

            IMessage<byte[]> message = Message.Create(Encoding.UTF8.GetBytes("foo"), props.MessageHeaders);
            IMessage reply = rabbitTemplate.SendAndReceive(string.Empty, Route, message);
            Assert.NotNull(reply);
            Assert.Equal("gzip:utf-8", reply.Headers.ContentEncoding());
            var unzipper = new GUnzipPostProcessor();
            reply = unzipper.PostProcessMessage(reply);
            Assert.Equal("FOO", Encoding.UTF8.GetString((byte[])reply.Payload));
        }
        finally
        {
            rabbitTemplate.StopAsync().Wait();
            container.StopAsync().Wait();
        }
    }

    [Fact]
    public void TestRouting()
    {
        var connection1 = new Mock<IConnection>();
        var channel1 = new Mock<RC.IModel>();
<<<<<<< HEAD
        ConnectionFactory1.Setup(f => f.CreateConnection()).Returns(connection1.Object);
=======
        var properties1 = new Mock<RC.IBasicProperties>();
        cf1.Setup(f => f.CreateConnection()).Returns(connection1.Object);
>>>>>>> 53171b7f
        connection1.Setup(c => c.CreateChannel(false)).Returns(channel1.Object);
        connection1.Setup(c => c.IsOpen).Returns(true);
        channel1.Setup(c => c.IsOpen).Returns(true);
        channel1.Setup(c => c.CreateBasicProperties()).Returns(properties1.Object);

        var testPp = new TestPostProcessor("foo");
        RoutingTemplate.ConvertAndSend("exchange", "routingKey", "xyz", testPp);
        channel1.Verify(c => c.BasicPublish(It.IsAny<string>(), It.IsAny<string>(), It.IsAny<bool>(), It.IsAny<RC.IBasicProperties>(), It.IsAny<byte[]>()));

        var connection2 = new Mock<IConnection>();
        var channel2 = new Mock<RC.IModel>();
<<<<<<< HEAD
        ConnectionFactory2.Setup(f => f.CreateConnection()).Returns(connection2.Object);
=======
        var properties2 = new Mock<RC.IBasicProperties>();
        cf2.Setup(f => f.CreateConnection()).Returns(connection2.Object);
>>>>>>> 53171b7f
        connection2.Setup(c => c.CreateChannel(false)).Returns(channel2.Object);
        connection2.Setup(c => c.IsOpen).Returns(true);
        channel2.Setup(c => c.IsOpen).Returns(true);
        channel2.Setup(c => c.CreateBasicProperties()).Returns(properties2.Object);
        var testPp2 = new TestPostProcessor("bar");
        RoutingTemplate.ConvertAndSend("exchange", "routingKey", "xyz", testPp2);
        channel1.Verify(c => c.BasicPublish(It.IsAny<string>(), It.IsAny<string>(), It.IsAny<bool>(), It.IsAny<RC.IBasicProperties>(), It.IsAny<byte[]>()));
    }

    [Fact]
    public void TestSendInGlobalTransactionCommit()
    {
        TestSendInGlobalTransactionGuts(false);
        string result = Template.ReceiveAndConvert<string>(Route);
        Assert.Equal("message", result);
        Assert.Null(Template.Receive(Route));
    }

    [Fact]
    public void TestSendInGlobalTransactionRollback()
    {
        TestSendInGlobalTransactionGuts(true);
        Assert.Null(Template.Receive(Route));
    }

    [Fact]
    public void TestSendToMissingExchange()
    {
        var shutdownLatch = new CountdownEvent(1);
        var shutdown = new AtomicReference<ShutdownSignalException>();
        var testListener = new TestChannelListener(shutdown, shutdownLatch);
        _connectionFactory.AddChannelListener(testListener);

        var connLatch = new CountdownEvent(1);
        var testListener2 = new TestConnectionListener(shutdown, connLatch);
        _connectionFactory.AddConnectionListener(testListener2);

        Template.ConvertAndSend(Guid.NewGuid().ToString(), "foo", "bar");
        Assert.True(shutdownLatch.Wait(TimeSpan.FromSeconds(10)));
        Template.IsChannelTransacted = true;

        try
        {
            Template.ConvertAndSend(Guid.NewGuid().ToString(), "foo", "bar");
            throw new Exception("Expected exception");
        }
        catch (RabbitException)
        {
            RC.ShutdownEventArgs shutdownArgs = shutdown.Value.Args;
            Assert.Equal(60, shutdownArgs.ClassId);
            Assert.Equal(40, shutdownArgs.MethodId);
            Assert.Equal(404, shutdownArgs.ReplyCode);
            Assert.Contains("NOT_FOUND", shutdownArgs.ReplyText);
        }

        var signal = new RC.ShutdownEventArgs(RC.ShutdownInitiator.Library, 320, "CONNECTION_FORCED", 10, 0);
        _connectionFactory.ConnectionShutdownCompleted(this, signal);

        Assert.True(connLatch.Wait(TimeSpan.FromSeconds(10)));
        Assert.Equal(10, shutdown.Value.Args.ClassId);
        Assert.Contains("CONNECTION_FORCED", shutdown.Value.Args.ReplyText);
        Assert.Equal(320, shutdown.Value.Args.ReplyCode);
    }

    [Fact]
    public void TestInvoke()
    {
        Template.Invoke<object>(t =>
        {
            t.Execute<object>(c =>
            {
                t.Execute<object>(chan =>
                {
                    Assert.Same(c, chan);
                    return null;
                });

                return null;
            });

            return null;
        });

        Assert.Null(Template.DedicatedChannels.Value);
    }

    [Fact]
    public void WaitForConfirms()
    {
        _connectionFactory.PublisherConfirmType = CachingConnectionFactory.ConfirmType.Correlated;

        var messages = new List<string>
        {
            "foo",
            "bar"
        };

        bool result = Template.Invoke(t =>
        {
            messages.ForEach(m => t.ConvertAndSend(string.Empty, Route, m));
            t.WaitForConfirmsOrDie(10_000);
            return true;
        });

        Assert.True(result);
    }

    public void Dispose()
    {
        Dispose(true);
        GC.SuppressFinalize(this);
    }

    protected virtual void Dispose(bool disposing)
    {
        if (disposing)
        {
            Admin.DeleteQueue(Route);
            Admin.DeleteQueue(ReplyQueueName);
            Admin.ConnectionFactory.Dispose();
            Template.Dispose();
            _connectionFactory.Dispose();
        }
    }

    protected virtual RabbitTemplate CreateSendAndReceiveRabbitTemplate(IConnectionFactory connectionFactory)
    {
        var rabbitTemplate = new RabbitTemplate(connectionFactory)
        {
            UseDirectReplyToContainer = false
        };

        return rabbitTemplate;
    }

    private void TestSendInGlobalTransactionGuts(bool rollback)
    {
        Template.IsChannelTransacted = true;
        var tt = new TransactionTemplate(new TestTransactionManager());

        tt.Execute(_ =>
        {
            Template.ConvertAndSend(Route, "message");

            if (rollback)
            {
                var adapter = new TestTransactionSynchronizationAdapter();
                TransactionSynchronizationManager.RegisterSynchronization(adapter);
            }
        });
    }

    private void SendAndReceiveFastGuts(bool tempQueue, bool setDirectReplyToExplicitly, bool expectUsedTemp)
    {
        using RabbitTemplate rabbitTemplate = CreateSendAndReceiveRabbitTemplate(_connectionFactory);

        try
        {
            rabbitTemplate.Execute(channel =>
            {
                channel.QueueDeclarePassive(Address.AmqRabbitMQReplyTo);
            });

            rabbitTemplate.UseTemporaryReplyQueues = tempQueue;

            if (setDirectReplyToExplicitly)
            {
                rabbitTemplate.ReplyAddress = Address.AmqRabbitMQReplyTo;
            }

            var container = new DirectMessageListenerContainer();
            container.ConnectionFactory = rabbitTemplate.ConnectionFactory;
            container.SetQueueNames(Route);
            var replyToWas = new AtomicReference<string>();
            var handler = new TestMessageHandler(replyToWas);

            var messageListenerAdapter = new MessageListenerAdapter(null, handler)
            {
                MessageConverter = null
            };

            container.MessageListener = messageListenerAdapter;
            container.StartAsync().Wait();
            rabbitTemplate.DefaultReceiveQueue = Route;
            rabbitTemplate.RoutingKey = Route;
            string result = rabbitTemplate.ConvertSendAndReceive<string>("foo");
            container.StopAsync().Wait();
            Assert.Equal("FOO", result);

            if (expectUsedTemp)
            {
                Assert.False(replyToWas.Value.StartsWith(Address.AmqRabbitMQReplyTo));
            }
            else
            {
                Assert.StartsWith(Address.AmqRabbitMQReplyTo, replyToWas.Value);
            }
        }
        catch (Exception e)
        {
            Assert.Contains("404", e.InnerException.InnerException.Message);
        }
        finally
        {
            rabbitTemplate.StopAsync().Wait();
        }
    }

    private void TestReceiveAndReply(int timeout)
    {
        Template.DefaultReceiveQueue = Route;
        Template.RoutingKey = Route;
        Template.ConvertAndSend(Route, "test");
        Template.ReceiveTimeout = timeout;

        bool received = ReceiveAndReply();
        int n = 0;

        while (timeout == 0 && !received && n++ < 100)
        {
            Thread.Sleep(100);
            received = ReceiveAndReply();
        }

        Assert.True(received);

        IMessage receive = Template.Receive();
        Assert.NotNull(receive);
        Assert.Equal("bar", receive.Headers.Get<string>("foo"));

        Template.ConvertAndSend(Route, 1);
        received = Template.ReceiveAndReply<int, int>(Route, payload => payload + 1);
        Assert.True(received);

        int result = Template.ReceiveAndConvert<int>(Route);
        Assert.Equal(2, result);

        Template.ConvertAndSend(Route, 2);
        received = Template.ReceiveAndReply<int, int>(Route, payload => payload * 2);
        Assert.True(received);

        result = Template.ReceiveAndConvert<int>(Route);
        Assert.Equal(4, result);

        received = false;

        if (timeout > 0)
        {
            Template.ReceiveTimeout = 1;
        }

        try
        {
            received = Template.ReceiveAndReply<IMessage, IMessage>(message => message);
        }
        catch (ConsumeOkNotReceivedException)
        {
            // we're expecting no result, this could happen, depending on timing.
        }

        Assert.False(received);

        Template.ConvertAndSend(Route, "test");
        Template.ReceiveTimeout = timeout;
        received = Template.ReceiveAndReply<IMessage, IMessage>(_ => null);
        Assert.True(received);

        Template.ReceiveTimeout = 0;
        IMessage result2 = Template.Receive();
        Assert.Null(result2);

        Template.ConvertAndSend(Route, "TEST");
        Template.ReceiveTimeout = timeout;

        received = Template.ReceiveAndReply<IMessage, IMessage>(message =>
        {
            var messageProperties = new RabbitHeaderAccessor(new MessageHeaders())
            {
                ContentType = message.Headers.ContentType()
            };

            messageProperties.SetHeader("testReplyTo", new Address(string.Empty, Route));
            return Message.Create(message.Payload, messageProperties.MessageHeaders, message.Payload.GetType());
        }, (_, reply) => reply.Headers.Get<Address>("testReplyTo"));

        Assert.True(received);
        string result3 = Template.ReceiveAndConvert<string>(Route);
        Assert.Equal("TEST", result3);

        Template.ReceiveTimeout = 0;
        Assert.Null(Template.Receive(Route));

        Template.IsChannelTransacted = true;

        Template.ConvertAndSend(Route, "TEST");
        Template.ReceiveTimeout = timeout;
        var payloadReference = new AtomicReference<string>();
        var transactionTemplate = new TransactionTemplate(new TestTransactionManager());

        string result4 = transactionTemplate.Execute(_ =>
        {
            bool received1 = Template.ReceiveAndReply<string, object>(payload =>
            {
                payloadReference.Value = payload;
                return null;
            });

            Assert.True(received1);
            return payloadReference.Value;
        });

        Assert.Equal("TEST", result4);
        Template.ReceiveTimeout = 0;
        Assert.Null(Template.Receive(Route));

        Template.ConvertAndSend(Route, "TEST");
        Template.ReceiveTimeout = timeout;

        try
        {
            transactionTemplate = new TransactionTemplate(new TestTransactionManager());

            transactionTemplate.Execute(_ =>
            {
                Template.ReceiveAndReply<IMessage, IMessage>(message => message, (_, _) => throw new PlannedException());
            });
        }
        catch (Exception e)
        {
            Assert.IsType<PlannedException>(e.InnerException);
        }

        Assert.Equal("TEST", Template.ReceiveAndConvert<string>(Route));
        Template.ReceiveTimeout = 0;
        Assert.Null(Template.ReceiveAndConvert<string>(Route));

        Template.ConvertAndSend("test");
        Template.ReceiveTimeout = timeout;

        try
        {
            Template.ReceiveAndReply<double, object>(_ => null);
            throw new Exception("Should have throw Exception");
        }
        catch (Exception e)
        {
            Assert.IsType<InvalidOperationException>(e.InnerException);
        }
    }

    private bool ReceiveAndReply()
    {
        return Template.ReceiveAndReply<IMessage, IMessage>(message =>
        {
            RabbitHeaderAccessor.GetMutableAccessor(message).SetHeader("foo", "bar");
            return message;
        });
    }

    private sealed class TestConnectionListener : IConnectionListener
    {
        private readonly AtomicReference<ShutdownSignalException> _shutdown;
        private readonly CountdownEvent _connLatch;

        public TestConnectionListener(AtomicReference<ShutdownSignalException> shutdown, CountdownEvent connLatch)
        {
            _shutdown = shutdown;
            _connLatch = connLatch;
        }

        public void OnClose(IConnection connection)
        {
        }

        public void OnCreate(IConnection connection)
        {
        }

        public void OnShutDown(RC.ShutdownEventArgs args)
        {
            _shutdown.Value = new ShutdownSignalException(args);
            _connLatch.Signal();
        }
    }

    private sealed class TestChannelListener : IChannelListener
    {
        private readonly AtomicReference<ShutdownSignalException> _shutdown;
        private readonly CountdownEvent _shutdownLatch;

        public TestChannelListener(AtomicReference<ShutdownSignalException> shutdown, CountdownEvent shutdownLatch)
        {
            _shutdown = shutdown;
            _shutdownLatch = shutdownLatch;
        }

        public void OnCreate(RC.IModel channel, bool transactional)
        {
        }

        public void OnShutDown(RC.ShutdownEventArgs args)
        {
            _shutdown.Value = new ShutdownSignalException(args);
            _shutdownLatch.Signal();
        }
    }

    private sealed class TestTransactionSynchronizationAdapter : ITransactionSynchronization
    {
        public void AfterCommit()
        {
            TransactionSynchronizationUtils.TriggerAfterCompletion(AbstractTransactionSynchronization.StatusRolledBack);
        }

        public void AfterCompletion(int status)
        {
        }

        public void BeforeCommit(bool readOnly)
        {
        }

        public void BeforeCompletion()
        {
        }

        public void Flush()
        {
        }

        public void Resume()
        {
        }

        public void Suspend()
        {
        }
    }

    private sealed class TestPostProcessor : IMessagePostProcessor
    {
        public string KeyValue { get; }

        public TestPostProcessor(string keyValue)
        {
            KeyValue = keyValue;
        }

        public IMessage PostProcessMessage(IMessage message, CorrelationData correlation)
        {
            RabbitHeaderAccessor accessor = RabbitHeaderAccessor.GetMutableAccessor(message);
            accessor.SetHeader("cfKey", KeyValue);
            return message;
        }

        public IMessage PostProcessMessage(IMessage message)
        {
            return PostProcessMessage(message, null);
        }
    }

    private sealed class TestMessageHandlerString
    {
#pragma warning disable S1144 // Unused private types or members should be removed
        public string HandleMessage(string message)
        {
            return message.ToUpper();
        }
#pragma warning restore S1144 // Unused private types or members should be removed
    }

    private sealed class TestMessageHandler
    {
        private readonly AtomicReference<string> _replyToWas;

        public TestMessageHandler(AtomicReference<string> replyToWas)
        {
            _replyToWas = replyToWas;
        }

#pragma warning disable S1144 // Unused private types or members should be removed
        public IMessage HandleMessage(IMessage message)
        {
            _replyToWas.Value = message.Headers.ReplyTo();
            return Message.Create(Encoding.UTF8.GetBytes(Encoding.UTF8.GetString((byte[])message.Payload).ToUpper()), message.Headers);
        }
#pragma warning restore S1144 // Unused private types or members should be removed
    }

    private sealed class TestTransactionManager : AbstractPlatformTransactionManager
    {
        protected override void DoBegin(object transaction, ITransactionDefinition definition)
        {
        }

        protected override void DoCommit(DefaultTransactionStatus status)
        {
        }

        protected override object DoGetTransaction()
        {
            return new object();
        }

        protected override void DoRollback(DefaultTransactionStatus status)
        {
        }
    }

    public sealed class PlannedException : Exception
    {
        public PlannedException()
            : base("Planned")
        {
        }
    }

    private sealed class Foo
    {
        public override string ToString()
        {
            return "FooAsAString";
        }
    }

    private sealed class PostProcessor3 : IMessagePostProcessor
    {
        public IMessage PostProcessMessage(IMessage message, CorrelationData correlation)
        {
            return PostProcessMessage(message);
        }

        public IMessage PostProcessMessage(IMessage message)
        {
            try
            {
                byte[] newPayload = Encoding.UTF8.GetBytes(Encoding.UTF8.GetString((byte[])message.Payload).ToUpper());
                return Message.Create(newPayload, message.Headers);
            }
            catch (Exception e)
            {
                throw new RabbitException("unexpected failure in test", e);
            }
        }
    }

    private sealed class PostProcessor2 : IMessagePostProcessor
    {
        public IMessage PostProcessMessage(IMessage message, CorrelationData correlation)
        {
            return PostProcessMessage(message);
        }

        public IMessage PostProcessMessage(IMessage message)
        {
            var strings = message.Headers.Get<object>("strings") as List<object>;
            Assert.NotNull(strings);
            Assert.Contains("1", strings);
            Assert.Contains("2", strings);
            var objects = message.Headers.Get<object>("objects") as List<object>;
            Assert.NotNull(objects);
            Assert.Equal("FooAsAString", objects[0]);
            Assert.Equal("FooAsAString", objects[1]);
            var asObjects = message.Headers.Get<object>("bytes") as List<object>;
            byte[] bytes = asObjects.Cast<byte>().ToArray();
            Assert.Equal("abc", EncodingUtils.Utf8.GetString(bytes));
            return message;
        }
    }

    private sealed class PostProcessor1 : IMessagePostProcessor
    {
        public IMessage PostProcessMessage(IMessage message, CorrelationData correlation)
        {
            return PostProcessMessage(message);
        }

        public IMessage PostProcessMessage(IMessage message)
        {
            RabbitHeaderAccessor accessor = RabbitHeaderAccessor.GetMutableAccessor(message);
            accessor.ContentType = "text/other";

            accessor.SetHeader("strings", new[]
            {
                "1",
                "2"
            });

            accessor.SetHeader("objects", new object[]
            {
                new Foo(),
                new Foo()
            });

            accessor.SetHeader("bytes", EncodingUtils.Utf8.GetBytes("abc"));
            return message;
        }
    }

    private sealed class MockSingleConnectionFactory : SingleConnectionFactory
    {
        public MockSingleConnectionFactory(string hostname)
            : base(hostname, null)
        {
        }

        public override IConnection CreateConnection()
        {
            IConnection connection = base.CreateConnection();
            return new MockConnection(connection);
        }
    }

    private sealed class MockConnection : IConnection
    {
        public IConnection Delegate { get; }

        public bool IsOpen => Delegate.IsOpen;

        public int LocalPort => Delegate.LocalPort;

        public RC.IConnection Connection => Delegate.Connection;

        public MockConnection(IConnection connection)
        {
            Delegate = connection;
        }

        public void AddBlockedListener(IBlockedListener listener)
        {
            Delegate.AddBlockedListener(listener);
        }

        public void Close()
        {
            Delegate.Close();
        }

        public RC.IModel CreateChannel(bool transactional = false)
        {
            RC.IModel chan = Delegate.CreateChannel(transactional);
            return new MockChannel(chan);
        }

        public void Dispose()
        {
            Delegate.Dispose();
        }

        public bool RemoveBlockedListener(IBlockedListener listener)
        {
            return Delegate.RemoveBlockedListener(listener);
        }
    }

    private sealed class MockConsumer : RC.IBasicConsumer
    {
        public RC.IBasicConsumer Delegate { get; }

        public RC.IModel Model => Delegate.Model;

        public event EventHandler<ConsumerEventArgs> ConsumerCancelled
        {
            add => Delegate.ConsumerCancelled += value;
            remove => Delegate.ConsumerCancelled -= value;
        }

        public MockConsumer(RC.IBasicConsumer consumer)
        {
            Delegate = consumer;
        }

        public void HandleBasicCancel(string consumerTag)
        {
            Delegate.HandleBasicCancel(consumerTag);
        }

        public void HandleBasicCancelOk(string consumerTag)
        {
            Delegate.HandleBasicCancelOk(consumerTag);
        }

        public void HandleBasicConsumeOk(string consumerTag)
        {
            Delegate.HandleBasicConsumeOk(consumerTag);

            try
            {
                HandleBasicCancel(consumerTag);
            }
            catch (Exception e)
            {
                throw new InvalidOperationException("HandleBasicCancel error", e);
            }
        }

        public void HandleBasicDeliver(string consumerTag, ulong deliveryTag, bool redelivered, string exchange, string routingKey,
            RC.IBasicProperties properties, byte[] body)
        {
            Delegate.HandleBasicDeliver(consumerTag, deliveryTag, redelivered, exchange, routingKey, properties, body);
        }

        public void HandleModelShutdown(object model, RC.ShutdownEventArgs reason)
        {
            throw new NotImplementedException();
        }
    }

    private sealed class MockChannel : PublisherCallbackChannel
    {
        public MockChannel(RC.IModel channel, ILogger logger = null)
            : base(channel, logger)
        {
        }

        public override string BasicConsume(string queue, bool autoAck, string consumerTag, bool noLocal, bool exclusive, IDictionary<string, object> arguments,
            RC.IBasicConsumer consumer)
        {
            return base.BasicConsume(queue, autoAck, consumerTag, noLocal, exclusive, arguments, new MockConsumer(consumer));
        }
    }
}<|MERGE_RESOLUTION|>--- conflicted
+++ resolved
@@ -54,7 +54,7 @@
             ReplyTimeout = 10000
         };
 
-        template.SendConnectionFactorySelectorExpression = new LiteralExpression("foo");
+        Template.SendConnectionFactorySelectorExpression = new LiteralExpression("foo");
         var adminCf = new CachingConnectionFactory("localhost");
         Admin = new RabbitAdmin(adminCf);
         Admin.DeclareQueue(new Queue(Route));
@@ -62,7 +62,7 @@
 
         RoutingTemplate = new RabbitTemplate();
 
-        routingTemplate.SendConnectionFactorySelectorExpression = new SpelExpressionParser().ParseExpression("Headers['cfKey']");
+        RoutingTemplate.SendConnectionFactorySelectorExpression = new SpelExpressionParser().ParseExpression("Headers['cfKey']");
         var routingConnFactory = new SimpleRoutingConnectionFactory();
         ConnectionFactory1 = new Mock<IConnectionFactory>();
         ConnectionFactory2 = new Mock<IConnectionFactory>();
@@ -1078,12 +1078,8 @@
     {
         var connection1 = new Mock<IConnection>();
         var channel1 = new Mock<RC.IModel>();
-<<<<<<< HEAD
+        var properties1 = new Mock<RC.IBasicProperties>();
         ConnectionFactory1.Setup(f => f.CreateConnection()).Returns(connection1.Object);
-=======
-        var properties1 = new Mock<RC.IBasicProperties>();
-        cf1.Setup(f => f.CreateConnection()).Returns(connection1.Object);
->>>>>>> 53171b7f
         connection1.Setup(c => c.CreateChannel(false)).Returns(channel1.Object);
         connection1.Setup(c => c.IsOpen).Returns(true);
         channel1.Setup(c => c.IsOpen).Returns(true);
@@ -1095,12 +1091,8 @@
 
         var connection2 = new Mock<IConnection>();
         var channel2 = new Mock<RC.IModel>();
-<<<<<<< HEAD
+        var properties2 = new Mock<RC.IBasicProperties>();
         ConnectionFactory2.Setup(f => f.CreateConnection()).Returns(connection2.Object);
-=======
-        var properties2 = new Mock<RC.IBasicProperties>();
-        cf2.Setup(f => f.CreateConnection()).Returns(connection2.Object);
->>>>>>> 53171b7f
         connection2.Setup(c => c.CreateChannel(false)).Returns(channel2.Object);
         connection2.Setup(c => c.IsOpen).Returns(true);
         channel2.Setup(c => c.IsOpen).Returns(true);
