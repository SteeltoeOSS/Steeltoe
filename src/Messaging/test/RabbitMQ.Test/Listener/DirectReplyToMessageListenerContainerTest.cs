// Licensed to the .NET Foundation under one or more agreements.
// The .NET Foundation licenses this file to you under the Apache 2.0 License.
// See the LICENSE file in the project root for more information.

using Steeltoe.Common.Util;
using Steeltoe.Messaging.RabbitMQ.Connection;
using Steeltoe.Messaging.RabbitMQ.Core;
using System;
using System.Collections.Generic;
using System.Threading;
using System.Threading.Tasks;
using Xunit;
using RC = RabbitMQ.Client;

namespace Steeltoe.Messaging.RabbitMQ.Listener;

[Trait("Category", "Integration")]
public sealed class DirectReplyToMessageListenerContainerTest : IDisposable
{
<<<<<<< HEAD
    private const string TEST_RELEASE_CONSUMER_Q = "test.release.consumer";
    private readonly CachingConnectionFactory _adminCf;
    private readonly RabbitAdmin _admin;

    public DirectReplyToMessageListenerContainerTest()
    {
        _adminCf = new CachingConnectionFactory("localhost");
        _admin = new RabbitAdmin(_adminCf);
        _admin.DeclareQueue(new Config.Queue(TEST_RELEASE_CONSUMER_Q));
=======
    public const string TestReleaseConsumerQ = "test.release.consumer";

    public DirectReplyToMessageListenerContainerTest()
    {
        var adminCf = new CachingConnectionFactory("localhost");
        var admin = new RabbitAdmin(adminCf);
        admin.DeclareQueue(new Config.Queue(TestReleaseConsumerQ));
>>>>>>> a11ef1cb
    }

    public void Dispose()
    {
<<<<<<< HEAD
        _admin.DeleteQueue(TEST_RELEASE_CONSUMER_Q);
        _adminCf.Dispose();
=======
        var adminCf = new CachingConnectionFactory("localhost");
        var admin = new RabbitAdmin(adminCf);
        admin.DeleteQueue(TestReleaseConsumerQ);
        adminCf.Dispose();
>>>>>>> a11ef1cb
    }

    [Fact]
    public async Task TestReleaseConsumerRace()
    {
        using var connectionFactory = new CachingConnectionFactory("localhost");
        using var container = new DirectReplyToMessageListenerContainer(null, connectionFactory);

        var latch = new CountdownEvent(1);
        container.MessageListener = new EmptyListener();
        var mockMessageListener = new MockChannelAwareMessageListener(container.MessageListener, latch);
        container.SetChannelAwareMessageListener(mockMessageListener);

        var fooBytes = EncodingUtils.GetDefaultEncoding().GetBytes("foo");
        var barBytes = EncodingUtils.GetDefaultEncoding().GetBytes("bar");
        await container.Start();
        Assert.True(container.StartedLatch.Wait(TimeSpan.FromSeconds(10)));

        var channel1 = container.GetChannelHolder();
        var props = channel1.Channel.CreateBasicProperties();
        props.ReplyTo = Address.AmqRabbitMQReplyTo;
        RC.IModelExensions.BasicPublish(channel1.Channel, string.Empty, TestReleaseConsumerQ, props, fooBytes);
        var replyChannel = connectionFactory.CreateConnection().CreateChannel();
        var request = replyChannel.BasicGet(TestReleaseConsumerQ, true);
        var n = 0;
        while (n++ < 100 && request == null)
        {
            Thread.Sleep(100);
            request = replyChannel.BasicGet(TestReleaseConsumerQ, true);
        }

        Assert.NotNull(request);
        props = channel1.Channel.CreateBasicProperties();
        RC.IModelExensions.BasicPublish(replyChannel, string.Empty, request.BasicProperties.ReplyTo, props, barBytes);
        replyChannel.Close();
        Assert.True(latch.Wait(TimeSpan.FromSeconds(10)));

        var channel2 = container.GetChannelHolder();
        Assert.Same(channel1.Channel, channel2.Channel);
        container.ReleaseConsumerFor(channel1, false, null); // simulate race for future timeout/cancel and onMessage()
        var inUse = container.InUseConsumerChannels;
        Assert.Single(inUse);
        container.ReleaseConsumerFor(channel2, false, null);
        Assert.Empty(inUse);
        await container.Stop();
        connectionFactory.Destroy();
    }

    private sealed class MockChannelAwareMessageListener : IChannelAwareMessageListener
    {
        public IChannelAwareMessageListener MessageListener;
        public CountdownEvent Latch;

        public MockChannelAwareMessageListener(IMessageListener messageListener, CountdownEvent latch)
        {
            this.MessageListener = messageListener as IChannelAwareMessageListener;
            this.Latch = latch;
        }

        public AcknowledgeMode ContainerAckMode { get; set; }

        public void OnMessage(IMessage message, RC.IModel channel)
        {
            try
            {
                MessageListener.OnMessage(message, channel);
            }
            finally
            {
                Latch.Signal();
            }
        }

        public void OnMessage(IMessage message)
        {
        }

        public void OnMessageBatch(List<IMessage> messages, RC.IModel channel)
        {
        }

        public void OnMessageBatch(List<IMessage> messages)
        {
        }
    }

    private sealed class EmptyListener : IMessageListener
    {
        public AcknowledgeMode ContainerAckMode { get; set; }

        public void OnMessage(IMessage message)
        {
        }

        public void OnMessageBatch(List<IMessage> messages)
        {
        }
    }
}<|MERGE_RESOLUTION|>--- conflicted
+++ resolved
@@ -17,8 +17,7 @@
 [Trait("Category", "Integration")]
 public sealed class DirectReplyToMessageListenerContainerTest : IDisposable
 {
-<<<<<<< HEAD
-    private const string TEST_RELEASE_CONSUMER_Q = "test.release.consumer";
+    private const string TestReleaseConsumerQ = "test.release.consumer";
     private readonly CachingConnectionFactory _adminCf;
     private readonly RabbitAdmin _admin;
 
@@ -26,29 +25,13 @@
     {
         _adminCf = new CachingConnectionFactory("localhost");
         _admin = new RabbitAdmin(_adminCf);
-        _admin.DeclareQueue(new Config.Queue(TEST_RELEASE_CONSUMER_Q));
-=======
-    public const string TestReleaseConsumerQ = "test.release.consumer";
-
-    public DirectReplyToMessageListenerContainerTest()
-    {
-        var adminCf = new CachingConnectionFactory("localhost");
-        var admin = new RabbitAdmin(adminCf);
-        admin.DeclareQueue(new Config.Queue(TestReleaseConsumerQ));
->>>>>>> a11ef1cb
+        _admin.DeclareQueue(new Config.Queue(TestReleaseConsumerQ));
     }
 
     public void Dispose()
     {
-<<<<<<< HEAD
-        _admin.DeleteQueue(TEST_RELEASE_CONSUMER_Q);
+        _admin.DeleteQueue(TestReleaseConsumerQ);
         _adminCf.Dispose();
-=======
-        var adminCf = new CachingConnectionFactory("localhost");
-        var admin = new RabbitAdmin(adminCf);
-        admin.DeleteQueue(TestReleaseConsumerQ);
-        adminCf.Dispose();
->>>>>>> a11ef1cb
     }
 
     [Fact]
