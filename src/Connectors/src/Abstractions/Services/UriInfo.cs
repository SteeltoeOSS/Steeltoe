// Licensed to the .NET Foundation under one or more agreements.
// The .NET Foundation licenses this file to you under the Apache 2.0 License.
// See the LICENSE file in the project root for more information.

using System.Net;

namespace Steeltoe.Connector.Services;

public class UriInfo
{
    private readonly char[] _questionMark =
    {
        '?'
    };

    private readonly char[] _colon =
    {
        ':'
    };

    public string Scheme { get; }

    public string Host { get; private set; }

    public string[] Hosts { get; private set; }

    public int Port { get; }

    public string UserName { get; }

    public string Password { get; }

    public string Path { get; }

    public string Query { get; }

    public string UriString { get; }

    public Uri Uri => MakeUri(UriString);

    public UriInfo(string scheme, string host, int port, string username, string password, string path = null, string query = null)
    {
        Scheme = scheme;
        Host = host;
        Port = port;
        UserName = WebUtility.UrlEncode(username);
        Password = WebUtility.UrlEncode(password);
        Path = path;
        Query = query;

        UriString = MakeUri(scheme, host, port, username, password, path, query).ToString();
    }

    public UriInfo(string uriString)
    {
        Uri uri = MakeUri(uriString);

        if (uri != null)
        {
            Scheme = uri.Scheme;
            Host ??= uri.Host;

            Port = uri.Port;
            Path = GetPath(uri.PathAndQuery);
            Query = GetQuery(uri.PathAndQuery);

            string[] userInfo = GetUserInfo(uri.UserInfo);
            UserName = userInfo[0];
            Password = userInfo[1];
        }

        UriString = uriString;
    }

    public UriInfo(string uriString, string username, string password)
    {
        Uri uri = MakeUri(uriString);

        if (uri != null)
        {
            Scheme = uri.Scheme;
            Host ??= uri.Host;

            Port = uri.Port;
            Path = GetPath(uri.PathAndQuery);
            Query = GetQuery(uri.PathAndQuery);
        }

        UserName = WebUtility.UrlEncode(username);
        Password = WebUtility.UrlEncode(password);
        UriString = uriString;
    }

    public override string ToString()
    {
        return UriString;
    }

    private Uri MakeUri(string scheme, string host, int port, string username, string password, string path, string query)
    {
        string cleanedPath = path == null || path.StartsWith('/') ? path : $"/{path}";
        cleanedPath = query != null ? $"{cleanedPath}?{query}" : cleanedPath;

        if (!string.IsNullOrEmpty(username) && !string.IsNullOrEmpty(password))
        {
            var builder = new UriBuilder
            {
                Scheme = scheme,
                Host = host,
                Port = port,
                UserName = WebUtility.UrlEncode(username),
                Password = WebUtility.UrlEncode(password),
                Path = cleanedPath
            };

            return builder.Uri;
        }
        else
        {
            var builder = new UriBuilder
            {
                Scheme = scheme,
                Host = host,
                Port = port,
                Path = cleanedPath
            };

            return builder.Uri;
        }
    }

    private Uri MakeUri(string uriString)
    {
        if (uriString.StartsWith("jdbc", StringComparison.Ordinal) || uriString.Contains(';'))
        {
            uriString = ConvertJdbcToUri(uriString);
        }

        try
        {
            return new Uri(uriString);
        }
        catch (UriFormatException)
        {
            // URI parsing will fail if multiple (comma separated) hosts were provided...
            if (uriString.Contains(','))
            {
                // Slide past the protocol
                string[] splitUri = uriString.Split('/');

                // get the host list (and maybe credentials)
                // -- pre-emptively set it as the Host property rather than a local variable
                //      since the connector is likely to expect this format here anyway
                string credentialAndHost = splitUri[2];

                // skip over credentials if they're present
                Host = credentialAndHost.Contains('@') ? credentialAndHost.Split('@')[1] : credentialAndHost;

                // add the hosts to a separate property for reconstruction later
                Hosts = Host.Split(',');

                // swap all the hosts out with a placeholder so we can parse the rest of the info
                return new Uri(uriString.Replace(Host, "multipleHostsDetected", StringComparison.Ordinal));
            }

            return null;
        }
    }

<<<<<<< HEAD
    protected internal string ConvertJdbcToUri(string uriString)
=======
    private void ConvertJdbcToUri(ref string uriString)
>>>>>>> 001ed5c5
    {
        uriString = uriString.Replace("jdbc:", string.Empty, StringComparison.Ordinal).Replace(';', '&');

        if (!uriString.Contains('?'))
        {
            int firstAmp = uriString.IndexOf('&');

            // If there is an equals sign before any ampersands, it is likely a key was included for the db name.
            // Make the database name part of the path rather than query string if possible
            int firstEquals = uriString.IndexOf('=');

            if (firstEquals > 0 && (firstEquals < firstAmp || firstAmp == -1))
            {
                int dbNameIndex = uriString.IndexOf("databasename=", StringComparison.OrdinalIgnoreCase);

                if (dbNameIndex > 0)
                {
                    uriString = uriString.Remove(dbNameIndex, 13);

                    // recalculate the location of the first '&'
                    firstAmp = uriString.IndexOf('&');
                }
            }

            if (firstAmp > 0)
            {
                uriString = uriString.Substring(0, firstAmp) + _questionMark[0] + uriString.Substring(firstAmp + 1, uriString.Length - firstAmp - 1);
            }
        }

        return uriString;
    }

    private string GetPath(string pathAndQuery)
    {
        if (string.IsNullOrEmpty(pathAndQuery))
        {
            return null;
        }

        string[] split = pathAndQuery.Split(_questionMark);

        if (split.Length == 0)
        {
            return null;
        }

        return split[0].Substring(1);
    }

    private string GetQuery(string pathAndQuery)
    {
        if (string.IsNullOrEmpty(pathAndQuery))
        {
            return null;
        }

        string[] split = pathAndQuery.Split(_questionMark);

        if (split.Length <= 1)
        {
            return null;
        }

        return split[1];
    }

    private string[] GetUserInfo(string userPass)
    {
        if (string.IsNullOrEmpty(userPass))
        {
            return new string[]
            {
                null,
                null
            };
        }

        string[] split = userPass.Split(_colon);

        if (split.Length != 2)
        {
            throw new ArgumentException($"Bad user/password in URI: {userPass}", nameof(userPass));
        }

        return split;
    }
}<|MERGE_RESOLUTION|>--- conflicted
+++ resolved
@@ -167,11 +167,7 @@
         }
     }
 
-<<<<<<< HEAD
-    protected internal string ConvertJdbcToUri(string uriString)
-=======
-    private void ConvertJdbcToUri(ref string uriString)
->>>>>>> 001ed5c5
+    private string ConvertJdbcToUri(string uriString)
     {
         uriString = uriString.Replace("jdbc:", string.Empty, StringComparison.Ordinal).Replace(';', '&');
 
