﻿// Licensed to the .NET Foundation under one or more agreements.
// The .NET Foundation licenses this file to you under the Apache 2.0 License.
// See the LICENSE file in the project root for more information.

using Microsoft.Extensions.Configuration;
using Microsoft.Extensions.Logging;
using Steeltoe.Common.HealthChecks;
using Steeltoe.Common.Reflection;
using Steeltoe.Connector.Services;
using System;
using System.Reflection;
using System.Threading;

namespace Steeltoe.Connector.MongoDb
{
    public class MongoDbHealthContributor : IHealthContributor
    {
        public static IHealthContributor GetMongoDbHealthContributor(IConfiguration configuration, ILogger<MongoDbHealthContributor> logger = null)
        {
            if (configuration == null)
            {
                throw new ArgumentNullException(nameof(configuration));
            }

            var info = configuration.GetSingletonServiceInfo<MongoDbServiceInfo>();
            var mongoOptions = new MongoDbConnectorOptions(configuration);
            var factory = new MongoDbConnectorFactory(info, mongoOptions, MongoDbTypeLocator.MongoClient);
            return new MongoDbHealthContributor(factory, logger);
        }

        private readonly ILogger<MongoDbHealthContributor> _logger;
        private readonly object _mongoClient;

        public string Id => "MongoDb";

        public MongoDbHealthContributor(MongoDbConnectorFactory factory, ILogger<MongoDbHealthContributor> logger = null)
        {
            _logger = logger;
            _mongoClient = factory.Create(null);
        }

        public HealthCheckResult Health()
        {
            _logger?.LogTrace("Checking MongoDb connection health");
            var result = new HealthCheckResult();
            try
            {
<<<<<<< HEAD
                var databases = ReflectionHelpers.Invoke(MongoDbTypeLocator.ListDatabasesMethod, _mongoClient, new object[] { new CancellationTokenSource(5000).Token });
=======
                var databases = ConnectorHelpers.Invoke(MongoDbTypeLocator.ListDatabasesMethod, _mongoClient, new object[] { new CancellationTokenSource(5000).Token });
>>>>>>> b381a7db

                if (databases == null)
                {
                    throw new ConnectorException("Failed to open MongoDb connection!");
                }

                result.Details.Add("status", HealthStatus.UP.ToString());
                result.Status = HealthStatus.UP;
                _logger?.LogTrace("MongoDb connection is up!");
            }
            catch (Exception e)
            {
                if (e is TargetInvocationException)
                {
                    e = e.InnerException;
                }

                _logger?.LogError("MongoDb connection is down! {HealthCheckException}", e.Message);
                result.Details.Add("error", e.GetType().Name + ": " + e.Message);
                result.Details.Add("status", HealthStatus.DOWN.ToString());
                result.Status = HealthStatus.DOWN;
                result.Description = e.Message;
            }

            return result;
        }
    }
}<|MERGE_RESOLUTION|>--- conflicted
+++ resolved
@@ -45,11 +45,7 @@
             var result = new HealthCheckResult();
             try
             {
-<<<<<<< HEAD
                 var databases = ReflectionHelpers.Invoke(MongoDbTypeLocator.ListDatabasesMethod, _mongoClient, new object[] { new CancellationTokenSource(5000).Token });
-=======
-                var databases = ConnectorHelpers.Invoke(MongoDbTypeLocator.ListDatabasesMethod, _mongoClient, new object[] { new CancellationTokenSource(5000).Token });
->>>>>>> b381a7db
 
                 if (databases == null)
                 {
