﻿// Licensed to the .NET Foundation under one or more agreements.
// The .NET Foundation licenses this file to you under the Apache 2.0 License.
// See the LICENSE file in the project root for more information.

using Microsoft.Extensions.Configuration;
using Microsoft.Extensions.Logging;
using Steeltoe.Common.HealthChecks;
using Steeltoe.Common.Reflection;
using Steeltoe.Connector.Services;
using System;
using System.Collections.Generic;
using System.Reflection;
using System.Text;

namespace Steeltoe.Connector.RabbitMQ
{
    public class RabbitMQHealthContributor : IHealthContributor
    {
        public static IHealthContributor GetRabbitMQContributor(IConfiguration configuration, ILogger<RabbitMQHealthContributor> logger = null)
        {
            if (configuration == null)
            {
                throw new ArgumentNullException(nameof(configuration));
            }

            var rabbitMQImplementationType = RabbitMQTypeLocator.ConnectionFactory;

            var info = configuration.GetSingletonServiceInfo<RabbitMQServiceInfo>();
<<<<<<< HEAD

=======
>>>>>>> ca521165
            var rabbitMQConfig = new RabbitMQProviderConnectorOptions(configuration);
            var factory = new RabbitMQProviderConnectorFactory(info, rabbitMQConfig, rabbitMQImplementationType);
            return new RabbitMQHealthContributor(factory, logger);
        }

        private readonly RabbitMQProviderConnectorFactory _factory;
        private readonly ILogger<RabbitMQHealthContributor> _logger;
        private readonly object _connFactory;
        private object _connection;

        public RabbitMQHealthContributor(RabbitMQProviderConnectorFactory factory, ILogger<RabbitMQHealthContributor> logger = null)
        {
            _factory = factory;
            _logger = logger;
            _connFactory = _factory.Create(null);
        }

        public string Id => "RabbitMQ";

        public HealthCheckResult Health()
        {
            _logger?.LogTrace("Checking RabbitMQ connection health");
            var result = new HealthCheckResult();
            try
            {
<<<<<<< HEAD
                var connection = ReflectionHelpers.Invoke(RabbitMQTypeLocator.CreateConnectionMethod, _connFactory, null);
=======
                _connection ??= ConnectorHelpers.Invoke(RabbitMQTypeLocator.CreateConnectionMethod, _connFactory, null);
>>>>>>> ca521165

                if (_connection == null)
                {
                    throw new ConnectorException("Failed to open RabbitMQ connection!");
                }

                if (RabbitMQTypeLocator.IConnection.GetProperty("IsOpen").GetValue(_connection).Equals(false))
                {
                    throw new ConnectorException("RabbitMQ connection is closed!");
                }

                try
                {
                    var serverproperties = RabbitMQTypeLocator.IConnection.GetProperty("ServerProperties").GetValue(_connection) as Dictionary<string, object>;
                    result.Details.Add("version", Encoding.UTF8.GetString(serverproperties["version"] as byte[]));
                }
                catch (Exception e)
                {
                    _logger?.LogTrace(e, "Failed to find server version while checking RabbitMQ connection health");
                }

                result.Details.Add("status", HealthStatus.UP.ToString());
                result.Status = HealthStatus.UP;
                _logger?.LogTrace("RabbitMQ connection up!");
<<<<<<< HEAD

                ReflectionHelpers.Invoke(RabbitMQTypeLocator.CloseConnectionMethod, connection, null);
=======
>>>>>>> ca521165
            }
            catch (Exception e)
            {
                if (e is TargetInvocationException)
                {
                    e = e.InnerException;
                }

                _logger?.LogError("RabbitMQ connection down! {HealthCheckException}", e.Message);
                result.Details.Add("error", e.GetType().Name + ": " + e.Message);
                result.Details.Add("status", HealthStatus.DOWN.ToString());
                result.Status = HealthStatus.DOWN;
                result.Description = e.Message;
            }

            return result;
        }
    }
}<|MERGE_RESOLUTION|>--- conflicted
+++ resolved
@@ -26,10 +26,7 @@
             var rabbitMQImplementationType = RabbitMQTypeLocator.ConnectionFactory;
 
             var info = configuration.GetSingletonServiceInfo<RabbitMQServiceInfo>();
-<<<<<<< HEAD
 
-=======
->>>>>>> ca521165
             var rabbitMQConfig = new RabbitMQProviderConnectorOptions(configuration);
             var factory = new RabbitMQProviderConnectorFactory(info, rabbitMQConfig, rabbitMQImplementationType);
             return new RabbitMQHealthContributor(factory, logger);
@@ -55,11 +52,7 @@
             var result = new HealthCheckResult();
             try
             {
-<<<<<<< HEAD
-                var connection = ReflectionHelpers.Invoke(RabbitMQTypeLocator.CreateConnectionMethod, _connFactory, null);
-=======
-                _connection ??= ConnectorHelpers.Invoke(RabbitMQTypeLocator.CreateConnectionMethod, _connFactory, null);
->>>>>>> ca521165
+                _connection ??= ReflectionHelpers.Invoke(RabbitMQTypeLocator.CreateConnectionMethod, _connFactory, null);
 
                 if (_connection == null)
                 {
@@ -84,11 +77,6 @@
                 result.Details.Add("status", HealthStatus.UP.ToString());
                 result.Status = HealthStatus.UP;
                 _logger?.LogTrace("RabbitMQ connection up!");
-<<<<<<< HEAD
-
-                ReflectionHelpers.Invoke(RabbitMQTypeLocator.CloseConnectionMethod, connection, null);
-=======
->>>>>>> ca521165
             }
             catch (Exception e)
             {
