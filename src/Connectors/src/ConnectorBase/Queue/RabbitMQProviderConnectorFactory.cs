﻿// Licensed to the .NET Foundation under one or more agreements.
// The .NET Foundation licenses this file to you under the Apache 2.0 License.
// See the LICENSE file in the project root for more information.

using Steeltoe.Common.Reflection;
using Steeltoe.Connector.Services;
using System;
using System.Reflection;

namespace Steeltoe.Connector.RabbitMQ
{
    public class RabbitMQProviderConnectorFactory
    {
        private readonly RabbitMQServiceInfo _info;
        private readonly RabbitMQProviderConnectorOptions _config;
        private readonly RabbitMQProviderConfigurer _configurer = new RabbitMQProviderConfigurer();
        private readonly MethodInfo _setUri;

        public RabbitMQProviderConnectorFactory(RabbitMQServiceInfo sinfo, RabbitMQProviderConnectorOptions config, Type connectFactory)
        {
            _config = config ?? throw new ArgumentNullException(nameof(config));
            ConnectorType = connectFactory ?? throw new ArgumentNullException(nameof(connectFactory));
            _info = sinfo;
            _setUri = FindSetUriMethod(ConnectorType);
            if (_setUri == null)
            {
                throw new ConnectorException("Unable to find ConnectionFactory.SetUri(), incompatible RabbitMQ assembly");
            }
        }

        internal RabbitMQProviderConnectorFactory()
        {
        }

        protected Type ConnectorType { get; set; }

        public static MethodInfo FindSetUriMethod(Type type)
        {
            var typeInfo = type.GetTypeInfo();
            var declaredMethods = typeInfo.DeclaredMethods;

            foreach (var ci in declaredMethods)
            {
                if (ci.Name.Equals("SetUri"))
                {
                    return ci;
                }
            }

            return null;
        }

        public virtual object Create(IServiceProvider provider)
        {
            var connectionString = CreateConnectionString();
            object result = null;
            if (connectionString != null)
            {
                result = CreateConnection(connectionString);
            }

            if (result == null)
            {
                throw new ConnectorException(string.Format("Unable to create instance of '{0}'", ConnectorType));
            }

            return result;
        }

        public virtual string CreateConnectionString()
        {
            return _configurer.Configure(_info, _config);
        }

        public virtual object CreateConnection(string connectionString)
        {
<<<<<<< HEAD
            var inst = ReflectionHelpers.CreateInstance(ConnectorType, null);
=======
            var inst = ConnectorHelpers.CreateInstance(ConnectorType, null);
>>>>>>> b1bbf729
            if (inst == null)
            {
                return null;
            }

            var uri = new Uri(connectionString, UriKind.Absolute);

            ReflectionHelpers.Invoke(_setUri, inst, new object[] { uri });
            return inst;
        }
    }
}<|MERGE_RESOLUTION|>--- conflicted
+++ resolved
@@ -74,11 +74,7 @@
 
         public virtual object CreateConnection(string connectionString)
         {
-<<<<<<< HEAD
             var inst = ReflectionHelpers.CreateInstance(ConnectorType, null);
-=======
-            var inst = ConnectorHelpers.CreateInstance(ConnectorType, null);
->>>>>>> b1bbf729
             if (inst == null)
             {
                 return null;
