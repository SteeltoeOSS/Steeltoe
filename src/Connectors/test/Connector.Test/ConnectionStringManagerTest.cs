// Licensed to the .NET Foundation under one or more agreements.
// The .NET Foundation licenses this file to you under the Apache 2.0 License.
// See the LICENSE file in the project root for more information.

using Microsoft.Extensions.Configuration;
using Steeltoe.Common.TestResources;
using Steeltoe.Configuration.CloudFoundry;
using Steeltoe.Connector.MongoDb;
using Steeltoe.Connector.MySql;
using Steeltoe.Connector.PostgreSql;
using Steeltoe.Connector.RabbitMQ;
using Steeltoe.Connector.Redis;
using Steeltoe.Connector.Services;
using Steeltoe.Connector.SqlServer;
using Steeltoe.Connector.Test.MongoDb;
using Steeltoe.Connector.Test.MySql;
using Steeltoe.Connector.Test.PostgreSQL;
using Steeltoe.Connector.Test.Redis;
using Steeltoe.Connector.Test.SqlServer;
using Xunit;

namespace Steeltoe.Connector.Test;

public class ConnectionStringManagerTest
{
    [Fact]
    public void MysqlConnectionInfo()
    {
        var cm = new ConnectionStringManager(new ConfigurationBuilder().Build());
        Connection connInfo = cm.Get<MySqlConnectionInfo>();

        Assert.NotNull(connInfo);
        Assert.Equal("Server=localhost;Port=3306;", connInfo.ConnectionString);
        Assert.Equal("MySql", connInfo.Name);
    }

    [Fact]
    public void MysqlConnectionInfoByName()
    {
        Environment.SetEnvironmentVariable("VCAP_APPLICATION", TestHelpers.VcapApplication);
        Environment.SetEnvironmentVariable("VCAP_SERVICES", MySqlTestHelpers.TwoServerVcap);
        IConfigurationRoot configurationRoot = new ConfigurationBuilder().AddCloudFoundry().Build();

        var cm = new ConnectionStringManager(configurationRoot);
        Connection connInfo = cm.Get<MySqlConnectionInfo>("spring-cloud-broker-db");

        Assert.NotNull(connInfo);
        Assert.Equal("MySql-spring-cloud-broker-db", connInfo.Name);
    }

    [Fact]
    public void PostgreSqlConnectionInfo()
    {
        var cm = new ConnectionStringManager(new ConfigurationBuilder().Build());
        Connection connInfo = cm.Get<PostgreSqlConnectionInfo>();

        Assert.NotNull(connInfo);
        Assert.Equal("Host=localhost;Port=5432;Timeout=15;Command Timeout=30;", connInfo.ConnectionString);
        Assert.Equal("Postgres", connInfo.Name);
    }

    [Fact]
    public void PostgreSqlConnectionInfoByName()
    {
        Environment.SetEnvironmentVariable("VCAP_APPLICATION", TestHelpers.VcapApplication);
        Environment.SetEnvironmentVariable("VCAP_SERVICES", PostgreSqlTestHelpers.TwoServerVcapEdb);
        var cm = new ConnectionStringManager(new ConfigurationBuilder().AddCloudFoundry().Build());
        Connection connInfo = cm.Get<PostgreSqlConnectionInfo>("myPostgres");

        Assert.NotNull(connInfo);
        Assert.Equal("Postgres-myPostgres", connInfo.Name);
    }

    [Fact]
    public void SqlServerConnectionInfo()
    {
        var cm = new ConnectionStringManager(new ConfigurationBuilder().Build());
        Connection connInfo = cm.Get<SqlServerConnectionInfo>();

        Assert.NotNull(connInfo);
        Assert.Equal("Data Source=localhost,1433;", connInfo.ConnectionString);
        Assert.Equal("SqlServer", connInfo.Name);
    }

    [Fact]
    public void SqlServerConnectionInfo_ByName()
    {
        Environment.SetEnvironmentVariable("VCAP_APPLICATION", TestHelpers.VcapApplication);
        Environment.SetEnvironmentVariable("VCAP_SERVICES", SqlServerTestHelpers.TwoServerVcap);

        var cm = new ConnectionStringManager(new ConfigurationBuilder().AddCloudFoundry().Build());
        Connection connInfo = cm.Get<SqlServerConnectionInfo>("mySqlServerService");

        Assert.NotNull(connInfo);
        Assert.Equal("SqlServer-mySqlServerService", connInfo.Name);
    }

    [Fact]
    public void RedisConnectionInfo()
    {
        var cm = new ConnectionStringManager(new ConfigurationBuilder().Build());
        Connection connInfo = cm.Get<RedisConnectionInfo>();

        Assert.NotNull(connInfo);
        Assert.Equal("localhost:6379,allowAdmin=false,abortConnect=true,resolveDns=false,ssl=false", connInfo.ConnectionString);
        Assert.Equal("Redis", connInfo.Name);
    }

    [Fact]
    public void RedisConnectionInfoByName()
    {
        Environment.SetEnvironmentVariable("VCAP_APPLICATION", TestHelpers.VcapApplication);
        Environment.SetEnvironmentVariable("VCAP_SERVICES", RedisCacheTestHelpers.TwoServerVcap);

        var cm = new ConnectionStringManager(new ConfigurationBuilder().AddCloudFoundry().Build());
        Connection connInfo = cm.Get<RedisConnectionInfo>("myRedisService1");

        Assert.NotNull(connInfo);
        Assert.Equal("Redis-myRedisService1", connInfo.Name);
    }

    [Fact]
    public void RabbitMQConnectionInfo()
    {
        var cm = new ConnectionStringManager(new ConfigurationBuilder().Build());
        Connection connInfo = cm.Get<RabbitMQConnectionInfo>();

        Assert.NotNull(connInfo);
        Assert.Equal("amqp://127.0.0.1:5672/", connInfo.ConnectionString);
        Assert.Equal("RabbitMQ", connInfo.Name);
    }

    [Fact]
    public void MongoDbConnectionInfo()
    {
        var cm = new ConnectionStringManager(new ConfigurationBuilder().Build());
        Connection connInfo = cm.Get<MongoDbConnectionInfo>();

        Assert.NotNull(connInfo);
        Assert.Equal("mongodb://localhost:27017", connInfo.ConnectionString);
        Assert.Equal("MongoDb", connInfo.Name);
    }

    [Fact]
    public void MongoDbConnectionInfoByName()
    {
        Environment.SetEnvironmentVariable("VCAP_APPLICATION", TestHelpers.VcapApplication);
        Environment.SetEnvironmentVariable("VCAP_SERVICES", MongoDbTestHelpers.DoubleBindingEnterpriseVcap);

        var cm = new ConnectionStringManager(new ConfigurationBuilder().AddCloudFoundry().Build());
        Connection connInfo = cm.Get<MongoDbConnectionInfo>("steeltoe");

        Assert.NotNull(connInfo);
        Assert.Equal("MongoDb-steeltoe", connInfo.Name);
    }

    [Theory]
    [InlineData("cosMosdb")]
    [InlineData("cosmosdb-readonly")]
    [InlineData("mongodb")]
    [InlineData("mYsql")]
    [InlineData("oracle")]
    [InlineData("postgres")]
    [InlineData("rabbitmq")]
    [InlineData("redis")]
    [InlineData("sqlserver")]
    public void ConnectionInfoTypeFoundByName(string value)
    {
        var manager = new ConnectionStringManager(new ConfigurationBuilder().Build());
        Assert.StartsWith(value, manager.GetByTypeName(value).Name, StringComparison.OrdinalIgnoreCase);
    }

    [Theory]
    [InlineData("squirrelQL")]
    [InlineData("anyqueue")]
    public void ConnectionTypeLocatorThrowsOnUnknown(string value)
    {
        var manager = new ConnectionStringManager(new ConfigurationBuilder().Build());
        var exception = Assert.Throws<ConnectorException>(() => manager.GetByTypeName(value));
        Assert.Contains(value, exception.Message, StringComparison.Ordinal);
    }

    [Fact]
    public void ConnectionTypeLocatorFindsTypeFromServiceInfo()
    {
        var cosmosInfo = new CosmosDbServiceInfo("id");
        var mongoInfo = new MongoDbServiceInfo("id", "mongodb://host");
        var mysqlInfo = new MySqlServiceInfo("id", "mysql://host");
        var oracleInfo = new OracleServiceInfo("id", "oracle://host");
        var postgreSqlInfo = new PostgreSqlServiceInfo("id", "postgres://host");
        var rabbitMqInfo = new RabbitMQServiceInfo("id", "rabbitmq://host");
        var redisInfo = new RedisServiceInfo("id", "redis://host");
        var sqlInfo = new SqlServerServiceInfo("id", "sqlserver://host");
        var manager = new ConnectionStringManager(new ConfigurationBuilder().Build());

<<<<<<< HEAD
        Assert.StartsWith("CosmosDb", manager.GetFromServiceInfo(cosmosInfo).Name);
        Assert.StartsWith("MongoDb", manager.GetFromServiceInfo(mongoInfo).Name);
        Assert.StartsWith("MySql", manager.GetFromServiceInfo(mysqlInfo).Name);
        Assert.StartsWith("Oracle", manager.GetFromServiceInfo(oracleInfo).Name);
        Assert.StartsWith("Postgres", manager.GetFromServiceInfo(postgreSqlInfo).Name);
        Assert.StartsWith("RabbitMQ", manager.GetFromServiceInfo(rabbitMqInfo).Name);
        Assert.StartsWith("Redis", manager.GetFromServiceInfo(redisInfo).Name);
        Assert.StartsWith("SqlServer", manager.GetFromServiceInfo(sqlInfo).Name);
=======
        Assert.StartsWith("CosmosDb", manager.GetFromServiceInfo(cosmosInfo).Name, StringComparison.Ordinal);
        Assert.StartsWith("MongoDb", manager.GetFromServiceInfo(mongoInfo).Name, StringComparison.Ordinal);
        Assert.StartsWith("MySql", manager.GetFromServiceInfo(mysqlInfo).Name, StringComparison.Ordinal);
        Assert.StartsWith("Oracle", manager.GetFromServiceInfo(oracleInfo).Name, StringComparison.Ordinal);
        Assert.StartsWith("Postgres", manager.GetFromServiceInfo(postgresInfo).Name, StringComparison.Ordinal);
        Assert.StartsWith("RabbitMQ", manager.GetFromServiceInfo(rabbitMqInfo).Name, StringComparison.Ordinal);
        Assert.StartsWith("Redis", manager.GetFromServiceInfo(redisInfo).Name, StringComparison.Ordinal);
        Assert.StartsWith("SqlServer", manager.GetFromServiceInfo(sqlInfo).Name, StringComparison.Ordinal);
>>>>>>> c1f5586c
    }

    [Fact]
    public void ConnectionTypeLocatorFromInfoThrowsOnUnknown()
    {
        var manager = new ConnectionStringManager(new ConfigurationBuilder().Build());
        var exception = Assert.Throws<ConnectorException>(() => manager.GetFromServiceInfo(new Db2ServiceInfo("id", "http://idk")));
        Assert.Contains("Db2ServiceInfo", exception.Message, StringComparison.Ordinal);
    }
}<|MERGE_RESOLUTION|>--- conflicted
+++ resolved
@@ -193,25 +193,14 @@
         var sqlInfo = new SqlServerServiceInfo("id", "sqlserver://host");
         var manager = new ConnectionStringManager(new ConfigurationBuilder().Build());
 
-<<<<<<< HEAD
-        Assert.StartsWith("CosmosDb", manager.GetFromServiceInfo(cosmosInfo).Name);
-        Assert.StartsWith("MongoDb", manager.GetFromServiceInfo(mongoInfo).Name);
-        Assert.StartsWith("MySql", manager.GetFromServiceInfo(mysqlInfo).Name);
-        Assert.StartsWith("Oracle", manager.GetFromServiceInfo(oracleInfo).Name);
-        Assert.StartsWith("Postgres", manager.GetFromServiceInfo(postgreSqlInfo).Name);
-        Assert.StartsWith("RabbitMQ", manager.GetFromServiceInfo(rabbitMqInfo).Name);
-        Assert.StartsWith("Redis", manager.GetFromServiceInfo(redisInfo).Name);
-        Assert.StartsWith("SqlServer", manager.GetFromServiceInfo(sqlInfo).Name);
-=======
         Assert.StartsWith("CosmosDb", manager.GetFromServiceInfo(cosmosInfo).Name, StringComparison.Ordinal);
         Assert.StartsWith("MongoDb", manager.GetFromServiceInfo(mongoInfo).Name, StringComparison.Ordinal);
         Assert.StartsWith("MySql", manager.GetFromServiceInfo(mysqlInfo).Name, StringComparison.Ordinal);
         Assert.StartsWith("Oracle", manager.GetFromServiceInfo(oracleInfo).Name, StringComparison.Ordinal);
-        Assert.StartsWith("Postgres", manager.GetFromServiceInfo(postgresInfo).Name, StringComparison.Ordinal);
+        Assert.StartsWith("Postgres", manager.GetFromServiceInfo(postgreSqlInfo).Name, StringComparison.Ordinal);
         Assert.StartsWith("RabbitMQ", manager.GetFromServiceInfo(rabbitMqInfo).Name, StringComparison.Ordinal);
         Assert.StartsWith("Redis", manager.GetFromServiceInfo(redisInfo).Name, StringComparison.Ordinal);
         Assert.StartsWith("SqlServer", manager.GetFromServiceInfo(sqlInfo).Name, StringComparison.Ordinal);
->>>>>>> c1f5586c
     }
 
     [Fact]
