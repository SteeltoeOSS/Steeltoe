// Licensed to the .NET Foundation under one or more agreements.
// The .NET Foundation licenses this file to you under the Apache 2.0 License.
// See the LICENSE file in the project root for more information.

using Microsoft.Extensions.Configuration;
using Microsoft.Extensions.DependencyInjection;
using Steeltoe.Common.HealthChecks;
using Steeltoe.Configuration.CloudFoundry;
using Steeltoe.Connector.PostgreSql;
using Xunit;

namespace Steeltoe.Connector.Test.PostgreSQL;

/// <summary>
/// Tests for the extension method that adds just the health check.
/// </summary>
public class PostgreSqlServiceCollectionExtensionsTest
{
    public PostgreSqlServiceCollectionExtensionsTest()
    {
        Environment.SetEnvironmentVariable("VCAP_APPLICATION", null);
        Environment.SetEnvironmentVariable("VCAP_SERVICES", null);
    }

    [Fact]
    public void AddPostgreSqlHealthContributor_ThrowsIfServiceCollectionNull()
    {
        const IServiceCollection services = null;
        const IConfigurationRoot configurationRoot = null;

<<<<<<< HEAD
        var ex = Assert.Throws<ArgumentNullException>(() => services.AddPostgreSqlHealthContributor(configurationRoot));
        Assert.Contains(nameof(services), ex.Message);

        var ex2 = Assert.Throws<ArgumentNullException>(() => services.AddPostgreSqlHealthContributor(configurationRoot, "foobar"));
        Assert.Contains(nameof(services), ex2.Message);
=======
        var ex = Assert.Throws<ArgumentNullException>(() => services.AddPostgresHealthContributor(configurationRoot));
        Assert.Contains(nameof(services), ex.Message, StringComparison.Ordinal);

        var ex2 = Assert.Throws<ArgumentNullException>(() => services.AddPostgresHealthContributor(configurationRoot, "foobar"));
        Assert.Contains(nameof(services), ex2.Message, StringComparison.Ordinal);
>>>>>>> c1f5586c
    }

    [Fact]
    public void AddPostgreSqlHealthContributor_ThrowsIfConfigurationNull()
    {
        IServiceCollection services = new ServiceCollection();
        const IConfigurationRoot configuration = null;

<<<<<<< HEAD
        var ex = Assert.Throws<ArgumentNullException>(() => services.AddPostgreSqlHealthContributor(configuration));
        Assert.Contains(nameof(configuration), ex.Message);

        var ex2 = Assert.Throws<ArgumentNullException>(() => services.AddPostgreSqlHealthContributor(configuration, "foobar"));
        Assert.Contains(nameof(configuration), ex2.Message);
=======
        var ex = Assert.Throws<ArgumentNullException>(() => services.AddPostgresHealthContributor(configuration));
        Assert.Contains(nameof(configuration), ex.Message, StringComparison.Ordinal);

        var ex2 = Assert.Throws<ArgumentNullException>(() => services.AddPostgresHealthContributor(configuration, "foobar"));
        Assert.Contains(nameof(configuration), ex2.Message, StringComparison.Ordinal);
>>>>>>> c1f5586c
    }

    [Fact]
    public void AddPostgreSqlHealthContributor_ThrowsIfServiceNameNull()
    {
        IServiceCollection services = new ServiceCollection();
        const IConfigurationRoot configurationRoot = null;
        const string serviceName = null;

<<<<<<< HEAD
        var ex = Assert.Throws<ArgumentNullException>(() => services.AddPostgreSqlHealthContributor(configurationRoot, serviceName));
        Assert.Contains(nameof(serviceName), ex.Message);
=======
        var ex = Assert.Throws<ArgumentNullException>(() => services.AddPostgresHealthContributor(configurationRoot, serviceName));
        Assert.Contains(nameof(serviceName), ex.Message, StringComparison.Ordinal);
>>>>>>> c1f5586c
    }

    [Fact]
    public void AddPostgreSqlHealthContributor_NoVCAPs_AddsIHealthContributor()
    {
        IServiceCollection services = new ServiceCollection();
        IConfigurationRoot configurationRoot = new ConfigurationBuilder().Build();

        services.AddPostgreSqlHealthContributor(configurationRoot);

        var service = services.BuildServiceProvider().GetService<IHealthContributor>();
        Assert.NotNull(service);
    }

    [Fact]
    public void AddPostgreSqlHealthContributor_WithServiceName_NoVCAPs_ThrowsConnectorException()
    {
        IServiceCollection services = new ServiceCollection();
        IConfigurationRoot configurationRoot = new ConfigurationBuilder().Build();

<<<<<<< HEAD
        var ex = Assert.Throws<ConnectorException>(() => services.AddPostgreSqlHealthContributor(configurationRoot, "foobar"));
        Assert.Contains("foobar", ex.Message);
=======
        var ex = Assert.Throws<ConnectorException>(() => services.AddPostgresHealthContributor(configurationRoot, "foobar"));
        Assert.Contains("foobar", ex.Message, StringComparison.Ordinal);
>>>>>>> c1f5586c
    }

    [Fact]
    public void AddPostgreSqlHealthContributor_AddsRelationalHealthContributor()
    {
        IServiceCollection services = new ServiceCollection();
        var builder = new ConfigurationBuilder();
        builder.AddCloudFoundry();
        IConfigurationRoot configurationRoot = builder.Build();

        services.AddPostgreSqlHealthContributor(configurationRoot);
        var healthContributor = services.BuildServiceProvider().GetService<IHealthContributor>() as RelationalDbHealthContributor;

        Assert.NotNull(healthContributor);
    }
}<|MERGE_RESOLUTION|>--- conflicted
+++ resolved
@@ -28,19 +28,11 @@
         const IServiceCollection services = null;
         const IConfigurationRoot configurationRoot = null;
 
-<<<<<<< HEAD
         var ex = Assert.Throws<ArgumentNullException>(() => services.AddPostgreSqlHealthContributor(configurationRoot));
-        Assert.Contains(nameof(services), ex.Message);
+        Assert.Contains(nameof(services), ex.Message, StringComparison.Ordinal);
 
         var ex2 = Assert.Throws<ArgumentNullException>(() => services.AddPostgreSqlHealthContributor(configurationRoot, "foobar"));
-        Assert.Contains(nameof(services), ex2.Message);
-=======
-        var ex = Assert.Throws<ArgumentNullException>(() => services.AddPostgresHealthContributor(configurationRoot));
-        Assert.Contains(nameof(services), ex.Message, StringComparison.Ordinal);
-
-        var ex2 = Assert.Throws<ArgumentNullException>(() => services.AddPostgresHealthContributor(configurationRoot, "foobar"));
         Assert.Contains(nameof(services), ex2.Message, StringComparison.Ordinal);
->>>>>>> c1f5586c
     }
 
     [Fact]
@@ -49,19 +41,11 @@
         IServiceCollection services = new ServiceCollection();
         const IConfigurationRoot configuration = null;
 
-<<<<<<< HEAD
         var ex = Assert.Throws<ArgumentNullException>(() => services.AddPostgreSqlHealthContributor(configuration));
-        Assert.Contains(nameof(configuration), ex.Message);
+        Assert.Contains(nameof(configuration), ex.Message, StringComparison.Ordinal);
 
         var ex2 = Assert.Throws<ArgumentNullException>(() => services.AddPostgreSqlHealthContributor(configuration, "foobar"));
-        Assert.Contains(nameof(configuration), ex2.Message);
-=======
-        var ex = Assert.Throws<ArgumentNullException>(() => services.AddPostgresHealthContributor(configuration));
-        Assert.Contains(nameof(configuration), ex.Message, StringComparison.Ordinal);
-
-        var ex2 = Assert.Throws<ArgumentNullException>(() => services.AddPostgresHealthContributor(configuration, "foobar"));
         Assert.Contains(nameof(configuration), ex2.Message, StringComparison.Ordinal);
->>>>>>> c1f5586c
     }
 
     [Fact]
@@ -71,13 +55,8 @@
         const IConfigurationRoot configurationRoot = null;
         const string serviceName = null;
 
-<<<<<<< HEAD
         var ex = Assert.Throws<ArgumentNullException>(() => services.AddPostgreSqlHealthContributor(configurationRoot, serviceName));
-        Assert.Contains(nameof(serviceName), ex.Message);
-=======
-        var ex = Assert.Throws<ArgumentNullException>(() => services.AddPostgresHealthContributor(configurationRoot, serviceName));
         Assert.Contains(nameof(serviceName), ex.Message, StringComparison.Ordinal);
->>>>>>> c1f5586c
     }
 
     [Fact]
@@ -98,13 +77,8 @@
         IServiceCollection services = new ServiceCollection();
         IConfigurationRoot configurationRoot = new ConfigurationBuilder().Build();
 
-<<<<<<< HEAD
         var ex = Assert.Throws<ConnectorException>(() => services.AddPostgreSqlHealthContributor(configurationRoot, "foobar"));
-        Assert.Contains("foobar", ex.Message);
-=======
-        var ex = Assert.Throws<ConnectorException>(() => services.AddPostgresHealthContributor(configurationRoot, "foobar"));
         Assert.Contains("foobar", ex.Message, StringComparison.Ordinal);
->>>>>>> c1f5586c
     }
 
     [Fact]
