﻿// Licensed to the .NET Foundation under one or more agreements.
// The .NET Foundation licenses this file to you under the Apache 2.0 License.
// See the LICENSE file in the project root for more information.

using Steeltoe.Connector.Services;
using Xunit;

namespace Steeltoe.Connector.PostgreSql.Test
{
    public class PostgresProviderConfigurerTest
    {
        [Fact]
        public void UpdateConfiguration_WithNullPostgresServiceInfo_ReturnsExpected()
        {
            var configurer = new PostgresProviderConfigurer();
            var config = new PostgresProviderConnectorOptions()
            {
                Host = "localhost",
                Port = 1234,
                Username = "username",
                Password = "password",
                Database = "database"
            };
            configurer.UpdateConfiguration(null, config);

            Assert.Equal("localhost", config.Host);
            Assert.Equal(1234, config.Port);
            Assert.Equal("username", config.Username);
            Assert.Equal("password", config.Password);
            Assert.Equal("database", config.Database);
            Assert.Null(config.ConnectionString);
        }

        [Fact]
        public void UpdateConfiguration_WithPostgresServiceInfo_ReturnsExpected()
        {
            var configurer = new PostgresProviderConfigurer();
            var config = new PostgresProviderConnectorOptions()
            {
                Host = "localhost",
                Port = 1234,
                Username = "username",
                Password = "password",
                Database = "database"
            };
            var si = new PostgresServiceInfo("MyId", "postgres://Dd6O1BPXUHdrmzbP:7E1LxXnlH2hhlPVt@192.168.0.90:5432/cf_b4f8d2fa_a3ea_4e3a_a0e8_2cd040790355");

            configurer.UpdateConfiguration(si, config);

            Assert.Equal("192.168.0.90", config.Host);
            Assert.Equal(5432, config.Port);
            Assert.Equal("Dd6O1BPXUHdrmzbP", config.Username);
            Assert.Equal("7E1LxXnlH2hhlPVt", config.Password);
            Assert.Equal("cf_b4f8d2fa_a3ea_4e3a_a0e8_2cd040790355", config.Database);
        }

        [Fact]
        public void UpdateConfiguration_WithPostgresServiceInfo_UriEncoded_ReturnsExpected()
        {
            var configurer = new PostgresProviderConfigurer();
            var config = new PostgresProviderConnectorOptions()
            {
                Host = "localhost",
                Port = 1234,
                Username = "username",
                Password = "password",
                Database = "database"
            };
<<<<<<< HEAD
            var si = new PostgresServiceInfo("MyId", "postgres://Dd6O1BPXUHdrmzbP:%247E1LxXnlH2hhlPVt@192.168.0.90:5432/cf_b4f8d2fa_a3ea_4e3a_a0e8_2cd040790355", true);
=======
            var si = new PostgresServiceInfo("MyId", "postgres://Dd6O1BPXUHdrmzbP:%247E1LxXnlH2hhlPVt@192.168.0.90:5432/cf_b4f8d2fa_a3ea_4e3a_a0e8_2cd040790355");
>>>>>>> ca521165

            configurer.UpdateConfiguration(si, config);

            Assert.Equal("192.168.0.90", config.Host);
            Assert.Equal(5432, config.Port);
            Assert.Equal("Dd6O1BPXUHdrmzbP", config.Username);
            Assert.Equal("$7E1LxXnlH2hhlPVt", config.Password);
            Assert.Equal("cf_b4f8d2fa_a3ea_4e3a_a0e8_2cd040790355", config.Database);
        }

        [Fact]
        public void Configure_NoServiceInfo_ReturnsExpected()
        {
            var config = new PostgresProviderConnectorOptions()
            {
                Host = "localhost",
                Port = 1234,
                Username = "username",
                Password = "password",
                Database = "database"
            };

            var configurer = new PostgresProviderConfigurer();
            var opts = configurer.Configure(null, config);
            Assert.Contains("Host=localhost;", opts);
            Assert.Contains("Port=1234;", opts);
            Assert.Contains("Username=username;", opts);
            Assert.Contains("Password=password;", opts);
            Assert.Contains("Database=database;", opts);
        }

        [Fact]
        public void Configure_ServiceInfoOveridesConfig_ReturnsExpected()
        {
            var config = new PostgresProviderConnectorOptions()
            {
                Host = "localhost",
                Port = 1234,
                Username = "username",
                Password = "password",
                Database = "database"
            };

            var configurer = new PostgresProviderConfigurer();
            var si = new PostgresServiceInfo("MyId", "postgres://Dd6O1BPXUHdrmzbP:7E1LxXnlH2hhlPVt@192.168.0.90:5432/cf_b4f8d2fa_a3ea_4e3a_a0e8_2cd040790355");

            var opts = configurer.Configure(si, config);

            Assert.Contains("Host=192.168.0.90;", opts);
            Assert.Contains("Port=5432;", opts);
            Assert.Contains("Username=Dd6O1BPXUHdrmzbP;", opts);
            Assert.Contains("Password=7E1LxXnlH2hhlPVt;", opts);
            Assert.Contains("Database=cf_b4f8d2fa_a3ea_4e3a_a0e8_2cd040790355;", opts);
        }
    }
}<|MERGE_RESOLUTION|>--- conflicted
+++ resolved
@@ -66,11 +66,7 @@
                 Password = "password",
                 Database = "database"
             };
-<<<<<<< HEAD
-            var si = new PostgresServiceInfo("MyId", "postgres://Dd6O1BPXUHdrmzbP:%247E1LxXnlH2hhlPVt@192.168.0.90:5432/cf_b4f8d2fa_a3ea_4e3a_a0e8_2cd040790355", true);
-=======
             var si = new PostgresServiceInfo("MyId", "postgres://Dd6O1BPXUHdrmzbP:%247E1LxXnlH2hhlPVt@192.168.0.90:5432/cf_b4f8d2fa_a3ea_4e3a_a0e8_2cd040790355");
->>>>>>> ca521165
 
             configurer.UpdateConfiguration(si, config);
 
