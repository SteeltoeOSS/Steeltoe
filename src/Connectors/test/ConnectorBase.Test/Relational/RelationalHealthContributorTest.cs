﻿// Licensed to the .NET Foundation under one or more agreements.
// The .NET Foundation licenses this file to you under the Apache 2.0 License.
// See the LICENSE file in the project root for more information.

using Microsoft.Extensions.Configuration;
using Microsoft.Extensions.Logging;
using Steeltoe.Common.HealthChecks;
using Steeltoe.Connector.MySql;
using Steeltoe.Connector.Oracle;
using Steeltoe.Connector.PostgreSql;
using Steeltoe.Connector.Services;
using Steeltoe.Connector.SqlServer;
using System.Collections.Generic;
using System.Data;
using Xunit;

namespace Steeltoe.Connector.Relational.Test
{
    public class RelationalHealthContributorTest
    {
        [Fact]
        public void GetMySqlContributor_ReturnsContributor()
        {
            var appsettings = new Dictionary<string, string>()
            {
                ["mysql:client:server"] = "localhost",
                ["mysql:client:port"] = "1234",
                ["mysql:client:PersistSecurityInfo"] = "true",
                ["mysql:client:password"] = "password",
                ["mysql:client:username"] = "username"
            };

            var configurationBuilder = new ConfigurationBuilder();
            configurationBuilder.AddInMemoryCollection(appsettings);
            var config = configurationBuilder.Build();
            var contrib = RelationalHealthContributor.GetMySqlContributor(config);
            Assert.NotNull(contrib);
            var status = contrib.Health();
            Assert.Equal(HealthStatus.DOWN, status.Status);
        }

        [Fact]
        public void GetPostgreSqlContributor_ReturnsContributor()
        {
            var appsettings = new Dictionary<string, string>()
            {
                ["postgres:client:host"] = "localhost",
                ["postgres:client:port"] = "1234",
                ["postgres:client:password"] = "password",
                ["postgres:client:username"] = "username"
            };

            var configurationBuilder = new ConfigurationBuilder();
            configurationBuilder.AddInMemoryCollection(appsettings);
            var config = configurationBuilder.Build();
            var contrib = RelationalHealthContributor.GetPostgreSqlContributor(config);
            Assert.NotNull(contrib);
            var status = contrib.Health();
            Assert.Equal(HealthStatus.DOWN, status.Status);
        }

        [Fact]
        public void GetSqlServerContributor_ReturnsContributor()
        {
            var appsettings = new Dictionary<string, string>()
            {
                ["sqlserver:credentials:timeout"] = "1",
                ["sqlserver:credentials:uid"] = "username",
                ["sqlserver:credentials:uri"] = "jdbc:sqlserver://servername:1433;databaseName=de5aa3a747c134b3d8780f8cc80be519e",
                ["sqlserver:credentials:db"] = "de5aa3a747c134b3d8780f8cc80be519e",
                ["sqlserver:credentials:pw"] = "password"
            };

            var configurationBuilder = new ConfigurationBuilder();
            configurationBuilder.AddInMemoryCollection(appsettings);
            var config = configurationBuilder.Build();
            var contrib = RelationalHealthContributor.GetSqlServerContributor(config);
            Assert.NotNull(contrib);
            var status = contrib.Health();
            Assert.Equal(HealthStatus.DOWN, status.Status);
        }

        [Fact]
        public void GetOracleContributor_ReturnsContributor()
        {
            var appsettings = new Dictionary<string, string>()
            {
                ["oracle:client:server"] = "localhost",
                ["oracle:client:port"] = "1234",
                ["oracle:client:PersistSecurityInfo"] = "true",
                ["oracle:client:password"] = "password",
                ["oracle:client:username"] = "username"
            };

            var configurationBuilder = new ConfigurationBuilder();
            configurationBuilder.AddInMemoryCollection(appsettings);
            var config = configurationBuilder.Build();
            var contrib = RelationalHealthContributor.GetOracleContributor(config);
            Assert.NotNull(contrib);
            var status = contrib.Health();
            Assert.Equal(HealthStatus.DOWN, status.Status);
        }

        [Fact]
        public void Sql_Not_Connected_Returns_Down_Status()
        {
            // arrange
            var implementationType = SqlServerTypeLocator.SqlConnection;
<<<<<<< HEAD
            var sqlConfig = new SqlServerProviderConnectorOptions() { Timeout = 10 };
=======
            var sqlConfig = new SqlServerProviderConnectorOptions() { Timeout = 1 };
>>>>>>> b1bbf729
            var sInfo = new SqlServerServiceInfo("MyId", "jdbc:sqlserver://localhost:1433/databaseName=invalidDatabaseName", "Dd6O1BPXUHdrmzbP", "7E1LxXnlH2hhlPVt");
            var logrFactory = new LoggerFactory();
            var connFactory = new SqlServerProviderConnectorFactory(sInfo, sqlConfig, implementationType);
            var h = new RelationalHealthContributor((IDbConnection)connFactory.Create(null), logrFactory.CreateLogger<RelationalHealthContributor>());

            // act
            var status = h.Health();

            // assert
            Assert.Equal(HealthStatus.DOWN, status.Status);
            Assert.Contains(status.Details.Keys, k => k == "error");
        }

        [Fact(Skip = "Integration test - requires local db server")]
        public void Sql_Is_Connected_Returns_Up_Status()
        {
            // arrange
            var implementationType = SqlServerTypeLocator.SqlConnection;
<<<<<<< HEAD
            var sqlConfig = new SqlServerProviderConnectorOptions() { Timeout = 1, ConnectionString = "Server=(localdb)\\MSSQLLocalDB;Integrated Security=true" };
            var sInfo = new SqlServerServiceInfo("MyId", string.Empty);
=======
            var sqlConfig = new SqlServerProviderConnectorOptions() { Timeout = 1 };
            var sInfo = new SqlServerServiceInfo("MyId", "jdbc:sqlserver://localhost:1433/databaseName=master", "steeltoe", "steeltoe");
>>>>>>> b1bbf729
            var logrFactory = new LoggerFactory();
            var connFactory = new SqlServerProviderConnectorFactory(sInfo, sqlConfig, implementationType);
            var h = new RelationalHealthContributor((IDbConnection)connFactory.Create(null), logrFactory.CreateLogger<RelationalHealthContributor>());

            // act
            var status = h.Health();

            // assert
            Assert.Equal(HealthStatus.UP, status.Status);
        }

        [Fact]
        public void MySql_Not_Connected_Returns_Down_Status()
        {
            // arrange
            var implementationType = MySqlTypeLocator.MySqlConnection;
            var sqlConfig = new MySqlProviderConnectorOptions() { ConnectionTimeout = 1 };
            var sInfo = new MySqlServiceInfo("MyId", "mysql://localhost:80;databaseName=invalidDatabaseName");
            var logrFactory = new LoggerFactory();
            var connFactory = new MySqlProviderConnectorFactory(sInfo, sqlConfig, implementationType);
            var h = new RelationalHealthContributor((IDbConnection)connFactory.Create(null), logrFactory.CreateLogger<RelationalHealthContributor>());

            // act
            var status = h.Health();

            // assert
            Assert.Equal(HealthStatus.DOWN, status.Status);
            Assert.Contains(status.Details.Keys, k => k == "error");
        }

        [Fact(Skip = "Integration test - requires local db server")]
        public void MySql_Is_Connected_Returns_Up_Status()
        {
            // arrange
            var implementationType = MySqlTypeLocator.MySqlConnection;
            var sqlConfig = new MySqlProviderConnectorOptions() { ConnectionTimeout = 1 };
            var sInfo = new MySqlServiceInfo("MyId", "mysql://steeltoe:steeltoe@localhost:3306");
            var logrFactory = new LoggerFactory();
            var connFactory = new MySqlProviderConnectorFactory(sInfo, sqlConfig, implementationType);
            var h = new RelationalHealthContributor((IDbConnection)connFactory.Create(null), logrFactory.CreateLogger<RelationalHealthContributor>());

            // act
            var status = h.Health();

            // assert
            Assert.Equal(HealthStatus.UP, status.Status);
        }

        [Fact]
        public void PostgreSql_Not_Connected_Returns_Down_Status()
        {
            // arrange
            var implementationType = PostgreSqlTypeLocator.NpgsqlConnection;
            var sqlConfig = new PostgresProviderConnectorOptions();
            var sInfo = new PostgresServiceInfo("MyId", "postgres://localhost:5432/cf_b4f8d2fa_a3ea_4e3a_a0e8_2cd040790355");
            var logrFactory = new LoggerFactory();
            var connFactory = new PostgresProviderConnectorFactory(sInfo, sqlConfig, implementationType);
            var h = new RelationalHealthContributor((IDbConnection)connFactory.Create(null), logrFactory.CreateLogger<RelationalHealthContributor>());

            // act
            var status = h.Health();

            // assert
            Assert.Equal(HealthStatus.DOWN, status.Status);
            Assert.Contains(status.Details.Keys, k => k == "error");
        }

        [Fact(Skip = "Integration test - requires local db server")]
        public void PostgreSql_Is_Connected_Returns_Up_Status()
        {
            // arrange
            var implementationType = PostgreSqlTypeLocator.NpgsqlConnection;
            var sqlConfig = new PostgresProviderConnectorOptions();
            var sInfo = new PostgresServiceInfo("MyId", "postgres://steeltoe:steeltoe@localhost:5432/postgres");
            var logrFactory = new LoggerFactory();
            var connFactory = new PostgresProviderConnectorFactory(sInfo, sqlConfig, implementationType);
            var h = new RelationalHealthContributor((IDbConnection)connFactory.Create(null), logrFactory.CreateLogger<RelationalHealthContributor>());

            // act
            var status = h.Health();

            // assert
            Assert.Equal(HealthStatus.UP, status.Status);
        }

        [Fact]
        public void Oracle_Not_Connected_Returns_Down_Status()
        {
            // arrange
            var implementationType = OracleTypeLocator.OracleConnection;
            var sqlConfig = new OracleProviderConnectorOptions();
            var sInfo = new OracleServiceInfo("MyId", "oracle://user:pwd@localhost:1521/someService");
            var logrFactory = new LoggerFactory();
            var connFactory = new OracleProviderConnectorFactory(sInfo, sqlConfig, implementationType);
            var h = new RelationalHealthContributor((IDbConnection)connFactory.Create(null), logrFactory.CreateLogger<RelationalHealthContributor>());

            // act
            var status = h.Health();

            // assert
            Assert.Equal(HealthStatus.DOWN, status.Status);
            Assert.Contains(status.Details.Keys, k => k == "error");
        }

        [Fact(Skip = "Integration test - requires local db server")]
        public void Oracle_Is_Connected_Returns_Up_Status()
        {
            // arrange
            var implementationType = OracleTypeLocator.OracleConnection;
            var sqlConfig = new OracleProviderConnectorOptions();
            var sInfo = new OracleServiceInfo("MyId", "oracle://hr:hr@localhost:1521/orclpdb1");
            var logrFactory = new LoggerFactory();
            var connFactory = new OracleProviderConnectorFactory(sInfo, sqlConfig, implementationType);
            var h = new RelationalHealthContributor((IDbConnection)connFactory.Create(null), logrFactory.CreateLogger<RelationalHealthContributor>());

            // act
            var status = h.Health();

            // assert
            Assert.Equal(HealthStatus.UP, status.Status);
        }
    }
}<|MERGE_RESOLUTION|>--- conflicted
+++ resolved
@@ -106,11 +106,7 @@
         {
             // arrange
             var implementationType = SqlServerTypeLocator.SqlConnection;
-<<<<<<< HEAD
-            var sqlConfig = new SqlServerProviderConnectorOptions() { Timeout = 10 };
-=======
             var sqlConfig = new SqlServerProviderConnectorOptions() { Timeout = 1 };
->>>>>>> b1bbf729
             var sInfo = new SqlServerServiceInfo("MyId", "jdbc:sqlserver://localhost:1433/databaseName=invalidDatabaseName", "Dd6O1BPXUHdrmzbP", "7E1LxXnlH2hhlPVt");
             var logrFactory = new LoggerFactory();
             var connFactory = new SqlServerProviderConnectorFactory(sInfo, sqlConfig, implementationType);
@@ -129,13 +125,8 @@
         {
             // arrange
             var implementationType = SqlServerTypeLocator.SqlConnection;
-<<<<<<< HEAD
             var sqlConfig = new SqlServerProviderConnectorOptions() { Timeout = 1, ConnectionString = "Server=(localdb)\\MSSQLLocalDB;Integrated Security=true" };
             var sInfo = new SqlServerServiceInfo("MyId", string.Empty);
-=======
-            var sqlConfig = new SqlServerProviderConnectorOptions() { Timeout = 1 };
-            var sInfo = new SqlServerServiceInfo("MyId", "jdbc:sqlserver://localhost:1433/databaseName=master", "steeltoe", "steeltoe");
->>>>>>> b1bbf729
             var logrFactory = new LoggerFactory();
             var connFactory = new SqlServerProviderConnectorFactory(sInfo, sqlConfig, implementationType);
             var h = new RelationalHealthContributor((IDbConnection)connFactory.Create(null), logrFactory.CreateLogger<RelationalHealthContributor>());
