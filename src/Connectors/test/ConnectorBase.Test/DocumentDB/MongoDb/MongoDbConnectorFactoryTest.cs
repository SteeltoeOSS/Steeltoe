--- conflicted
+++ resolved
@@ -13,11 +13,34 @@
         [Fact]
         public void Constructor_ThrowsIfConfigNull()
         {
-<<<<<<< HEAD
             // Arrange
             MongoDbConnectorOptions config = null;
             MongoDbServiceInfo si = null;
-=======
+
+            // Act and Assert
+            var ex = Assert.Throws<ArgumentNullException>(() => new MongoDbConnectorFactory(si, config, MongoDbTypeLocator.MongoClient));
+            Assert.Contains(nameof(config), ex.Message);
+        }
+
+        [Fact]
+        public void Create_ReturnsMongoDbConnection()
+        {
+            var config = new MongoDbConnectorOptions()
+            {
+                Server = "localhost",
+                Port = 27016,
+                Password = "password",
+                Username = "username",
+            };
+            var si = new MongoDbServiceInfo("MyId", "mongodb://localhost:27017");
+            var factory = new MongoDbConnectorFactory(si, config, MongoDbTypeLocator.MongoClient);
+            var connection = factory.Create(null);
+            Assert.NotNull(connection);
+        }
+
+        [Fact]
+        public void UpdateConfiguration_WithNullMongoDbServiceInfo_ReturnsExpected()
+        {
             var configurer = new MongoDbProviderConfigurer();
             var config = new MongoDbConnectorOptions()
             {
@@ -28,33 +51,25 @@
                 Database = "database"
             };
             configurer.UpdateConfiguration(null, config);
->>>>>>> b1bbf729
 
-            // Act and Assert
-            var ex = Assert.Throws<ArgumentNullException>(() => new MongoDbConnectorFactory(si, config, MongoDbTypeLocator.MongoClient));
-            Assert.Contains(nameof(config), ex.Message);
+            Assert.Equal("localhost", config.Server);
+            Assert.Equal(1234, config.Port);
+            Assert.Equal("username", config.Username);
+            Assert.Equal("password", config.Password);
+            Assert.Equal("database", config.Database);
+            Assert.Null(config.ConnectionString);
         }
 
         [Fact]
-        public void Create_ReturnsMongoDbConnection()
+        public void UpdateConfiguration_WithMongoDbServiceInfo_ReturnsExpected()
         {
-<<<<<<< HEAD
-=======
             var configurer = new MongoDbProviderConfigurer();
->>>>>>> b1bbf729
             var config = new MongoDbConnectorOptions()
             {
                 Server = "localhost",
-                Port = 27016,
+                Port = 1234,
+                Username = "username",
                 Password = "password",
-<<<<<<< HEAD
-                Username = "username",
-            };
-            var si = new MongoDbServiceInfo("MyId", "mongodb://localhost:27017");
-            var factory = new MongoDbConnectorFactory(si, config, MongoDbTypeLocator.MongoClient);
-            var connection = factory.Create(null);
-            Assert.NotNull(connection);
-=======
                 Database = "database"
             };
             var si = new MongoDbServiceInfo("MyId", "mongodb://Dd6O1BPXUHdrmzbP:7E1LxXnlH2hhlPVt@192.168.0.90:27017/cf_b4f8d2fa_a3ea_4e3a_a0e8_2cd040790355");
@@ -108,7 +123,6 @@
             Assert.DoesNotContain("username", opts);
             Assert.DoesNotContain("password", opts);
             Assert.DoesNotContain("database", opts);
->>>>>>> b1bbf729
         }
     }
 }