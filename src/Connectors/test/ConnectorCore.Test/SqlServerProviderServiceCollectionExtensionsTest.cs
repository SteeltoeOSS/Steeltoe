﻿// Licensed to the .NET Foundation under one or more agreements.
// The .NET Foundation licenses this file to you under the Apache 2.0 License.
// See the LICENSE file in the project root for more information.

using Microsoft.Extensions.Configuration;
using Microsoft.Extensions.DependencyInjection;
using Steeltoe.Common.HealthChecks;
using Steeltoe.Connector.Relational;
using Steeltoe.Extensions.Configuration.CloudFoundry;
using System;
using System.Collections.Generic;
using System.Data;
using Xunit;

namespace Steeltoe.Connector.SqlServer.Test
{
    /// <summary>
    /// Tests for the extension method that adds both the DbConnection and the health check
    /// </summary>
    public class SqlServerProviderServiceCollectionExtensionsTest
    {
        public SqlServerProviderServiceCollectionExtensionsTest()
        {
            Environment.SetEnvironmentVariable("VCAP_APPLICATION", null);
            Environment.SetEnvironmentVariable("VCAP_SERVICES", null);
        }

        [Fact]
        public void AddSqlServerConnection_ThrowsIfServiceCollectionNull()
        {
            // Arrange
            IServiceCollection services = null;
            IConfigurationRoot config = null;

            // Act and Assert
            var ex = Assert.Throws<ArgumentNullException>(() => SqlServerProviderServiceCollectionExtensions.AddSqlServerConnection(services, config));
            Assert.Contains(nameof(services), ex.Message);

            var ex2 = Assert.Throws<ArgumentNullException>(() => SqlServerProviderServiceCollectionExtensions.AddSqlServerConnection(services, config, "foobar"));
            Assert.Contains(nameof(services), ex2.Message);
        }

        [Fact]
        public void AddSqlServerConnection_ThrowsIfConfigurationNull()
        {
            // Arrange
            IServiceCollection services = new ServiceCollection();
            IConfigurationRoot config = null;

            // Act and Assert
            var ex = Assert.Throws<ArgumentNullException>(() => SqlServerProviderServiceCollectionExtensions.AddSqlServerConnection(services, config));
            Assert.Contains(nameof(config), ex.Message);

            var ex2 = Assert.Throws<ArgumentNullException>(() => SqlServerProviderServiceCollectionExtensions.AddSqlServerConnection(services, config, "foobar"));
            Assert.Contains(nameof(config), ex2.Message);
        }

        [Fact]
        public void AddSqlServerConnection_ThrowsIfServiceNameNull()
        {
            // Arrange
            IServiceCollection services = new ServiceCollection();
            IConfigurationRoot config = null;
            string serviceName = null;

            // Act and Assert
            var ex = Assert.Throws<ArgumentNullException>(() => SqlServerProviderServiceCollectionExtensions.AddSqlServerConnection(services, config, serviceName));
            Assert.Contains(nameof(serviceName), ex.Message);
        }

        [Fact]
        public void AddSqlServerConnection_NoVCAPs_AddsSqlServerConnection()
        {
            // Arrange
            IServiceCollection services = new ServiceCollection();
            var config = new ConfigurationBuilder().Build();

            // Act and Assert
            SqlServerProviderServiceCollectionExtensions.AddSqlServerConnection(services, config);

            var service = services.BuildServiceProvider().GetService<IDbConnection>();
            Assert.NotNull(service);
        }

        [Fact]
        public void AddSqlServerConnection_WithServiceName_NoVCAPs_ThrowsConnectorException()
        {
            // Arrange
            IServiceCollection services = new ServiceCollection();
            var config = new ConfigurationBuilder().Build();

            // Act and Assert
            var ex = Assert.Throws<ConnectorException>(() => SqlServerProviderServiceCollectionExtensions.AddSqlServerConnection(services, config, "foobar"));
            Assert.Contains("foobar", ex.Message);
        }

        [Fact]
        public void AddSqlServerConnection_MultipleSqlServerServices_ThrowsConnectorException()
        {
            // Arrange an environment where multiple sql server services have been provisioned
            IServiceCollection services = new ServiceCollection();
            Environment.SetEnvironmentVariable("VCAP_APPLICATION", TestHelpers.VCAP_APPLICATION);
            Environment.SetEnvironmentVariable("VCAP_SERVICES", SqlServerTestHelpers.TwoServerVCAP);

            var builder = new ConfigurationBuilder();
            builder.AddCloudFoundry();
            var config = builder.Build();

            // Act and Assert
            var ex = Assert.Throws<ConnectorException>(() => SqlServerProviderServiceCollectionExtensions.AddSqlServerConnection(services, config));
            Assert.Contains("Multiple", ex.Message);
        }

        [Fact]
        public void AddSqlServerConnection_WithVCAPs_AddsSqlServerConnection()
        {
            // Arrange
            IServiceCollection services = new ServiceCollection();

            Environment.SetEnvironmentVariable("VCAP_APPLICATION", TestHelpers.VCAP_APPLICATION);
            Environment.SetEnvironmentVariable("VCAP_SERVICES", SqlServerTestHelpers.SingleServerVCAP);

            var builder = new ConfigurationBuilder();
            builder.AddCloudFoundry();
            var config = builder.Build();

            // Act and Assert
            SqlServerProviderServiceCollectionExtensions.AddSqlServerConnection(services, config);

            var service = services.BuildServiceProvider().GetService<IDbConnection>();
            Assert.NotNull(service);
            var connString = service.ConnectionString;
            Assert.Contains("de5aa3a747c134b3d8780f8cc80be519e", connString);
            Assert.Contains("1433", connString);
            Assert.Contains("192.168.0.80", connString);
            Assert.Contains("uf33b2b30783a4087948c30f6c3b0c90f", connString);
            Assert.Contains("Pefbb929c1e0945b5bab5b8f0d110c503", connString);
        }

        [Fact]
        public void AddSqlServerConnection_WithUserVCAP_AddsSqlServerConnection()
        {
            // Arrange
            IServiceCollection services = new ServiceCollection();

            Environment.SetEnvironmentVariable("VCAP_APPLICATION", TestHelpers.VCAP_APPLICATION);
            Environment.SetEnvironmentVariable("VCAP_SERVICES", SqlServerTestHelpers.SingleServerVCAPIgnoreName);

            var builder = new ConfigurationBuilder();
            builder.AddCloudFoundry();
            var config = builder.Build();

            // Act and Assert
            SqlServerProviderServiceCollectionExtensions.AddSqlServerConnection(services, config);

            var service = services.BuildServiceProvider().GetService<IDbConnection>();
            Assert.NotNull(service);
            var connString = service.ConnectionString;
            Assert.Contains("Initial Catalog=testdb", connString);
            Assert.Contains("1433", connString);
            Assert.Contains("Data Source=ajaganathansqlserver", connString);
        }

        [Fact]
        public void AddSqlServerConnection_WithAzureBrokerVCAPs_AddsSqlServerConnection()
        {
            // Arrange
            IServiceCollection services = new ServiceCollection();
            Environment.SetEnvironmentVariable("VCAP_APPLICATION", TestHelpers.VCAP_APPLICATION);
            Environment.SetEnvironmentVariable("VCAP_SERVICES", SqlServerTestHelpers.SingleServerAzureVCAP);
<<<<<<< HEAD
            var appsettings = new Dictionary<string, string>()
            {
                ["sqlserver:client:urlEncodedCredentials"] = "true"
            };
=======
            var appsettings = new Dictionary<string, string>();
>>>>>>> ca521165
            var builder = new ConfigurationBuilder();
            builder.AddCloudFoundry();
            builder.AddInMemoryCollection(appsettings);
            var config = builder.Build();

            // Act and Assert
            SqlServerProviderServiceCollectionExtensions.AddSqlServerConnection(services, config);

            var service = services.BuildServiceProvider().GetService<IDbConnection>();
            Assert.NotNull(service);
            var connString = service.ConnectionString;
            Assert.Contains("f1egl8ify4;", connString);                                                     // database
            Assert.Contains("fe049939-64f1-44f5-9f84-073ed5c82088.database.windows.net,1433", connString);  // host:port
            Assert.Contains("rgmm5zlri4;", connString);                                                     // user
            Assert.Contains("737mAU1pj6HcBxzw;", connString);                                               // password

            // other components of the url from the service broker should carry through to the connection string
            Assert.Contains("encrypt=true;", connString);
            Assert.Contains("trustServerCertificate=true", connString);
        }

        [Fact]
        public void AddSqlServerConnection_AddsRelationalHealthContributor()
        {
            // Arrange
            IServiceCollection services = new ServiceCollection();
            var builder = new ConfigurationBuilder();
            builder.AddCloudFoundry();
            var config = builder.Build();

            // Act
            SqlServerProviderServiceCollectionExtensions.AddSqlServerConnection(services, config);
            var healthContributor = services.BuildServiceProvider().GetService<IHealthContributor>() as RelationalHealthContributor;

            // Assert
            Assert.NotNull(healthContributor);
        }

        [Fact]
        public void AddSqlServerConnection_DoesntAddsRelationalHealthContributor_WhenCommunityHealthCheckExists()
        {
            // Arrange
            IServiceCollection services = new ServiceCollection();
            var builder = new ConfigurationBuilder();
            builder.AddCloudFoundry();
            var config = builder.Build();

            var cm = new ConnectionStringManager(config);
            var ci = cm.Get<SqlServerConnectionInfo>();
            services.AddHealthChecks().AddSqlServer(ci.ConnectionString, name: ci.Name);

            // Act
            SqlServerProviderServiceCollectionExtensions.AddSqlServerConnection(services, config);
            var healthContributor = services.BuildServiceProvider().GetService<IHealthContributor>() as RelationalHealthContributor;

            // Assert
            Assert.Null(healthContributor);
        }

        [Fact]
        public void AddSqlServerConnection_AddsRelationalHealthContributor_WhenCommunityHealthCheckExistsAndForced()
        {
            // Arrange
            IServiceCollection services = new ServiceCollection();
            var builder = new ConfigurationBuilder();
            builder.AddCloudFoundry();
            var config = builder.Build();

            var cm = new ConnectionStringManager(config);
            var ci = cm.Get<SqlServerConnectionInfo>();
            services.AddHealthChecks().AddSqlServer(ci.ConnectionString, name: ci.Name);

            // Act
            SqlServerProviderServiceCollectionExtensions.AddSqlServerConnection(services, config, addSteeltoeHealthChecks: true);
            var healthContributor = services.BuildServiceProvider().GetService<IHealthContributor>() as RelationalHealthContributor;

            // Assert
            Assert.NotNull(healthContributor);
        }
    }
}<|MERGE_RESOLUTION|>--- conflicted
+++ resolved
@@ -168,14 +168,7 @@
             IServiceCollection services = new ServiceCollection();
             Environment.SetEnvironmentVariable("VCAP_APPLICATION", TestHelpers.VCAP_APPLICATION);
             Environment.SetEnvironmentVariable("VCAP_SERVICES", SqlServerTestHelpers.SingleServerAzureVCAP);
-<<<<<<< HEAD
-            var appsettings = new Dictionary<string, string>()
-            {
-                ["sqlserver:client:urlEncodedCredentials"] = "true"
-            };
-=======
             var appsettings = new Dictionary<string, string>();
->>>>>>> ca521165
             var builder = new ConfigurationBuilder();
             builder.AddCloudFoundry();
             builder.AddInMemoryCollection(appsettings);
