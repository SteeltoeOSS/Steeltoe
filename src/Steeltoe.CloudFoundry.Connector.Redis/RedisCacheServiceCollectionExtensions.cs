﻿// Copyright 2015 the original author or authors.
//
// Licensed under the Apache License, Version 2.0 (the "License");
// you may not use this file except in compliance with the License.
// You may obtain a copy of the License at
//
// http://www.apache.org/licenses/LICENSE-2.0
//
// Unless required by applicable law or agreed to in writing, software
// distributed under the License is distributed on an "AS IS" BASIS,
// WITHOUT WARRANTIES OR CONDITIONS OF ANY KIND, either express or implied.
// See the License for the specific language governing permissions and
// limitations under the License.
<<<<<<< HEAD

=======
//

using System;
>>>>>>> 559ff174
using Microsoft.Extensions.Caching.Distributed;
using Microsoft.Extensions.Configuration;
using Microsoft.Extensions.DependencyInjection;
using Microsoft.Extensions.Logging;
using StackExchange.Redis;
<<<<<<< HEAD
using Steeltoe.CloudFoundry.Connector.Services;
using System;
=======
>>>>>>> 559ff174

namespace Steeltoe.CloudFoundry.Connector.Redis
{
    public static class RedisCacheServiceCollectionExtensions
    {
        public static IServiceCollection AddDistributedRedisCache(this IServiceCollection services, IConfiguration config, ILoggerFactory logFactory = null)
        {
            if (services == null)
            {
                throw new ArgumentNullException(nameof(services));
            }

            if (config == null)
            {
                throw new ArgumentNullException(nameof(config));
            }

<<<<<<< HEAD
            RedisCacheConnectorOptions redisConfig = new RedisCacheConnectorOptions(config);
            RedisServiceInfo info = config.GetSingletonServiceInfo<RedisServiceInfo>();
            RedisServiceConnectorFactory factory = new RedisServiceConnectorFactory(info, redisConfig);
            services.AddSingleton(typeof(IDistributedCache), factory.CreateCache);
            return services;
=======
            return services.AddDistributedRedisCache(config, config, null);
>>>>>>> 559ff174
        }

        public static IServiceCollection AddDistributedRedisCache(this IServiceCollection services, IConfiguration config, string serviceName, ILoggerFactory logFactory = null)
        {
            if (services == null)
            {
                throw new ArgumentNullException(nameof(services));
            }

            if (string.IsNullOrEmpty(serviceName))
            {
                throw new ArgumentNullException(nameof(serviceName));
            }

            if (config == null)
            {
                throw new ArgumentNullException(nameof(config));
            }

            return services.AddDistributedRedisCache(config, config, serviceName);
        }

        public static IServiceCollection AddDistributedRedisCache(this IServiceCollection services, IConfiguration applicationConfiguration, IConfiguration connectorConfiguration, string serviceName)
        {
            if (services == null)
            {
                throw new ArgumentNullException(nameof(services));
            }

            if (applicationConfiguration == null)
            {
                throw new ArgumentNullException(nameof(applicationConfiguration));
            }

            var factory = applicationConfiguration.CreateRedisServiceConnectorFactory(connectorConfiguration ?? applicationConfiguration, serviceName);
            services.AddSingleton(typeof(IDistributedCache), factory.CreateCache);
            return services;
        }

        public static IServiceCollection AddRedisConnectionMultiplexer(this IServiceCollection services, IConfiguration config)
        {
            if (services == null)
            {
                throw new ArgumentNullException(nameof(services));
            }

            if (config == null)
            {
                throw new ArgumentNullException(nameof(config));
            }

<<<<<<< HEAD
            RedisCacheConnectorOptions redisConfig = new RedisCacheConnectorOptions(config);
            RedisServiceInfo info = config.GetSingletonServiceInfo<RedisServiceInfo>();
            RedisServiceConnectorFactory factory = new RedisServiceConnectorFactory(info, redisConfig);
            services.AddSingleton(typeof(IConnectionMultiplexer), factory.CreateConnection);
            return services;
=======
            return services.AddRedisConnectionMultiplexer(config, config, null);
>>>>>>> 559ff174
        }

        public static IServiceCollection AddRedisConnectionMultiplexer(this IServiceCollection services, IConfiguration config, string serviceName)
        {
            if (services == null)
            {
                throw new ArgumentNullException(nameof(services));
            }

            if (string.IsNullOrEmpty(serviceName))
            {
                throw new ArgumentNullException(nameof(serviceName));
            }

            if (config == null)
            {
                throw new ArgumentNullException(nameof(config));
            }

            return services.AddRedisConnectionMultiplexer(config, config, serviceName);
        }

        public static IServiceCollection AddRedisConnectionMultiplexer(this IServiceCollection services, IConfiguration applicationConfiguration, IConfiguration connectorConfiguration, string serviceName)
        {
            if (services == null)
            {
                throw new ArgumentNullException(nameof(services));
            }

            if (applicationConfiguration == null)
            {
                throw new ArgumentNullException(nameof(applicationConfiguration));
            }

            var factory = applicationConfiguration.CreateRedisServiceConnectorFactory(connectorConfiguration ?? applicationConfiguration, serviceName);
            services.AddSingleton(typeof(IConnectionMultiplexer), factory.CreateConnection);
            return services;
        }
    }
}<|MERGE_RESOLUTION|>--- conflicted
+++ resolved
@@ -11,23 +11,14 @@
 // WITHOUT WARRANTIES OR CONDITIONS OF ANY KIND, either express or implied.
 // See the License for the specific language governing permissions and
 // limitations under the License.
-<<<<<<< HEAD
 
-=======
-//
-
-using System;
->>>>>>> 559ff174
 using Microsoft.Extensions.Caching.Distributed;
 using Microsoft.Extensions.Configuration;
 using Microsoft.Extensions.DependencyInjection;
 using Microsoft.Extensions.Logging;
 using StackExchange.Redis;
-<<<<<<< HEAD
 using Steeltoe.CloudFoundry.Connector.Services;
 using System;
-=======
->>>>>>> 559ff174
 
 namespace Steeltoe.CloudFoundry.Connector.Redis
 {
@@ -45,15 +36,7 @@
                 throw new ArgumentNullException(nameof(config));
             }
 
-<<<<<<< HEAD
-            RedisCacheConnectorOptions redisConfig = new RedisCacheConnectorOptions(config);
-            RedisServiceInfo info = config.GetSingletonServiceInfo<RedisServiceInfo>();
-            RedisServiceConnectorFactory factory = new RedisServiceConnectorFactory(info, redisConfig);
-            services.AddSingleton(typeof(IDistributedCache), factory.CreateCache);
-            return services;
-=======
             return services.AddDistributedRedisCache(config, config, null);
->>>>>>> 559ff174
         }
 
         public static IServiceCollection AddDistributedRedisCache(this IServiceCollection services, IConfiguration config, string serviceName, ILoggerFactory logFactory = null)
@@ -105,15 +88,7 @@
                 throw new ArgumentNullException(nameof(config));
             }
 
-<<<<<<< HEAD
-            RedisCacheConnectorOptions redisConfig = new RedisCacheConnectorOptions(config);
-            RedisServiceInfo info = config.GetSingletonServiceInfo<RedisServiceInfo>();
-            RedisServiceConnectorFactory factory = new RedisServiceConnectorFactory(info, redisConfig);
-            services.AddSingleton(typeof(IConnectionMultiplexer), factory.CreateConnection);
-            return services;
-=======
             return services.AddRedisConnectionMultiplexer(config, config, null);
->>>>>>> 559ff174
         }
 
         public static IServiceCollection AddRedisConnectionMultiplexer(this IServiceCollection services, IConfiguration config, string serviceName)
