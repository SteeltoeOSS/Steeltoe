--- conflicted
+++ resolved
@@ -23,22 +23,12 @@
 {
     public class RedisCacheConnectorOptions : AbstractServiceConnectorOptions
     {
-<<<<<<< HEAD
-        private static char[] comma = new char[] { ',' };
-
-        public const string Default_Host = "localhost";
-        public const int Default_Port = 6379;
-        public static string Default_EndPoints = Default_Host + ":" + Default_Port;
-
-        private const string RedisClientSectionPrefix = "redis:client";
-=======
         private const string Default_Host = "localhost";
         private const int Default_Port = 6379;
         private const string RedisClientSectionPrefix = "redis:client";
         private static char[] comma = new char[] { ',' };
 
         private static string default_EndPoints = Default_Host + ":" + Default_Port;
->>>>>>> 8ecb1b9e
 
         public RedisCacheConnectorOptions()
             : base(',', Default_Separator)
