// Licensed to the .NET Foundation under one or more agreements.
// The .NET Foundation licenses this file to you under the Apache 2.0 License.
// See the LICENSE file in the project root for more information.

using Microsoft.Extensions.Configuration;
using Microsoft.Extensions.Logging;
using Microsoft.Extensions.Logging.Abstractions;
using Steeltoe.Common;

namespace Steeltoe.Configuration.Encryption;

public static class EncryptionConfigurationExtensions
{
    /// <summary>
    /// Adds an encryption resolver configuration source to the <see cref="ConfigurationBuilder" />. The encryption resolver source will capture and wrap all
    /// the existing sources <see cref="IConfigurationSource" /> contained in the builder.  The newly created source will then replace the existing sources
    /// and provide encryption resolution for the configuration. Typically, you will want to add this configuration source as the last one so that you wrap
    /// all of the applications configuration sources with encryption resolution.
    /// </summary>
    /// <param name="builder">
    /// The configuration builder.
    /// </param>
    /// <param name="textDecryptor">
    /// The decryptor to use.
    /// </param>
    /// <returns>
    /// The incoming <paramref name="builder" />.
    /// </returns>
    public static IConfigurationBuilder AddEncryptionResolver(this IConfigurationBuilder builder, ITextDecryptor textDecryptor)
    {
        return AddEncryptionResolver(builder, textDecryptor, NullLoggerFactory.Instance);
    }

    /// <summary>
    /// Adds an encryption resolver configuration source to the <see cref="ConfigurationBuilder" />. The encryption resolver source will capture and wrap all
    /// the existing sources <see cref="IConfigurationSource" /> contained in the builder.  The newly created source will then replace the existing sources
    /// and provide encryption resolution for the configuration. Typically, you will want to add this configuration source as the last one so that you wrap
    /// all of the applications configuration sources with encryption resolution.
    /// </summary>
    /// <param name="builder">
    /// The configuration builder.
    /// </param>
    /// <param name="textDecryptor">
    /// The decryptor to use.
    /// </param>
    /// <param name="loggerFactory">
    /// Used for internal logging. Pass <see cref="NullLoggerFactory.Instance" /> to disable logging.
    /// </param>
    /// <returns>
    /// The incoming <paramref name="builder" />.
    /// </returns>
    public static IConfigurationBuilder AddEncryptionResolver(this IConfigurationBuilder builder, ITextDecryptor textDecryptor, ILoggerFactory loggerFactory)
    {
        ArgumentGuard.NotNull(builder);
        ArgumentGuard.NotNull(loggerFactory);
        ArgumentGuard.NotNull(textDecryptor);

        if (!builder.Sources.Any(source => source is EncryptionResolverSource))
        {
            if (builder is IConfigurationRoot configuration)
            {
                builder.Add(new EncryptionResolverSource(configuration, textDecryptor, loggerFactory));
            }
            else
            {
                var resolver = new EncryptionResolverSource(builder.Sources, textDecryptor, loggerFactory);
                builder.Sources.Clear();
                builder.Add(resolver);
            }
        }

        return builder;
    }

    /// <summary>
    /// Creates a new <see cref="ConfigurationRoot" /> from a <see cref="EncryptionResolverProvider" />. The encryption resolver will be created using the
    /// existing configuration providers contained in the incoming configuration. This results in providing encryption resolution for those configuration
    /// sources.
    /// </summary>
    /// <param name="configuration">
    /// The configuration to wrap.
    /// </param>
    /// <param name="textDecryptor">
    /// The decryptor to use.
    /// </param>
    /// <returns>
    /// A new configuration.
    /// </returns>
    public static IConfiguration AddEncryptionResolver(this IConfiguration configuration, ITextDecryptor textDecryptor)
    {
        return AddEncryptionResolver(configuration, textDecryptor, NullLoggerFactory.Instance);
    }

    /// <summary>
    /// Creates a new <see cref="ConfigurationRoot" /> from a <see cref="EncryptionResolverProvider" />. The encryption resolver will be created using the
    /// existing configuration providers contained in the incoming configuration. This results in providing encryption resolution for those configuration
    /// sources.
    /// </summary>
    /// <param name="configuration">
    /// The configuration to wrap.
    /// </param>
    /// <param name="textDecryptor">
    /// The decryptor to use.
    /// </param>
    /// <param name="loggerFactory">
    /// Used for internal logging. Pass <see cref="NullLoggerFactory.Instance" /> to disable logging.
    /// </param>
    /// <returns>
    /// A new configuration.
    /// </returns>
    public static IConfiguration AddEncryptionResolver(this IConfiguration configuration, ITextDecryptor textDecryptor, ILoggerFactory loggerFactory)
    {
        ArgumentGuard.NotNull(configuration);
        ArgumentGuard.NotNull(loggerFactory);
        ArgumentGuard.NotNull(textDecryptor);

        if (configuration is not IConfigurationRoot root)
        {
            throw new InvalidOperationException($"Configuration must implement '{typeof(IConfigurationRoot)}'.");
        }

        if (root.Providers.Any(provider => provider is EncryptionResolverProvider))
        {
            return configuration;
        }
<<<<<<< HEAD
        
=======

>>>>>>> ee04a88b
        return new ConfigurationRoot(new List<IConfigurationProvider>
        {
            new EncryptionResolverProvider(new List<IConfigurationProvider>(root.Providers), textDecryptor, loggerFactory)
        });
    }

    /// <summary>
    /// Adds an encryption resolver configuration source to the <see cref="ConfigurationBuilder" />. The encryption resolver source will capture and wrap all
    /// the existing sources <see cref="IConfigurationSource" /> contained in the builder.  The newly created source will then replace the existing sources
    /// and provide encryption resolution for the configuration. Typically, you will want to add this configuration source as the last one so that you wrap
    /// all of the applications configuration sources with encryption resolution.
    /// </summary>
    /// <param name="configurationManager">
    /// The configuration manager.
    /// </param>
    /// <param name="textDecryptor">
    /// The decryptor to use.
    /// </param>
    /// <returns>
    /// The incoming <paramref name="configurationManager" />.
    /// </returns>
    public static ConfigurationManager AddEncryptionResolver(this ConfigurationManager configurationManager, ITextDecryptor textDecryptor)
    {
        return AddEncryptionResolver(configurationManager, textDecryptor, NullLoggerFactory.Instance);
    }

    /// <summary>
    /// Adds an encryption resolver configuration source to the <see cref="ConfigurationBuilder" />. The encryption resolver source will capture and wrap all
    /// the existing sources <see cref="IConfigurationSource" /> contained in the builder.  The newly created source will then replace the existing sources
    /// and provide encryption resolution for the configuration. Typically, you will want to add this configuration source as the last one so that you wrap
    /// all of the applications configuration sources with encryption resolution.
    /// </summary>
    /// <param name="configurationManager">
    /// The configuration manager.
    /// </param>
    /// <param name="textDecryptor">
    /// The decryptor to use.
    /// </param>
    /// <param name="loggerFactory">
    /// Used for internal logging. Pass <see cref="NullLoggerFactory.Instance" /> to disable logging.
    /// </param>
    /// <returns>
    /// The incoming <paramref name="configurationManager" />.
    /// </returns>
    public static ConfigurationManager AddEncryptionResolver(this ConfigurationManager configurationManager, ITextDecryptor textDecryptor,
        ILoggerFactory loggerFactory)
    {
        ArgumentGuard.NotNull(configurationManager);
        ArgumentGuard.NotNull(loggerFactory);
        ArgumentGuard.NotNull(textDecryptor);

        ((IConfigurationBuilder)configurationManager).AddEncryptionResolver(textDecryptor, loggerFactory);

        return configurationManager;
    }
}<|MERGE_RESOLUTION|>--- conflicted
+++ resolved
@@ -123,11 +123,7 @@
         {
             return configuration;
         }
-<<<<<<< HEAD
-        
-=======
 
->>>>>>> ee04a88b
         return new ConfigurationRoot(new List<IConfigurationProvider>
         {
             new EncryptionResolverProvider(new List<IConfigurationProvider>(root.Providers), textDecryptor, loggerFactory)
