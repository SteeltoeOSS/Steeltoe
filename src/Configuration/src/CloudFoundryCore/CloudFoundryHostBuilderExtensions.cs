--- conflicted
+++ resolved
@@ -4,141 +4,46 @@
 
 using Microsoft.AspNetCore.Hosting;
 using Microsoft.Extensions.Hosting;
+using System;
 
 namespace Steeltoe.Extensions.Configuration.CloudFoundry
 {
     public static class CloudFoundryHostBuilderExtensions
     {
         /// <summary>
-<<<<<<< HEAD
         /// Add Cloud Foundry Configuration Provider
         /// </summary>
         /// <param name="hostBuilder">Your HostBuilder</param>
-        public static IWebHostBuilder AddCloudFoundry(this IWebHostBuilder hostBuilder)
-        {
-            hostBuilder
-                .ConfigureAppConfiguration((context, config) =>
-                {
-                    config.AddCloudFoundry();
-                })
-                .ConfigureServices(serviceCollection => serviceCollection.RegisterCloudFoundryApplicationInstanceInfo());
+        [Obsolete("This method has been removed, please use AddCloudFoundryConfiguration instead", true)]
+        public static IWebHostBuilder AddCloudFoundry(this IWebHostBuilder hostBuilder) => hostBuilder.AddCloudFoundryConfiguration();
 
-            return hostBuilder;
-        }
-=======
-        /// Enable the application to listen on port(s) provided by the environment at runtime
+        /// <summary>
+        /// Add Cloud Foundry Configuration Provider
         /// </summary>
-        /// <param name="webHostBuilder">Your WebHostBuilder</param>
-        /// <param name="runLocalPort">Set the port number with code so you don't need to set environment variables locally</param>
-        /// <returns>Your WebHostBuilder, now listening on port(s) found in the environment or passed in</returns>
-        /// <remarks>runLocalPort parameter will not be used if an environment variable PORT is found</remarks>
-        [Obsolete("This extension will be removed in a future release. Please use Steeltoe.Common.Hosting.UseCloudHosting() instead")]
-        public static IWebHostBuilder UseCloudFoundryHosting(this IWebHostBuilder webHostBuilder, int? runLocalPort = null)
-        {
-            if (webHostBuilder == null)
-            {
-                throw new ArgumentNullException(nameof(webHostBuilder));
-            }
-
-            List<string> urls = new List<string>();
-
-            string portStr = Environment.GetEnvironmentVariable("PORT");
-            if (!string.IsNullOrWhiteSpace(portStr))
-            {
-                if (int.TryParse(portStr, out int port))
-                {
-                    urls.Add($"http://*:{port}");
-                }
-            }
-            else if (runLocalPort != null)
-            {
-                urls.Add($"http://*:{runLocalPort}");
-            }
-
-            if (urls.Count > 0)
-            {
-                webHostBuilder.UseUrls(urls.ToArray());
-            }
-
-            return webHostBuilder;
-        }
-
-#if NETCOREAPP3_1
-        /// <summary>
-        /// Enable the application to listen on port(s) provided by the environment at runtime
-        /// </summary>
-        /// <param name="hostBuilder">Your HostBuilder</param>
-        /// <param name="runLocalPort">Set the port number with code so you don't need to set environment variables locally</param>
-        /// <returns>Your HostBuilder, now listening on port(s) found in the environment or passed in</returns>
-        /// <remarks>runLocalPort parameter will not be used if an environment variable PORT is found</remarks>
-        [Obsolete("This extension will be removed in a future release. Please use Steeltoe.Common.Hosting.UseCloudHosting() instead")]
-        public static IHostBuilder UseCloudFoundryHosting(this IHostBuilder hostBuilder, int? runLocalPort = null)
-        {
-            if (hostBuilder == null)
-            {
-                throw new ArgumentNullException(nameof(hostBuilder));
-            }
-
-            var urls = new List<string>();
-
-            var portStr = Environment.GetEnvironmentVariable("PORT");
-            if (!string.IsNullOrWhiteSpace(portStr))
-            {
-                if (int.TryParse(portStr, out var port))
-                {
-                    urls.Add($"http://*:{port}");
-                }
-            }
-            else if (runLocalPort != null)
-            {
-                urls.Add($"http://*:{runLocalPort}");
-            }
-
-            if (urls.Count > 0)
-            {
-                hostBuilder.ConfigureWebHost(configure => configure.UseUrls(urls.ToArray()));
-            }
-
-            return hostBuilder;
-        }
-#endif
+        /// <param name="hostBuilder">Your WebHostBuilder</param>
+        [Obsolete("This method has been removed, please use AddCloudFoundryConfiguration instead", true)]
+        public static IHostBuilder AddCloudFoundry(this IHostBuilder hostBuilder) => hostBuilder.AddCloudFoundryConfiguration();
 
         /// <summary>
         /// Add Cloud Foundry Configuration Provider
         /// </summary>
         /// <param name="hostBuilder">Your HostBuilder</param>
-        [Obsolete("This method will be removed in a future release, please use AddCloudFoundryConfiguration instead")]
-        public static IWebHostBuilder AddCloudFoundry(this IWebHostBuilder hostBuilder) => hostBuilder.AddCloudFoundryConfiguration();
->>>>>>> ca521165
+        public static IWebHostBuilder AddCloudFoundryConfiguration(this IWebHostBuilder hostBuilder)
+        {
+            return hostBuilder
+                .ConfigureAppConfiguration((context, config) => { config.AddCloudFoundry(); })
+                .ConfigureServices((context, serviceCollection) => serviceCollection.RegisterCloudFoundryApplicationInstanceInfo());
+        }
 
         /// <summary>
         /// Add Cloud Foundry Configuration Provider
         /// </summary>
         /// <param name="hostBuilder">Your WebHostBuilder</param>
-<<<<<<< HEAD
-        public static IHostBuilder AddCloudFoundry(this IHostBuilder hostBuilder)
+        public static IHostBuilder AddCloudFoundryConfiguration(this IHostBuilder hostBuilder)
         {
-            hostBuilder
-                .ConfigureAppConfiguration((context, config) =>
-                {
-                    config.AddCloudFoundry();
-                })
+            return hostBuilder
+                .ConfigureAppConfiguration((context, config) => { config.AddCloudFoundry(); })
                 .ConfigureServices((context, serviceCollection) => serviceCollection.RegisterCloudFoundryApplicationInstanceInfo());
-=======
-        [Obsolete("This method will be removed in a future release, please use AddCloudFoundryConfiguration instead")]
-        public static IHostBuilder AddCloudFoundry(this IHostBuilder hostBuilder) => hostBuilder.AddCloudFoundryConfiguration();
->>>>>>> ca521165
-
-        /// <summary>
-        /// Add Cloud Foundry Configuration Provider
-        /// </summary>
-        /// <param name="hostBuilder">Your HostBuilder</param>
-        public static IWebHostBuilder AddCloudFoundryConfiguration(this IWebHostBuilder hostBuilder) => hostBuilder.ConfigureAppConfiguration((context, config) => { config.AddCloudFoundry(); });
-
-        /// <summary>
-        /// Add Cloud Foundry Configuration Provider
-        /// </summary>
-        /// <param name="hostBuilder">Your WebHostBuilder</param>
-        public static IHostBuilder AddCloudFoundryConfiguration(this IHostBuilder hostBuilder) => hostBuilder.ConfigureAppConfiguration((context, config) => { config.AddCloudFoundry(); });
+        }
     }
 }