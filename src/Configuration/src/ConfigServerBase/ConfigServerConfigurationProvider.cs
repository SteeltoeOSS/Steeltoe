﻿// Licensed to the .NET Foundation under one or more agreements.
// The .NET Foundation licenses this file to you under the Apache 2.0 License.
// See the LICENSE file in the project root for more information.

using Microsoft.Extensions.Configuration;
using Microsoft.Extensions.Logging;
using Steeltoe.Common.Discovery;
using Steeltoe.Common.Http;
using Steeltoe.Common.Http.Serialization;
using Steeltoe.Extensions.Configuration.Placeholder;
using System;
using System.Collections.Generic;
using System.Globalization;
using System.Net;
using System.Net.Http;
using System.Net.Http.Json;
using System.Net.Security;
using System.Net.Sockets;
using System.Text;
using System.Text.Json;
using System.Text.RegularExpressions;
using System.Threading;
using System.Threading.Tasks;

namespace Steeltoe.Extensions.Configuration.ConfigServer
{
    /// <summary>
    /// A Spring Cloud Config Server based <see cref="ConfigurationProvider"/>.
    /// </summary>
    public class ConfigServerConfigurationProvider : ConfigurationProvider, IConfigurationSource
    {
        /// <summary>
        /// The prefix (<see cref="IConfigurationSection"/> under which all Spring Cloud Config Server
        /// configuration settings (<see cref="ConfigServerClientSettings"/> are found.
        ///   (e.g. spring:cloud:config:env, spring:cloud:config:uri, spring:cloud:config:enabled, etc.)
        /// </summary>
        public const string PREFIX = "spring:cloud:config";

        public const string TOKEN_HEADER = "X-Config-Token";
        public const string STATE_HEADER = "X-Config-State";

        protected ConfigServerClientSettings _settings; // Current settings
        protected HttpClient _client;
        protected ILogger _logger;
        protected ILoggerFactory _loggerFactory;
        protected IConfiguration _configuration;

        private const string ArrayPattern = @"(\[[0-9]+\])*$";
        private const string VAULT_RENEW_PATH = "vault/v1/auth/token/renew-self";
        private const string VAULT_TOKEN_HEADER = "X-Vault-Token";
        private const string DELIMITER_STRING = ".";
        private const char DELIMITER_CHAR = '.';
        private const char ESCAPE_CHAR = '\\';
        private const string ESCAPE_STRING = "\\";

        private static readonly char[] COMMA_DELIMIT = new char[] { ',' };
        private static readonly string[] EMPTY_LABELS = new string[] { string.Empty };

        private Timer _tokenRenewTimer;

        /// <summary>
        /// Initializes a new instance of the <see cref="ConfigServerConfigurationProvider"/> class with default
        /// configuration settings. <see cref="ConfigServerClientSettings"/>
        /// </summary>
        /// <param name="logFactory">optional logging factory</param>
        public ConfigServerConfigurationProvider(ILoggerFactory logFactory = null)
            : this(new ConfigServerClientSettings(), logFactory)
        {
        }

        /// <summary>
        /// Initializes a new instance of the <see cref="ConfigServerConfigurationProvider"/> class.
        /// </summary>
        /// <param name="settings">the configuration settings the provider uses when accessing the server.</param>
        /// <param name="logFactory">optional logging factory</param>
        public ConfigServerConfigurationProvider(ConfigServerClientSettings settings, ILoggerFactory logFactory = null)
        {
            _loggerFactory = logFactory;
            _logger = logFactory?.CreateLogger<ConfigServerConfigurationProvider>();
            _settings = settings ?? throw new ArgumentNullException(nameof(settings));
            _client = null;
            _configuration = new ConfigurationBuilder().Build();
        }

        /// <summary>
        /// Initializes a new instance of the <see cref="ConfigServerConfigurationProvider"/> class.
        /// </summary>
        /// <param name="settings">the configuration settings the provider uses when accessing the server.</param>
        /// <param name="httpClient">a HttpClient the provider uses to make requests of the server.</param>
        /// <param name="logFactory">optional logging factory</param>
        public ConfigServerConfigurationProvider(ConfigServerClientSettings settings, HttpClient httpClient, ILoggerFactory logFactory = null)
        {
            _settings = settings ?? throw new ArgumentNullException(nameof(settings));
            _client = httpClient ?? throw new ArgumentNullException(nameof(httpClient));
            _logger = logFactory?.CreateLogger<ConfigServerConfigurationProvider>();
            _loggerFactory = logFactory;
            _configuration = new ConfigurationBuilder().Build();
        }

        /// <summary>
        /// Initializes a new instance of the <see cref="ConfigServerConfigurationProvider"/> class from a <see cref="ConfigServerConfigurationSource"/>
        /// </summary>
        /// <param name="source">the <see cref="ConfigServerConfigurationSource"/> the provider uses when accessing the server.</param>
        public ConfigServerConfigurationProvider(ConfigServerConfigurationSource source)
            : this(source.DefaultSettings, source.LogFactory)
        {
            _ = source.Configuration as IConfigurationRoot;
            _configuration = WrapWithPlaceholderResolver(source.Configuration);
            ConfigurationSettingsHelper.Initialize(PREFIX, _settings, _configuration);
        }

        /// <summary>
        /// Initializes a new instance of the <see cref="ConfigServerConfigurationProvider"/> class from a <see cref="ConfigServerConfigurationSource"/>
        /// </summary>
        /// <param name="source">the <see cref="ConfigServerConfigurationSource"/> the provider uses when accessing the server.</param>
        /// <param name="httpClient">the httpClient to use</param>
        public ConfigServerConfigurationProvider(ConfigServerConfigurationSource source, HttpClient httpClient)
            : this(source.DefaultSettings, source.LogFactory)
        {
            _client = httpClient ?? throw new ArgumentNullException(nameof(httpClient));
            _ = source.Configuration as IConfigurationRoot;
            _configuration = WrapWithPlaceholderResolver(source.Configuration);
            ConfigurationSettingsHelper.Initialize(PREFIX, _settings, _configuration);
        }

        /// <summary>
        /// Gets the configuration settings the provider uses when accessing the server.
        /// </summary>
        public virtual ConfigServerClientSettings Settings => _settings;

        internal JsonSerializerOptions SerializerOptions { get; private set; } =
            new JsonSerializerOptions
                {
                    IgnoreNullValues = true,
                    PropertyNameCaseInsensitive = true,
                };

        internal IDictionary<string, string> Properties => Data;

        internal ILogger Logger => _logger;

        /// <summary>
        /// Loads configuration data from the Spring Cloud Configuration Server as specified by
        /// the <see cref="Settings"/>
        /// </summary>
        public override void Load()
        {
            LoadInternal(true);
        }

        [Obsolete("Will be removed in next release, use the ConfigServerConfigurationSource")]
        public virtual IConfigurationProvider Build(IConfigurationBuilder builder)
        {
            var config = new ConfigurationBuilder();
            foreach (var s in builder.Sources)
            {
                if (s == this)
                {
                    break;
                }

                config.Add(s);
            }

            _configuration = WrapWithPlaceholderResolver(config.Build());
            ConfigurationSettingsHelper.Initialize(PREFIX, _settings, _configuration);
            return this;
        }

        internal ConfigEnvironment LoadInternal(bool updateDictionary = true)
        {
            // Refresh settings with latest configuration values
            ConfigurationSettingsHelper.Initialize(PREFIX, _settings, _configuration);

            if (!_settings.Enabled)
            {
                _logger?.LogInformation("Config Server client disabled, did not fetch configuration!");
                return null;
            }

            if (IsDiscoveryFirstEnabled())
            {
                var discoveryService = new ConfigServerDiscoveryService(_configuration, _settings, _loggerFactory);
                DiscoverServerInstances(discoveryService);
            }

            // Adds client settings (e.g spring:cloud:config:uri, etc) to the Data dictionary
            AddConfigServerClientSettings();

            if (_settings.RetryEnabled && _settings.FailFast)
            {
                var attempts = 0;
                var backOff = _settings.RetryInitialInterval;
                do
                {
                    _logger?.LogInformation("Fetching config from server at: {0}", _settings.Uri);
                    try
                    {
                        return DoLoad(updateDictionary);
                    }
                    catch (ConfigServerException e)
                    {
                        _logger?.LogInformation("Failed fetching config from server at: {0}, Exception: {1}", _settings.Uri, e);
                        attempts++;
                        if (attempts < _settings.RetryAttempts)
                        {
                            Thread.CurrentThread.Join(backOff);
                            var nextBackoff = (int)(backOff * _settings.RetryMultiplier);
                            backOff = Math.Min(nextBackoff, _settings.RetryMaxInterval);
                        }
                        else
                        {
                            throw;
                        }
                    }
                }
                while (true);
            }
            else
            {
                _logger?.LogInformation("Fetching config from server at: {0}", _settings.Uri);
                return DoLoad(updateDictionary);
            }
        }

        internal ConfigEnvironment DoLoad(bool updateDictionary = true)
        {
            Exception error = null;

            // Get arrays of config server uris to check
            var uris = _settings.GetUris();

            try
            {
                foreach (var label in GetLabels())
                {
                    Task<ConfigEnvironment> task = null;

                    if (uris.Length > 1)
                    {
                        _logger?.LogInformation("Multiple Config Server Uris listed.");

                        // Invoke config servers
                        task = RemoteLoadAsync(uris, label);
                    }
                    else
                    {
                        // Single, server make Config Server URI from settings
#pragma warning disable CS0618 // Type or member is obsolete
                        var path = GetConfigServerUri(label);

                        // Invoke config server
                        task = RemoteLoadAsync(path);
#pragma warning restore CS0618 // Type or member is obsolete
                    }

                    // Wait for results from server
                    var env = task.GetAwaiter().GetResult();

                    // Update config Data dictionary with any results
                    if (env != null)
                    {
                        _logger?.LogInformation(
                            "Located environment: {name}, {profiles}, {label}, {version}, {state}", env.Name, env.Profiles, env.Label, env.Version, env.State);
                        if (updateDictionary)
                        {
                            var newData = new Dictionary<string, string>(StringComparer.OrdinalIgnoreCase);

                            if (!string.IsNullOrEmpty(env.State))
                            {
                                newData["spring:cloud:config:client:state"] = env.State;
                            }

                            if (!string.IsNullOrEmpty(env.Version))
                            {
                                newData["spring:cloud:config:client:version"] = env.Version;
                            }

                            var sources = env.PropertySources;
                            if (sources != null)
                            {
                                var index = sources.Count - 1;
                                for (; index >= 0; index--)
                                {
                                    AddPropertySource(sources[index], newData);
                                }
                            }

                            Data = newData;

                            // Adds client settings (e.g spring:cloud:config:uri, etc) back to the (new) Data dictionary
                            AddConfigServerClientSettings();
                        }

                        return env;
                    }
                }
            }
            catch (Exception e)
            {
                error = e;
            }

            _logger?.LogWarning("Could not locate PropertySource: " + error?.ToString());

            if (_settings.FailFast)
            {
                throw new ConfigServerException("Could not locate PropertySource, fail fast property is set, failing", error);
            }

            return null;
        }

        internal string[] GetLabels()
        {
            if (string.IsNullOrWhiteSpace(_settings.Label))
            {
                return EMPTY_LABELS;
            }

            return _settings.Label.Split(COMMA_DELIMIT, StringSplitOptions.RemoveEmptyEntries);
        }

        internal void DiscoverServerInstances(ConfigServerDiscoveryService discoveryService)
        {
            var instances = discoveryService.GetConfigServerInstances();
            if (instances == null || instances.Count == 0)
            {
                if (_settings.FailFast)
                {
                    throw new ConfigServerException("Could not locate config server via discovery, are you missing a Discovery service assembly?");
                }

                return;
            }

            UpdateSettingsFromDiscovery(instances, _settings);
        }

        internal void UpdateSettingsFromDiscovery(IList<IServiceInstance> instances, ConfigServerClientSettings settings)
        {
            var endpoints = new StringBuilder();
            foreach (var instance in instances)
            {
                var uri = instance.Uri.ToString();
                var metaData = instance.Metadata;
                if (metaData != null)
                {
                    if (metaData.TryGetValue("password", out var password))
                    {
                        metaData.TryGetValue("user", out var username);
                        username ??= "user";
                        settings.Username = username;
                        settings.Password = password;
                    }

                    if (metaData.TryGetValue("configPath", out var path))
                    {
                        if (uri.EndsWith("/") && path.StartsWith("/"))
                        {
                            uri = uri.Substring(0, uri.Length - 1);
                        }

                        uri += path;
                    }
                }

                endpoints.Append(uri);
                endpoints.Append(',');
            }

            if (endpoints.Length > 0)
            {
                var uris = endpoints.ToString(0, endpoints.Length - 1);
                settings.Uri = uris;
            }
        }

        /// <summary>
        /// Create the HttpRequestMessage that will be used in accessing the Spring Cloud Configuration server
        /// </summary>
        /// <param name="requestUri">the Uri used when accessing the server</param>
        /// <param name="username">username to use if required</param>
        /// <param name="password">password to use if required</param>
        /// <returns>The HttpRequestMessage built from the path</returns>
        protected internal virtual HttpRequestMessage GetRequestMessage(string requestUri, string username, string password)
        {
            HttpRequestMessage request = null;
            if (string.IsNullOrEmpty(_settings.AccessTokenUri))
            {
                request = HttpClientHelper.GetRequestMessage(HttpMethod.Get, requestUri, username, password);
            }
            else
            {
                request = HttpClientHelper.GetRequestMessage(HttpMethod.Get, requestUri, FetchAccessToken);
            }

            if (!string.IsNullOrEmpty(_settings.Token) && !ConfigServerClientSettings.IsMultiServerConfig(_settings.Uri))
            {
                if (!_settings.DisableTokenRenewal)
                {
                    RenewToken(_settings.Token);
                }

                request.Headers.Add(TOKEN_HEADER, _settings.Token);
            }

            return request;
        }

        /// <summary>
        /// Create the HttpRequestMessage that will be used in accessing the Spring Cloud Configuration server
        /// </summary>
        /// <param name="requestUri">the Uri used when accessing the server</param>
        /// <returns>The HttpRequestMessage built from the path</returns>
        [Obsolete("Will be removed in next release. See GetRequestMessage(string, string, string)")]
        protected internal virtual HttpRequestMessage GetRequestMessage(string requestUri)
        {
            return GetRequestMessage(requestUri, _settings.Username, _settings.Password);
        }

        /// <summary>
        /// Adds the client settings for the Configuration Server to the data dictionary
        /// </summary>
        protected internal virtual void AddConfigServerClientSettings()
        {
            var culture = CultureInfo.InvariantCulture;
            Data["spring:cloud:config:enabled"] = _settings.Enabled.ToString(culture);
            Data["spring:cloud:config:failFast"] = _settings.FailFast.ToString(culture);
            Data["spring:cloud:config:env"] = _settings.Environment;
            Data["spring:cloud:config:label"] = _settings.Label;
            Data["spring:cloud:config:name"] = _settings.Name;
            Data["spring:cloud:config:password"] = _settings.Password;
            Data["spring:cloud:config:uri"] = _settings.Uri;
            Data["spring:cloud:config:username"] = _settings.Username;
            Data["spring:cloud:config:token"] = _settings.Token;
            Data["spring:cloud:config:timeout"] = _settings.Timeout.ToString(culture);
            Data["spring:cloud:config:validate_certificates"] = _settings.ValidateCertificates.ToString(culture);
            Data["spring:cloud:config:retry:enabled"] = _settings.RetryEnabled.ToString(culture);
            Data["spring:cloud:config:retry:maxAttempts"] = _settings.RetryAttempts.ToString(culture);
            Data["spring:cloud:config:retry:initialInterval"] = _settings.RetryInitialInterval.ToString(culture);
            Data["spring:cloud:config:retry:maxInterval"] = _settings.RetryMaxInterval.ToString(culture);
            Data["spring:cloud:config:retry:multiplier"] = _settings.RetryMultiplier.ToString(culture);

            Data["spring:cloud:config:access_token_uri"] = _settings.AccessTokenUri;
            Data["spring:cloud:config:client_secret"] = _settings.ClientSecret;
            Data["spring:cloud:config:client_id"] = _settings.ClientId;
            Data["spring:cloud:config:tokenTtl"] = _settings.TokenTtl.ToString(culture);
            Data["spring:cloud:config:tokenRenewRate"] = _settings.TokenRenewRate.ToString(culture);
            Data["spring:cloud:config:disableTokenRenewal"] = _settings.DisableTokenRenewal.ToString(culture);

            Data["spring:cloud:config:discovery:enabled"] = _settings.DiscoveryEnabled.ToString(culture);
            Data["spring:cloud:config:discovery:serviceId"] = _settings.DiscoveryServiceId.ToString(culture);

            Data["spring:cloud:config:health:enabled"] = _settings.HealthEnabled.ToString(culture);
            Data["spring:cloud:config:health:timeToLive"] = _settings.HealthTimeToLive.ToString(culture);
        }

        protected internal async Task<ConfigEnvironment> RemoteLoadAsync(string[] requestUris, string label)
        {
            // Get client if not already set
            if (_client == null)
            {
                _client = GetHttpClient(_settings);
            }

            Exception error = null;
            foreach (var requestUri in requestUris)
            {
                error = null;

                // Get a config server uri and username passwords to use
                var trimUri = requestUri.Trim();
                var serverUri = _settings.GetRawUri(trimUri);
                var username = _settings.GetUserName(trimUri);
                var password = _settings.GetPassword(trimUri);

                // Make Config Server URI from settings
                var path = GetConfigServerUri(serverUri, label);

                // Get the request message
                var request = GetRequestMessage(path, username, password);

                // If certificate validation is disabled, inject a callback to handle properly
                var prevProtocols = (SecurityProtocolType)0;
                HttpClientHelper.ConfigureCertificateValidation(_settings.ValidateCertificates, out prevProtocols, out var prevValidator);

                // Invoke config server
                try
                {
                    using var response = await _client.SendAsync(request).ConfigureAwait(false);

                    // Log status
                    var message = $"Config Server returned status: {response.StatusCode} invoking path: {requestUri}";
                    _logger?.LogInformation(WebUtility.UrlEncode(message));

                    if (response.StatusCode != HttpStatusCode.OK)
                    {
                        if (response.StatusCode == HttpStatusCode.NotFound)
                        {
                            return null;
                        }

<<<<<<< HEAD
                        return await response.Content.ReadFromJsonAsync<ConfigEnvironment>(SerializerOptions).ConfigureAwait(false);
=======
                        // Throw if status >= 400
                        if (response.StatusCode >= HttpStatusCode.BadRequest)
                        {
                            // HttpClientErrorException
                            throw new HttpRequestException(message);
                        }
                        else
                        {
                            return null;
                        }
>>>>>>> b1bbf729
                    }

                    var stream = await response.Content.ReadAsStreamAsync().ConfigureAwait(false);
                    return Deserialize(stream);
                }
                catch (Exception e)
                {
                    error = e;
                    _logger?.LogError(e, "Config Server exception, path: {requestUri}", WebUtility.UrlEncode(requestUri));
                    if (IsContinueExceptionType(e))
                    {
                        continue;
                    }

                    throw;
                }
                finally
                {
                    HttpClientHelper.RestoreCertificateValidation(_settings.ValidateCertificates, prevProtocols, prevValidator);
                }
            }

            if (error != null)
            {
                throw error;
            }

            return null;
        }

        /// <summary>
        /// Asynchronously calls the Spring Cloud Configuration Server using the provided Uri and returning a
        /// a task that can be used to obtain the results
        /// </summary>
        /// <param name="requestUri">the Uri used in accessing the Spring Cloud Configuration Server</param>
        /// <returns>The task object representing the asynchronous operation</returns>
        [Obsolete("Will be removed in next release. See RemoteLoadAsync(string[], string)")]
        protected internal virtual async Task<ConfigEnvironment> RemoteLoadAsync(string requestUri)
        {
            // Get client if not already set
            if (_client == null)
            {
                _client = GetHttpClient(_settings);
            }

            // Get the request message
            var request = GetRequestMessage(requestUri);

            // If certificate validation is disabled, inject a callback to handle properly
            HttpClientHelper.ConfigureCertificateValidation(_settings.ValidateCertificates, out var prevProtocols, out var prevValidator);

            // Invoke config server
            try
            {
                using var response = await _client.SendAsync(request).ConfigureAwait(false);
                if (response.StatusCode != HttpStatusCode.OK)
                {
                    if (response.StatusCode == HttpStatusCode.NotFound)
                    {
                        return null;
                    }

                    // Log status
                    var message = $"Config Server returned status: {response.StatusCode} invoking path: {requestUri}";

                    _logger?.LogInformation(WebUtility.UrlEncode(message));

                    // Throw if status >= 400
                    if (response.StatusCode >= HttpStatusCode.BadRequest)
                    {
                        throw new HttpRequestException(message);
                    }
                    else
                    {
                        return null;
                    }
<<<<<<< HEAD

                    return await response.Content.ReadFromJsonAsync<ConfigEnvironment>(SerializerOptions).ConfigureAwait(false);
=======
>>>>>>> b1bbf729
                }

                var stream = await response.Content.ReadAsStreamAsync().ConfigureAwait(false);
                return Deserialize(stream);
            }
            catch (Exception e)
            {
                // Log and rethrow
                _logger?.LogError("Config Server exception: {0}, path: {1}", e, WebUtility.UrlEncode(requestUri));
                throw;
            }
            finally
            {
                HttpClientHelper.RestoreCertificateValidation(_settings.ValidateCertificates, prevProtocols, prevValidator);
            }
        }

        /// <summary>
        /// Create the Uri that will be used in accessing the Configuration Server
        /// </summary>
        /// <param name="baseRawUri">base server uri to use</param>
        /// <param name="label">a label to add</param>
        /// <returns>The request URI for the Configuration Server</returns>
        protected internal virtual string GetConfigServerUri(string baseRawUri, string label)
        {
            if (string.IsNullOrEmpty(baseRawUri))
            {
                throw new ArgumentException(nameof(baseRawUri));
            }

            var path = $"{_settings.Name}/{_settings.Environment}";
            if (!string.IsNullOrWhiteSpace(label))
            {
                // If label contains slash, replace it
                if (label.Contains("/"))
                {
                    label = label.Replace("/", "(_)");
                }

                path = path + "/" + label.Trim();
            }

            if (!baseRawUri.EndsWith("/"))
            {
                path = "/" + path;
            }

            return baseRawUri + path;
        }

        /// <summary>
        /// Create the Uri that will be used in accessing the Configuration Server
        /// </summary>
        /// <param name="label">a label to add</param>
        /// <returns>The request URI for the Configuration Server</returns>
        [Obsolete("Will be removed in next release. See GetConfigServerUri(string, string)")]
        protected internal virtual string GetConfigServerUri(string label)
        {
            return GetConfigServerUri(_settings.RawUri, label);
        }

        /// <summary>
        /// Adds values from a PropertySource to the Configurtation Data dictionary managed
        /// by this provider
        /// </summary>
        /// <param name="source">a property source to add</param>
        [Obsolete("Will be removed in next release.")]
        protected internal virtual void AddPropertySource(PropertySource source)
        {
            AddPropertySource(source, Data);
        }

        /// <summary>
        /// Adds values from a PropertySource to the provided dictionary.
        /// </summary>
        /// <param name="source">a property source to add</param>
        /// <param name="data">the dictionary to add the property source to</param>
        protected internal void AddPropertySource(PropertySource source, IDictionary<string, string> data)
        {
            if (source == null || source.Source == null)
            {
                return;
            }

            foreach (var kvp in source.Source)
            {
                try
                {
                    var key = ConvertKey(kvp.Key);
                    var value = ConvertValue(kvp.Value);
                    data[key] = value;
                }
                catch (Exception e)
                {
                    _logger?.LogError("Config Server exception, property: {0}={1}", kvp.Key, kvp.Value.GetType(), e);
                }
            }
        }

        protected internal virtual string ConvertKey(string key)
        {
            if (string.IsNullOrEmpty(key))
            {
                return key;
            }

            var split = Split(key);
            var sb = new StringBuilder();
            foreach (var part in split)
            {
                var keyPart = ConvertArrayKey(part);
                sb.Append(keyPart);
                sb.Append(ConfigurationPath.KeyDelimiter);
            }

            return sb.ToString(0, sb.Length - 1);
        }

        protected internal virtual string[] Split(string source)
        {
            var result = new List<string>();

            var segmentStart = 0;
            for (var i = 0; i < source.Length; i++)
            {
                var readEscapeChar = false;
                if (source[i] == ESCAPE_CHAR)
                {
                    readEscapeChar = true;
                    i++;
                }

                if (!readEscapeChar && source[i] == DELIMITER_CHAR)
                {
                    result.Add(UnEscapeString(
                      source.Substring(segmentStart, i - segmentStart)));
                    segmentStart = i + 1;
                }

                if (i == source.Length - 1)
                {
                    result.Add(UnEscapeString(source.Substring(segmentStart)));
                }
            }

            return result.ToArray();

            string UnEscapeString(string src)
            {
                return src.Replace(ESCAPE_STRING + DELIMITER_STRING, DELIMITER_STRING)
                  .Replace(ESCAPE_STRING + ESCAPE_STRING, ESCAPE_STRING);
            }
        }

        protected internal virtual string ConvertArrayKey(string key)
        {
            return Regex.Replace(key, ArrayPattern, (match) =>
            {
                var result = match.Value.Replace("[", ":").Replace("]", string.Empty);
                return result;
            });
        }

        protected internal virtual string ConvertValue(object value)
        {
            return Convert.ToString(value, CultureInfo.InvariantCulture);
        }

        /// <summary>
        /// Encode the username password for a http request
        /// </summary>
        /// <param name="user">the username</param>
        /// <param name="password">the password</param>
        /// <returns>Encoded user + password</returns>
        protected internal string GetEncoded(string user, string password)
        {
            return HttpClientHelper.GetEncodedUserPassword(user, password);
        }

        protected internal virtual void RenewToken(string token)
        {
            if (_tokenRenewTimer == null)
            {
                _tokenRenewTimer = new Timer(
                    RefreshVaultTokenAsync,
                    null,
                    TimeSpan.FromMilliseconds(_settings.TokenRenewRate),
                    TimeSpan.FromMilliseconds(_settings.TokenRenewRate));
            }
        }

        /// <summary>
        /// Conduct the OAuth2 client_credentials grant flow returning a task that can be used to obtain the
        /// results
        /// </summary>
        /// <returns>The task object representing asynchronous operation</returns>
        protected internal string FetchAccessToken()
        {
            if (string.IsNullOrEmpty(_settings.AccessTokenUri))
            {
                return null;
            }

            return HttpClientHelper.GetAccessToken(
                _settings.AccessTokenUri,
                _settings.ClientId,
                _settings.ClientSecret,
                _settings.Timeout,
                _settings.ValidateCertificates).GetAwaiter().GetResult();
        }

        // fire and forget
#pragma warning disable S3168 // "async" methods should not return "void"
        protected internal async void RefreshVaultTokenAsync(object state)
#pragma warning restore S3168 // "async" methods should not return "void"
        {
            if (string.IsNullOrEmpty(Settings.Token))
            {
                return;
            }

            var obscuredToken = Settings.Token.Substring(0, 4) + "[*]" + Settings.Token.Substring(Settings.Token.Length - 4);

            // If certificate validation is disabled, inject a callback to handle properly
            HttpClientHelper.ConfigureCertificateValidation(
                _settings.ValidateCertificates,
                out var prevProtocols,
                out var prevValidator);

            HttpClient client = null;
            try
            {
                client = GetHttpClient(Settings);

                var uri = GetVaultRenewUri();
                var message = GetVaultRenewMessage(uri);

                _logger?.LogInformation("Renewing Vault token {0} for {1} milliseconds at Uri {2}", obscuredToken, Settings.TokenTtl, uri);

                using var response = await client.SendAsync(message).ConfigureAwait(false);
                if (response.StatusCode != HttpStatusCode.OK)
                {
                    _logger?.LogWarning("Renewing Vault token {0} returned status: {1}", obscuredToken, response.StatusCode);
                }
            }
            catch (Exception e)
            {
                _logger?.LogError("Unable to renew Vault token {0}. Is the token invalid or expired? - {1}", obscuredToken, e);
            }
            finally
            {
                client.Dispose();
                HttpClientHelper.RestoreCertificateValidation(_settings.ValidateCertificates, prevProtocols, prevValidator);
            }
        }

        protected internal virtual string GetVaultRenewUri()
        {
            var rawUri = Settings.RawUris[0];
            if (!rawUri.EndsWith("/"))
            {
                rawUri += "/";
            }

            return rawUri + VAULT_RENEW_PATH;
        }

        protected internal virtual HttpRequestMessage GetVaultRenewMessage(string requestUri)
        {
            var request = HttpClientHelper.GetRequestMessage(HttpMethod.Post, requestUri, FetchAccessToken);

            if (!string.IsNullOrEmpty(Settings.Token))
            {
                request.Headers.Add(VAULT_TOKEN_HEADER, Settings.Token);
            }

            var renewTtlSeconds = Settings.TokenTtl / 1000;
            var json = "{\"increment\":" + renewTtlSeconds.ToString() + "}";

            var content = new StringContent(json, Encoding.UTF8, "application/json");
            request.Content = content;
            return request;
        }

        [Obsolete("Will be removed in next release. See GetVaultRenewMessage(string)")]
        protected internal virtual HttpRequestMessage GetValutRenewMessage(string requestUri)
        {
            return GetVaultRenewMessage(requestUri);
        }

        protected internal bool IsDiscoveryFirstEnabled()
        {
            var clientConfigsection = _configuration.GetSection(PREFIX);
            return clientConfigsection.GetValue("discovery:enabled", _settings.DiscoveryEnabled);
        }

        /// <summary>
        /// Creates an appropriatly configured HttpClient that will be used in communicating with the
        /// Spring Cloud Configuration Server
        /// </summary>
        /// <param name="settings">the settings used in configuring the HttpClient</param>
        /// <returns>The HttpClient used by the provider</returns>
        protected static HttpClient GetHttpClient(ConfigServerClientSettings settings)
        {
            var clientHandler = new HttpClientHandler();
            if (settings.ClientCertificate != null)
            {
                clientHandler.ClientCertificates.Add(settings.ClientCertificate);
            }

            return HttpClientHelper.GetHttpClient(settings.ValidateCertificates, clientHandler, settings.Timeout);
        }

        private IConfiguration WrapWithPlaceholderResolver(IConfiguration configuration)
        {
            var root = configuration as IConfigurationRoot;
            return new ConfigurationRoot(new List<IConfigurationProvider>() { new PlaceholderResolverProvider(new List<IConfigurationProvider>(root.Providers)) });
        }

        private bool IsContinueExceptionType(Exception e)
        {
            if (e is TaskCanceledException)
            {
                return true;
            }

            if (e is HttpRequestException && e.InnerException is SocketException)
            {
                return true;
            }

            return false;
        }
    }
}<|MERGE_RESOLUTION|>--- conflicted
+++ resolved
@@ -6,7 +6,6 @@
 using Microsoft.Extensions.Logging;
 using Steeltoe.Common.Discovery;
 using Steeltoe.Common.Http;
-using Steeltoe.Common.Http.Serialization;
 using Steeltoe.Extensions.Configuration.Placeholder;
 using System;
 using System.Collections.Generic;
@@ -14,7 +13,6 @@
 using System.Net;
 using System.Net.Http;
 using System.Net.Http.Json;
-using System.Net.Security;
 using System.Net.Sockets;
 using System.Text;
 using System.Text.Json;
@@ -501,9 +499,6 @@
                             return null;
                         }
 
-<<<<<<< HEAD
-                        return await response.Content.ReadFromJsonAsync<ConfigEnvironment>(SerializerOptions).ConfigureAwait(false);
-=======
                         // Throw if status >= 400
                         if (response.StatusCode >= HttpStatusCode.BadRequest)
                         {
@@ -514,11 +509,9 @@
                         {
                             return null;
                         }
->>>>>>> b1bbf729
-                    }
-
-                    var stream = await response.Content.ReadAsStreamAsync().ConfigureAwait(false);
-                    return Deserialize(stream);
+                    }
+
+                    return await response.Content.ReadFromJsonAsync<ConfigEnvironment>(SerializerOptions).ConfigureAwait(false);
                 }
                 catch (Exception e)
                 {
@@ -591,15 +584,9 @@
                     {
                         return null;
                     }
-<<<<<<< HEAD
-
-                    return await response.Content.ReadFromJsonAsync<ConfigEnvironment>(SerializerOptions).ConfigureAwait(false);
-=======
->>>>>>> b1bbf729
-                }
-
-                var stream = await response.Content.ReadAsStreamAsync().ConfigureAwait(false);
-                return Deserialize(stream);
+                }
+
+                return await response.Content.ReadFromJsonAsync<ConfigEnvironment>(SerializerOptions).ConfigureAwait(false);
             }
             catch (Exception e)
             {
