--- conflicted
+++ resolved
@@ -178,15 +178,6 @@
 
         private static string GetClientSecret(string configPrefix, IConfiguration config)
         {
-<<<<<<< HEAD
-            return ConfigurationValuesHelper.GetSetting(
-                "credentials:client_secret",
-                config,
-                ConfigServerClientSettings.DEFAULT_CLIENT_SECRET,
-                VCAP_SERVICES_CONFIGSERVER_PREFIX,
-                VCAP_SERVICES_CONFIGSERVER30_PREFIX,
-                configPrefix);
-=======
            return GetSetting(
                "credentials:client_secret",
                config,
@@ -195,7 +186,6 @@
                VCAP_SERVICES_CONFIGSERVER30_PREFIX,
                VCAP_SERVICES_CONFIGSERVERALT_PREFIX,
                configPrefix);
->>>>>>> ee88a052
         }
 
         private static string GetClientId(string configPrefix, IConfiguration config)
