--- conflicted
+++ resolved
@@ -23,11 +23,6 @@
     [TypeConverter(typeof(CredentialConverter))]
     public class Credential : Dictionary<string, Credential>
     {
-<<<<<<< HEAD
-        private readonly string _value;
-
-=======
->>>>>>> e7420a65
         public Credential()
         {
         }
