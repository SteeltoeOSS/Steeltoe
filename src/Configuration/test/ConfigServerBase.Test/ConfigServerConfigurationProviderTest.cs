﻿// Licensed to the .NET Foundation under one or more agreements.
// The .NET Foundation licenses this file to you under the Apache 2.0 License.
// See the LICENSE file in the project root for more information.

using Microsoft.AspNetCore.Hosting;
using Microsoft.AspNetCore.TestHost;
using Microsoft.Extensions.Configuration;
using Microsoft.Extensions.Logging;
using Steeltoe.Common;
using Steeltoe.Common.Discovery;
using System;
using System.Collections.Generic;
using System.Globalization;
using System.Net.Http;
using System.Net.Http.Json;
using System.Threading.Tasks;
using Xunit;
using Xunit.Sdk;

namespace Steeltoe.Extensions.Configuration.ConfigServer.Test
{
    public class ConfigServerConfigurationProviderTest
    {
        [Fact]
        public void SettingsConstructor__ThrowsIfSettingsNull()
        {
            // Arrange
            ConfigServerClientSettings settings = null;

            // Act and Assert
            var ex = Assert.Throws<ArgumentNullException>(() => new ConfigServerConfigurationProvider(settings));
            Assert.Contains(nameof(settings), ex.Message);
        }

        [Fact]
        public void SettingsConstructor__ThrowsIfHttpClientNull()
        {
            // Arrange
            var settings = new ConfigServerClientSettings();
            HttpClient httpClient = null;

            // Act and Assert
            var ex = Assert.Throws<ArgumentNullException>(() => new ConfigServerConfigurationProvider(settings, httpClient));
            Assert.Contains(nameof(httpClient), ex.Message);
        }

        [Fact]
        public void SettingsConstructor__ThrowsIfEnvironmentNull()
        {
            // Arrange
            var settings = new ConfigServerClientSettings();
            HttpClient httpClient = null;

            // Act and Assert
            var ex = Assert.Throws<ArgumentNullException>(() => new ConfigServerConfigurationProvider(settings, httpClient, null));
            Assert.Contains(nameof(httpClient), ex.Message);
        }

        [Fact]
        public void SettingsConstructor__WithLoggerFactorySucceeds()
        {
            // Arrange
            var logFactory = new LoggerFactory();
            var settings = new ConfigServerClientSettings();

            // Act and Assert
            var provider = new ConfigServerConfigurationProvider(settings, logFactory);
            Assert.NotNull(provider.Logger);
        }

        [Fact]
        public void DefaultConstructor_InitializedWithDefaultSettings()
        {
            // Arrange
            var provider = new ConfigServerConfigurationProvider();

            // Act and Assert
            TestHelper.VerifyDefaults(provider.Settings);
        }

        [Fact]
        public void SourceConstructor_WithDefaults_InitializesWithDefaultSettings()
        {
            // Arrange
            IConfiguration configuration = new ConfigurationBuilder().Build();
            var source = new ConfigServerConfigurationSource(configuration);
            var provider = new ConfigServerConfigurationProvider(source);

            // Act and Assert
            TestHelper.VerifyDefaults(provider.Settings);
        }

        [Fact]
        public void SourceConstructor_WithDefaults_ThrowsIfHttpClientNull()
        {
            // Arrange
            IConfiguration configuration = new ConfigurationBuilder().Build();
            var source = new ConfigServerConfigurationSource(configuration);

            // Act
            Assert.Throws<ArgumentNullException>(() => new ConfigServerConfigurationProvider(source, null));
        }

        [Fact]
        public void GetConfigServerUri_NoBaseUri_Throws()
        {
            // Arrange
            var settings = new ConfigServerClientSettings() { Name = "myName", Environment = "Production" };
            var provider = new ConfigServerConfigurationProvider(settings);

            // Act and Assert
            Assert.Throws<ArgumentException>(() => provider.GetConfigServerUri(null, null));
        }

        [Fact]
        public void GetConfigServerUri_NoLabel()
        {
            // Arrange
            var settings = new ConfigServerClientSettings() { Name = "myName", Environment = "Production" };
            var provider = new ConfigServerConfigurationProvider(settings);

            // Act and Assert
            var path = provider.GetConfigServerUri(settings.RawUris[0], null);
            Assert.Equal(settings.RawUris[0] + settings.Name + "/" + settings.Environment, path);
        }

        [Fact]
        public void GetConfigServerUri_WithLabel()
        {
            // Arrange
            var settings = new ConfigServerClientSettings() { Name = "myName", Environment = "Production", Label = "myLabel" };
            var provider = new ConfigServerConfigurationProvider(settings);

            // Act and Assert
            var path = provider.GetConfigServerUri(settings.RawUris[0], settings.Label);
            Assert.Equal(settings.RawUris[0] + settings.Name + "/" + settings.Environment + "/" + settings.Label, path);
        }

        [Fact]
        public void GetConfigServerUri_WithLabelContainingSlash()
        {
            // Arrange
            var settings = new ConfigServerClientSettings() { Name = "myName", Environment = "Production", Label = "myLabel/version" };
            var provider = new ConfigServerConfigurationProvider(settings);

            // Act and Assert
            var path = provider.GetConfigServerUri(settings.RawUris[0], settings.Label);
            Assert.Equal(settings.RawUris[0] + settings.Name + "/" + settings.Environment + "/" + "myLabel(_)version", path);
        }

        [Fact]
        public void GetConfigServerUri_WithExtraPathInfo()
        {
            // Arrange
            var settings = new ConfigServerClientSettings() { Uri = "http://localhost:9999/myPath/path/", Name = "myName", Environment = "Production" };
            var provider = new ConfigServerConfigurationProvider(settings);

            // Act and Assert
            var path = provider.GetConfigServerUri(settings.RawUris[0], null);
            Assert.Equal("http://localhost:9999/myPath/path/" + settings.Name + "/" + settings.Environment, path);
        }

        [Fact]
        public void GetConfigServerUri_WithExtraPathInfo_NoEndingSlash()
        {
            // Arrange
            var settings = new ConfigServerClientSettings() { Uri = "http://localhost:9999/myPath/path", Name = "myName", Environment = "Production" };
            var provider = new ConfigServerConfigurationProvider(settings);

            // Act and Assert
            var path = provider.GetConfigServerUri(settings.RawUris[0], null);
            Assert.Equal("http://localhost:9999/myPath/path/" + settings.Name + "/" + settings.Environment, path);
        }

        [Fact]
        public void GetConfigServerUri_NoEndingSlash()
        {
            // Arrange
            var settings = new ConfigServerClientSettings() { Uri = "http://localhost:9999", Name = "myName", Environment = "Production" };
            var provider = new ConfigServerConfigurationProvider(settings);

            // Act and Assert
            var path = provider.GetConfigServerUri(settings.RawUris[0], null);
            Assert.Equal("http://localhost:9999/" + settings.Name + "/" + settings.Environment, path);
        }

        [Fact]
        public void GetConfigServerUri_WithEndingSlash()
        {
            // Arrange
            var settings = new ConfigServerClientSettings() { Uri = "http://localhost:9999/", Name = "myName", Environment = "Production" };
            var provider = new ConfigServerConfigurationProvider(settings);

            // Act and Assert
            var path = provider.GetConfigServerUri(settings.RawUris[0], null);
            Assert.Equal("http://localhost:9999/" + settings.Name + "/" + settings.Environment, path);
        }

        [Fact]
        public async Task Deserialize_GoodJsonAsync()
        {
            // Arrange
<<<<<<< HEAD
            var environment = new ConfigEnvironment
            {
                Name = "testname",
                Label = "testlabel",
                Profiles = new List<string> { "Production" },
                Version = "testversion",
                State = "teststate",
                PropertySources = new List<PropertySource>
=======
            var provider = new ConfigServerConfigurationProvider(new ConfigServerClientSettings());
            var stream = new MemoryStream();

            // Act and Assert
            Assert.Null(provider.Deserialize(stream));
        }

        [Fact]
        public void Deserialize_BadJson()
        {
            // Arrange (propertySources array bad!)
            var environment = @"
                {
                    ""name"": ""testname"",
                    ""profiles"": [""Production""],
                    ""label"": ""testlabel"",
                    ""version"": ""testversion"",
                    ""propertySources"": [ 
                        { 
                            ""name"": ""source"",
                            ""source"": {
                                ""key1"": ""value1"",
                                ""key2"": 10
                            }
                        }
    
                }";
            var provider = new ConfigServerConfigurationProvider(new ConfigServerClientSettings());
            var stream = TestHelpers.StringToStream(environment);

            // Act and Assert
            var env = provider.Deserialize(stream);
            Assert.Null(env);
        }

        [Fact]
        public void Deserialize_GoodJson()
        {
            // Arrange
            var environment = @"
>>>>>>> b1bbf729
                {
                    new PropertySource
                    {
                        Name = "source",
                        Source = new Dictionary<string, object>
                        {
                            { "key1", "value1" },
                            { "key2", 10 }
                        }
<<<<<<< HEAD
                    }
                }
            };
            var provider = new ConfigServerConfigurationProvider();
            var content = JsonContent.Create(environment);

            // Act and Assert
            var env = await content.ReadFromJsonAsync<ConfigEnvironment>(provider.SerializerOptions);
=======
                    ]
                }";
            var provider = new ConfigServerConfigurationProvider(new ConfigServerClientSettings());
            var stream = TestHelpers.StringToStream(environment);

            // Act and Assert
            var env = provider.Deserialize(stream);
>>>>>>> b1bbf729
            Assert.NotNull(env);
            Assert.Equal("testname", env.Name);
            Assert.NotNull(env.Profiles);
            Assert.Single(env.Profiles);
            Assert.Equal("testlabel", env.Label);
            Assert.Equal("testversion", env.Version);
            Assert.Equal("teststate", env.State);
            Assert.NotNull(env.PropertySources);
            Assert.Single(env.PropertySources);
            Assert.Equal("source", env.PropertySources[0].Name);
            Assert.NotNull(env.PropertySources[0].Source);
            Assert.Equal(2, env.PropertySources[0].Source.Count);
            Assert.Equal("value1", env.PropertySources[0].Source["key1"].ToString());
            Assert.Equal(10L, long.Parse(env.PropertySources[0].Source["key2"].ToString()));
        }

        [Fact]
        [Obsolete]
        public void AddPropertySource_ChangesDataDictionary()
        {
            // Arrange
            var properties = new Dictionary<string, object>
            {
                ["a.b.c.d"] = "value1",
                ["a"] = "value2",
                ["b"] = 10
            };
            var source = new PropertySource("test", properties)
            {
                Name = "test"
            };
            var provider = new ConfigServerConfigurationProvider(new ConfigServerClientSettings());

            // Act and Assert
            provider.AddPropertySource(source);

            Assert.True(provider.TryGet("a:b:c:d", out var value));
            Assert.Equal("value1", value);
            Assert.True(provider.TryGet("a", out value));
            Assert.Equal("value2", value);
            Assert.True(provider.TryGet("b", out value));
            Assert.Equal("10", value);
        }

        [Fact]
        public void ConvertArray_NotArrayValue()
        {
            var provider = new ConfigServerConfigurationProvider(new ConfigServerClientSettings());
            var result = provider.ConvertArrayKey("foobar");
            Assert.Equal("foobar", result);
        }

        [Fact]
        public void ConvertArray_NotArrayValue2()
        {
            var provider = new ConfigServerConfigurationProvider(new ConfigServerClientSettings());
            var result = provider.ConvertArrayKey("foobar[bar]");
            Assert.Equal("foobar[bar]", result);
        }

        [Fact]
        public void ConvertArray_WithArrayValue()
        {
            var provider = new ConfigServerConfigurationProvider(new ConfigServerClientSettings());
            var result = provider.ConvertArrayKey("foobar[1234]");
            Assert.Equal("foobar:1234", result);
        }

        [Fact]
        public void ConvertArray_WithArrayArrayValue()
        {
            var provider = new ConfigServerConfigurationProvider(new ConfigServerClientSettings());
            var result = provider.ConvertArrayKey("foobar[1234][5678]");
            Assert.Equal("foobar:1234:5678", result);
        }

        [Fact]
        public void ConvertArray_WithArrayArrayNotAtEnd()
        {
            var provider = new ConfigServerConfigurationProvider(new ConfigServerClientSettings());
            var result = provider.ConvertArrayKey("foobar[1234][5678]barbar");
            Assert.Equal("foobar[1234][5678]barbar", result);
        }

        [Fact]
        public void ConvertKey_WithArrayArrayValue()
        {
            var provider = new ConfigServerConfigurationProvider(new ConfigServerClientSettings());
            var result = provider.ConvertKey("a.b.foobar[1234][5678].barfoo.boo[123]");
            Assert.Equal("a:b:foobar:1234:5678:barfoo:boo:123", result);
        }

        [Fact]
        public void ConvertKey_WithEscapedDot()
        {
            var provider = new ConfigServerConfigurationProvider(new ConfigServerClientSettings());
            var result = provider.ConvertKey(@"a.b\.foobar");
            Assert.Equal("a:b.foobar", result);
        }

        [Fact]
        public async void RemoteLoadAsync_InvalidUri()
        {
            // Arrange
            var provider = new ConfigServerConfigurationProvider(new ConfigServerClientSettings());

            // Act and Assert
            var ex = await Assert.ThrowsAsync<UriFormatException>(() => provider.RemoteLoadAsync(new string[] { "foobar\\foobar\\" }, null));
        }

        [Fact]
        public async void RemoteLoadAsync_HostTimesOut()
        {
            // Arrange
<<<<<<< HEAD
            var provider = new ConfigServerConfigurationProvider(new ConfigServerClientSettings() { Timeout = 100 });
=======
            var provider = new ConfigServerConfigurationProvider(new ConfigServerClientSettings());
>>>>>>> b1bbf729

            // Act and Assert
            try
            {
                var ex = await Assert.ThrowsAsync<HttpRequestException>(() => provider.RemoteLoadAsync(new string[] { "http://localhost:9999/app/profile" }, null));
            }
            catch (ThrowsException e)
            {
                if (e.InnerException is TaskCanceledException)
                {
                    return;
                }

                Assert.True(false, "Request didn't timeout or throw TaskCanceledException");
            }
        }

        [Fact]
        public async void RemoteLoadAsync_ConfigServerReturnsGreaterThanEqualBadRequest()
        {
            // Arrange
            TestConfigServerStartup.Reset();
            TestConfigServerStartup.ReturnStatus = new int[] { 500 };
            var builder = new WebHostBuilder().UseStartup<TestConfigServerStartup>().UseEnvironment("testing");
            using var server = new TestServer(builder);
            var settings = new ConfigServerClientSettings
            {
                Uri = "http://localhost:8888",
                Name = "myName"
            };
            server.BaseAddress = new Uri(settings.Uri);
            var provider = new ConfigServerConfigurationProvider(settings, server.CreateClient());

            // Act and Assert
            var ex = await Assert.ThrowsAsync<HttpRequestException>(() => provider.RemoteLoadAsync(settings.GetUris(), null));

            Assert.NotNull(TestConfigServerStartup.LastRequest);
            Assert.Equal("/" + settings.Name + "/" + settings.Environment, TestConfigServerStartup.LastRequest.Path.Value);
        }

        [Fact]
        public async void RemoteLoadAsync_ConfigServerReturnsLessThanBadRequest()
        {
            // Arrange
            var envir = HostingHelpers.GetHostingEnvironment();
            TestConfigServerStartup.Reset();
            TestConfigServerStartup.ReturnStatus = new int[] { 204 };
            var builder = new WebHostBuilder().UseStartup<TestConfigServerStartup>().UseEnvironment(envir.EnvironmentName);
            var server = new TestServer(builder);

            var settings = new ConfigServerClientSettings
            {
                Uri = "http://localhost:8888",
                Name = "myName"
            };
            server.BaseAddress = new Uri(settings.Uri);
            var provider = new ConfigServerConfigurationProvider(settings, server.CreateClient());

            // Act and Assert
            var result = await provider.RemoteLoadAsync(settings.GetRawUris(), null);

            Assert.NotNull(TestConfigServerStartup.LastRequest);
            Assert.Equal("/" + settings.Name + "/" + settings.Environment, TestConfigServerStartup.LastRequest.Path.Value);
            Assert.Null(result);
        }

        [Fact]
        public void DoLoad_MultipleLabels_ChecksAllLabels()
        {
            // Arrange
            var environment = @"
                {
                    ""name"": ""testname"",
                    ""profiles"": [""Production""],
                    ""label"": ""testlabel"",
                    ""version"": ""testversion"",
                    ""propertySources"": [ 
                        { 
                            ""name"": ""source"",
                            ""source"": {
                                ""key1"": ""value1"",
                                ""key2"": 10
                            }
                        }
                    ]
                }";
            var envir = HostingHelpers.GetHostingEnvironment();
            TestConfigServerStartup.Reset();
            TestConfigServerStartup.Response = environment;
            TestConfigServerStartup.ReturnStatus = new int[] { 404, 200 };
            TestConfigServerStartup.Label = "testlabel";
            var builder = new WebHostBuilder().UseStartup<TestConfigServerStartup>().UseEnvironment(envir.EnvironmentName);
            var server = new TestServer(builder);

            var settings = new ConfigServerClientSettings
            {
                Uri = "http://localhost:8888",
                Name = "myName",
                Label = "label,testlabel"
            };
            server.BaseAddress = new Uri(settings.Uri);
            var provider = new ConfigServerConfigurationProvider(settings, server.CreateClient());

            // Act and Assert
            provider.DoLoad();

            Assert.NotNull(TestConfigServerStartup.LastRequest);
            Assert.Equal(2, TestConfigServerStartup.RequestCount);
            Assert.Equal("/" + settings.Name + "/" + settings.Environment + "/testlabel", TestConfigServerStartup.LastRequest.Path.Value);
        }

        [Fact]
        public async void RemoteLoadAsync_ConfigServerReturnsGood()
        {
            // Arrange
            var environment = @"
                {
                    ""name"": ""testname"",
                    ""profiles"": [""Production""],
                    ""label"": ""testlabel"",
                    ""version"": ""testversion"",
                    ""propertySources"": [ 
                        { 
                            ""name"": ""source"",
                            ""source"": {
                                ""key1"": ""value1"",
                                ""key2"": 10
                            }
                        }
                    ]
                }";
            var envir = HostingHelpers.GetHostingEnvironment();
            TestConfigServerStartup.Reset();
            TestConfigServerStartup.Response = environment;
            var builder = new WebHostBuilder().UseStartup<TestConfigServerStartup>().UseEnvironment(envir.EnvironmentName);
            var server = new TestServer(builder);

            var settings = new ConfigServerClientSettings
            {
                Uri = "http://localhost:8888",
                Name = "myName"
            };
            server.BaseAddress = new Uri(settings.Uri);
            var provider = new ConfigServerConfigurationProvider(settings, server.CreateClient());

            // Act and Assert
            var env = await provider.RemoteLoadAsync(settings.GetUris(), null);
            Assert.NotNull(TestConfigServerStartup.LastRequest);
            Assert.Equal("/" + settings.Name + "/" + settings.Environment, TestConfigServerStartup.LastRequest.Path.Value);
            Assert.NotNull(env);
            Assert.Equal("testname", env.Name);
            Assert.NotNull(env.Profiles);
            Assert.Single(env.Profiles);
            Assert.Equal("testlabel", env.Label);
            Assert.Equal("testversion", env.Version);
            Assert.NotNull(env.PropertySources);
            Assert.Single(env.PropertySources);
            Assert.Equal("source", env.PropertySources[0].Name);
            Assert.NotNull(env.PropertySources[0].Source);
            Assert.Equal(2, env.PropertySources[0].Source.Count);
            Assert.Equal("value1", env.PropertySources[0].Source["key1"].ToString());
            Assert.Equal(10L, long.Parse(env.PropertySources[0].Source["key2"].ToString()));
        }

        [Fact]
        public void Load_MultipleConfigServers_ReturnsGreaterThanEqualBadRequest_StopsChecking()
        {
            // Arrange
            var envir = HostingHelpers.GetHostingEnvironment();
            TestConfigServerStartup.Reset();
            TestConfigServerStartup.ReturnStatus = new int[] { 500, 200 };
            var builder = new WebHostBuilder().UseStartup<TestConfigServerStartup>().UseEnvironment(envir.EnvironmentName);
            var server = new TestServer(builder);

            var settings = new ConfigServerClientSettings
            {
                Uri = "http://localhost:8888, http://localhost:8888",
                Name = "myName"
            };
            server.BaseAddress = new Uri("http://localhost:8888");
            var provider = new ConfigServerConfigurationProvider(settings, server.CreateClient());

            // Act and Assert
            provider.LoadInternal();
            Assert.NotNull(TestConfigServerStartup.LastRequest);
            Assert.Equal("/" + settings.Name + "/" + settings.Environment, TestConfigServerStartup.LastRequest.Path.Value);
            Assert.Equal(1, TestConfigServerStartup.RequestCount);
        }

        [Fact]
        public void Load_MultipleConfigServers_ReturnsNotFoundStatus_DoesNotContinueChecking()
        {
            // Arrange
            var envir = HostingHelpers.GetHostingEnvironment();
            TestConfigServerStartup.Reset();
            TestConfigServerStartup.ReturnStatus = new int[] { 404, 200 };
            var builder = new WebHostBuilder().UseStartup<TestConfigServerStartup>().UseEnvironment(envir.EnvironmentName);
            var server = new TestServer(builder);

            var settings = new ConfigServerClientSettings
            {
                Uri = "http://localhost:8888, http://localhost:8888",
                Name = "myName"
            };
            server.BaseAddress = new Uri("http://localhost:8888");
            var provider = new ConfigServerConfigurationProvider(settings, server.CreateClient());

            // Act and Assert
            provider.LoadInternal();
            Assert.NotNull(TestConfigServerStartup.LastRequest);
            Assert.Equal("/" + settings.Name + "/" + settings.Environment, TestConfigServerStartup.LastRequest.Path.Value);
            Assert.Equal(1, TestConfigServerStartup.RequestCount);
        }

        [Fact]
        public void Load_ConfigServerReturnsNotFoundStatus()
        {
            // Arrange
            var envir = HostingHelpers.GetHostingEnvironment();
            TestConfigServerStartup.Reset();
            TestConfigServerStartup.ReturnStatus = new int[] { 404 };
            var builder = new WebHostBuilder().UseStartup<TestConfigServerStartup>().UseEnvironment(envir.EnvironmentName);
            var server = new TestServer(builder);

            var settings = new ConfigServerClientSettings
            {
                Uri = "http://localhost:8888",
                Name = "myName"
            };
            server.BaseAddress = new Uri(settings.Uri);
            var provider = new ConfigServerConfigurationProvider(settings, server.CreateClient());

            // Act and Assert
            provider.LoadInternal();
            Assert.NotNull(TestConfigServerStartup.LastRequest);
            Assert.Equal("/" + settings.Name + "/" + settings.Environment, TestConfigServerStartup.LastRequest.Path.Value);
            Assert.Equal(26, provider.Properties.Count);
        }

        [Fact]
        public void Load_ConfigServerReturnsNotFoundStatus_FailFastEnabled()
        {
            // Arrange
            var envir = HostingHelpers.GetHostingEnvironment();
            TestConfigServerStartup.Reset();
            TestConfigServerStartup.ReturnStatus = new int[] { 404 };
            var builder = new WebHostBuilder().UseStartup<TestConfigServerStartup>().UseEnvironment(envir.EnvironmentName);
            var server = new TestServer(builder);

            var settings = new ConfigServerClientSettings
            {
                Uri = "http://localhost:8888",
                Name = "myName",
                FailFast = true
            };
            server.BaseAddress = new Uri(settings.Uri);
            var provider = new ConfigServerConfigurationProvider(settings, server.CreateClient());

            // Act and Assert
            var ex = Assert.Throws<ConfigServerException>(() => provider.LoadInternal());
        }

        [Fact]
        public void Load_MultipleConfigServers_ReturnsNotFoundStatus__DoesNotContinueChecking_FailFastEnabled()
        {
            // Arrange
            var envir = HostingHelpers.GetHostingEnvironment();
            TestConfigServerStartup.Reset();
            TestConfigServerStartup.ReturnStatus = new int[] { 404, 200 };
            var builder = new WebHostBuilder().UseStartup<TestConfigServerStartup>().UseEnvironment(envir.EnvironmentName);
            var server = new TestServer(builder);

            var settings = new ConfigServerClientSettings
            {
                Uri = "http://localhost:8888, http://localhost:8888 ",
                Name = "myName",
                FailFast = true
            };
            server.BaseAddress = new Uri("http://localhost:8888");
            var provider = new ConfigServerConfigurationProvider(settings, server.CreateClient());

            // Act and Assert
            var ex = Assert.Throws<ConfigServerException>(() => provider.LoadInternal());
            Assert.Equal(1, TestConfigServerStartup.RequestCount);
        }

        [Fact]
        public void Load_ConfigServerReturnsBadStatus_FailFastEnabled()
        {
            // Arrange
            var envir = HostingHelpers.GetHostingEnvironment();
            TestConfigServerStartup.Reset();
            TestConfigServerStartup.ReturnStatus = new int[] { 500 };
            var builder = new WebHostBuilder().UseStartup<TestConfigServerStartup>().UseEnvironment(envir.EnvironmentName);
            var server = new TestServer(builder);

            var settings = new ConfigServerClientSettings
            {
                Uri = "http://localhost:8888",
                Name = "myName",
                FailFast = true
            };
            server.BaseAddress = new Uri(settings.Uri);
            var provider = new ConfigServerConfigurationProvider(settings, server.CreateClient());

            // Act and Assert
            var ex = Assert.Throws<ConfigServerException>(() => provider.LoadInternal());
        }

        [Fact]
        public void Load_MultipleConfigServers_ReturnsBadStatus_StopsChecking_FailFastEnabled()
        {
            // Arrange
            var envir = HostingHelpers.GetHostingEnvironment();
            TestConfigServerStartup.Reset();
            TestConfigServerStartup.ReturnStatus = new int[] { 500, 500, 500 };
            var builder = new WebHostBuilder().UseStartup<TestConfigServerStartup>().UseEnvironment(envir.EnvironmentName);
            var server = new TestServer(builder);

            var settings = new ConfigServerClientSettings
            {
                Uri = "http://localhost:8888, http://localhost:8888, http://localhost:8888",
                Name = "myName",
                FailFast = true
            };
            server.BaseAddress = new Uri("http://localhost:8888");
            var provider = new ConfigServerConfigurationProvider(settings, server.CreateClient());

            // Act and Assert
            var ex = Assert.Throws<ConfigServerException>(() => provider.LoadInternal());
            Assert.Equal(1, TestConfigServerStartup.RequestCount);
        }

        [Fact]
        public void Load_ConfigServerReturnsBadStatus_FailFastEnabled_RetryEnabled()
        {
            // Arrange
            var envir = HostingHelpers.GetHostingEnvironment();
            TestConfigServerStartup.Reset();
            TestConfigServerStartup.ReturnStatus = new int[] { 500, 500, 500, 500, 500, 500 };
            var builder = new WebHostBuilder().UseStartup<TestConfigServerStartup>().UseEnvironment(envir.EnvironmentName);
            var server = new TestServer(builder);

            var settings = new ConfigServerClientSettings
            {
                Uri = "http://localhost:8888",
                Name = "myName",
                FailFast = true,
                RetryEnabled = true,
                RetryInitialInterval = 10,
                Timeout = 10
            };
            server.BaseAddress = new Uri(settings.Uri);
            var provider = new ConfigServerConfigurationProvider(settings, server.CreateClient());

            // Act and Assert
            var ex = Assert.Throws<ConfigServerException>(() => provider.LoadInternal());
            Assert.Equal(6, TestConfigServerStartup.RequestCount);
        }

        [Fact]
        public void Load_ChangesDataDictionary()
        {
            // Arrange
            var environment = @"
                {
                    ""name"": ""testname"",
                    ""profiles"": [""Production""],
                    ""label"": ""testlabel"",
                    ""version"": ""testversion"",
                    ""propertySources"": [ 
                        { 
                            ""name"": ""source"",
                            ""source"": {
                                ""key1"": ""value1"",
                                ""key2"": 10
                            }
                        }
                    ]
                }";
            var envir = HostingHelpers.GetHostingEnvironment();
            TestConfigServerStartup.Reset();
            TestConfigServerStartup.Response = environment;
            var builder = new WebHostBuilder().UseStartup<TestConfigServerStartup>().UseEnvironment(envir.EnvironmentName);
            var server = new TestServer(builder);

            var settings = new ConfigServerClientSettings
            {
                Uri = "http://localhost:8888",
                Name = "myName"
            };
            server.BaseAddress = new Uri(settings.Uri);
            var provider = new ConfigServerConfigurationProvider(settings, server.CreateClient());

            // Act and Assert
            provider.LoadInternal();
            Assert.NotNull(TestConfigServerStartup.LastRequest);
            Assert.Equal("/" + settings.Name + "/" + settings.Environment, TestConfigServerStartup.LastRequest.Path.Value);

            Assert.True(provider.TryGet("key1", out var value));
            Assert.Equal("value1", value);
            Assert.True(provider.TryGet("key2", out value));
            Assert.Equal("10", value);
        }

        [Fact]
        public void ReLoad_DataDictionary_With_New_Configurations()
        {
            // Arrange
            var environment = @"
                    {
                        ""name"": ""testname"",
                        ""profiles"": [""Production""],
                        ""label"": ""testlabel"",
                        ""version"": ""testversion"",
                        ""propertySources"": [ 
                            { 
                                ""name"": ""source"",
                                ""source"": {
                                            ""featureToggles.ShowModule[0]"": ""FT1"",
                                            ""featureToggles.ShowModule[1]"": ""FT2"",
                                            ""featureToggles.ShowModule[2]"": ""FT3"",
                                            ""enableSettings"":""true""
                                    }
                            }
                        ]
                    }";

            var envir = HostingHelpers.GetHostingEnvironment();
            TestConfigServerStartup.Reset();
            TestConfigServerStartup.Response = environment;
            var builder = new WebHostBuilder().UseStartup<TestConfigServerStartup>().UseEnvironment(envir.EnvironmentName);
            var server = new TestServer(builder);

            var settings = new ConfigServerClientSettings
            {
                Uri = "http://localhost:8888",
                Name = "myName"
            };
            server.BaseAddress = new Uri(settings.Uri);
            var provider = new ConfigServerConfigurationProvider(settings, server.CreateClient());

            // Act and Assert
            provider.Load();
            Assert.NotNull(TestConfigServerStartup.LastRequest);
            Assert.True(provider.TryGet("featureToggles:ShowModule:0", out var value));
            Assert.Equal("FT1", value);
            Assert.True(provider.TryGet("featureToggles:ShowModule:1", out value));
            Assert.Equal("FT2", value);
            Assert.True(provider.TryGet("featureToggles:ShowModule:2", out value));
            Assert.Equal("FT3", value);
            Assert.True(provider.TryGet("enableSettings", out value));
            Assert.Equal("true", value);

            TestConfigServerStartup.Reset();
            TestConfigServerStartup.Response = @"
                {
                    ""name"": ""testname"",
                    ""profiles"": [""Production""],
                    ""label"": ""testlabel"",
                    ""version"": ""testversion"",
                    ""propertySources"": [ 
                        { 
                            ""name"": ""source"",
                            ""source"": {
                                ""featureToggles.ShowModule[0]"": ""none""
                            }
                        }
                    ]
                }";
            provider.Load();
            Assert.True(provider.TryGet("featureToggles:ShowModule:0", out var val));
            Assert.Equal("none", val);
            Assert.False(provider.TryGet("featureToggles:ShowModule:1", out _));
            Assert.False(provider.TryGet("featureToggles:ShowModule:2", out _));
            Assert.False(provider.TryGet("enableSettings", out _));
        }

        [Fact]
        public void AddConfigServerClientSettings_ChangesDataDictionary()
        {
            // Arrange
            var settings = new ConfigServerClientSettings
            {
                AccessTokenUri = "https://foo.bar/",
                ClientId = "client_id",
                ClientSecret = "client_secret",
                Enabled = true,
                Environment = "environment",
                FailFast = false,
                Label = "label",
                Name = "name",
                Password = "password",
                Uri = "https://foo.bar/",
                Username = "username",
                ValidateCertificates = false,
                Token = "vaulttoken",
                TokenRenewRate = 1,
                TokenTtl = 2,
                RetryMultiplier = 1.1
            };

            var provider = new ConfigServerConfigurationProvider(settings);
            var initialCulture = GetAndSetCurrentCulture(new CultureInfo("ru-RU"));

            try
            {
                // Act and Assert
                provider.AddConfigServerClientSettings();

                Assert.True(provider.TryGet("spring:cloud:config:access_token_uri", out var value));
                Assert.Equal("https://foo.bar/", value);
                Assert.True(provider.TryGet("spring:cloud:config:client_id", out value));
                Assert.Equal("client_id", value);
                Assert.True(provider.TryGet("spring:cloud:config:client_secret", out value));
                Assert.Equal("client_secret", value);
                Assert.True(provider.TryGet("spring:cloud:config:env", out value));
                Assert.Equal("environment", value);
                Assert.True(provider.TryGet("spring:cloud:config:label", out value));
                Assert.Equal("label", value);
                Assert.True(provider.TryGet("spring:cloud:config:name", out value));
                Assert.Equal("name", value);
                Assert.True(provider.TryGet("spring:cloud:config:password", out value));
                Assert.Equal("password", value);
                Assert.True(provider.TryGet("spring:cloud:config:uri", out value));
                Assert.Equal("https://foo.bar/", value);
                Assert.True(provider.TryGet("spring:cloud:config:username", out value));
                Assert.Equal("username", value);

                Assert.True(provider.TryGet("spring:cloud:config:enabled", out value));
                Assert.Equal("True", value);
                Assert.True(provider.TryGet("spring:cloud:config:failFast", out value));
                Assert.Equal("False", value);
                Assert.True(provider.TryGet("spring:cloud:config:validate_certificates", out value));
                Assert.Equal("False", value);
                Assert.True(provider.TryGet("spring:cloud:config:token", out value));
                Assert.Equal("vaulttoken", value);
                Assert.True(provider.TryGet("spring:cloud:config:timeout", out value));
                Assert.Equal("6000", value);
                Assert.True(provider.TryGet("spring:cloud:config:tokenRenewRate", out value));
                Assert.Equal("1", value);
                Assert.True(provider.TryGet("spring:cloud:config:tokenTtl", out value));
                Assert.Equal("2", value);
                Assert.True(provider.TryGet("spring:cloud:config:discovery:enabled", out value));
                Assert.Equal("False", value);
                Assert.True(provider.TryGet("spring:cloud:config:discovery:serviceId", out value));
                Assert.Equal(ConfigServerClientSettings.DEFAULT_CONFIGSERVER_SERVICEID, value);
                Assert.True(provider.TryGet("spring:cloud:config:retry:multiplier", out value));
                Assert.Equal("1.1", value);
            }
            finally
            {
                GetAndSetCurrentCulture(initialCulture);
            }
        }

        private static CultureInfo GetAndSetCurrentCulture(CultureInfo newCulture)
        {
            var oldCulture = CultureInfo.DefaultThreadCurrentCulture;
            CultureInfo.DefaultThreadCurrentCulture = newCulture;
            return oldCulture;
        }

        [Fact]
#pragma warning disable SA1202 // Elements should be ordered by access
        public void GetLabels_Null()
#pragma warning restore SA1202 // Elements should be ordered by access
        {
            var settings = new ConfigServerClientSettings();
            var provider = new ConfigServerConfigurationProvider(settings);

            var result = provider.GetLabels();
            Assert.NotNull(result);
            Assert.Single(result);
            Assert.Equal(string.Empty, result[0]);
        }

        [Fact]
        public void GetLabels_Empty()
        {
            var settings = new ConfigServerClientSettings
            {
                Label = string.Empty
            };
            var provider = new ConfigServerConfigurationProvider(settings);

            var result = provider.GetLabels();
            Assert.NotNull(result);
            Assert.Single(result);
            Assert.Equal(string.Empty, result[0]);
        }

        [Fact]
        public void GetLabels_SingleString()
        {
            var settings = new ConfigServerClientSettings
            {
                Label = "foobar"
            };
            var provider = new ConfigServerConfigurationProvider(settings);

            var result = provider.GetLabels();
            Assert.NotNull(result);
            Assert.Single(result);
            Assert.Equal("foobar", result[0]);
        }

        [Fact]
        public void GetLabels_MultiString()
        {
            var settings = new ConfigServerClientSettings
            {
                Label = "1,2,3,"
            };
            var provider = new ConfigServerConfigurationProvider(settings);

            var result = provider.GetLabels();
            Assert.NotNull(result);
            Assert.Equal(3, result.Length);
            Assert.Equal("1", result[0]);
            Assert.Equal("2", result[1]);
            Assert.Equal("3", result[2]);
        }

        [Fact]
        public void GetLabels_MultiStringHoles()
        {
            var settings = new ConfigServerClientSettings
            {
                Label = "1,,2,3,"
            };
            var provider = new ConfigServerConfigurationProvider(settings);

            var result = provider.GetLabels();
            Assert.NotNull(result);
            Assert.Equal(3, result.Length);
            Assert.Equal("1", result[0]);
            Assert.Equal("2", result[1]);
            Assert.Equal("3", result[2]);
        }

        [Fact]
        public void GetRequestMessage_AddsBasicAuthIfPassword()
        {
            var settings = new ConfigServerClientSettings
            {
                Uri = "http://user:password@localhost:8888/",
                Name = "foo",
                Environment = "development"
            };
            var provider = new ConfigServerConfigurationProvider(settings);

            var requestURI = provider.GetConfigServerUri(settings.RawUris[0], null);
            var request = provider.GetRequestMessage(requestURI, "user", "password");

            Assert.Equal(HttpMethod.Get, request.Method);
            Assert.Equal(requestURI, request.RequestUri.ToString());
            Assert.NotNull(request.Headers.Authorization);
            Assert.Equal("Basic", request.Headers.Authorization.Scheme);
            Assert.Equal(provider.GetEncoded("user", "password"), request.Headers.Authorization.Parameter);
        }

        [Fact]
        public void GetRequestMessage_AddsVaultToken_IfNeeded()
        {
            var settings = new ConfigServerClientSettings
            {
                Uri = "http://localhost:8888/",
                Name = "foo",
                Environment = "development",
                Token = "MyVaultToken"
            };
            var provider = new ConfigServerConfigurationProvider(settings);

            var requestURI = provider.GetConfigServerUri(settings.RawUris[0], null);
            var request = provider.GetRequestMessage(requestURI, null, null);

            Assert.Equal(HttpMethod.Get, request.Method);
            Assert.Equal(requestURI, request.RequestUri.ToString());
            Assert.True(request.Headers.Contains(ConfigServerConfigurationProvider.TOKEN_HEADER));
            var headerValues = request.Headers.GetValues(ConfigServerConfigurationProvider.TOKEN_HEADER);
            Assert.Contains("MyVaultToken", headerValues);
        }

        [Fact]
        public void IsDiscoveryFirstEnabled_ReturnsExpected()
        {
            var settings = new ConfigServerClientSettings
            {
                Uri = "http://localhost:8888/",
                Name = "foo",
                Environment = "development",
                DiscoveryEnabled = true
            };

            var provider = new ConfigServerConfigurationProvider(settings);
            Assert.True(provider.IsDiscoveryFirstEnabled());

            var values = new Dictionary<string, string>()
            {
                { "spring:cloud:config:discovery:enabled", "True" }
            };

            IConfiguration configuration = new ConfigurationBuilder()
                .AddInMemoryCollection(values)
                .Build();

            settings = new ConfigServerClientSettings
            {
                Uri = "http://localhost:8888/",
                Name = "foo",
                Environment = "development"
            };
            var source = new ConfigServerConfigurationSource(settings, configuration);
            provider = new ConfigServerConfigurationProvider(source);

            // Act and Assert
            Assert.True(provider.IsDiscoveryFirstEnabled());
        }

        [Fact]
        public void UpdateSettingsFromDiscovery_UpdatesSettingsCorrectly()
        {
            var values = new Dictionary<string, string>()
            {
                { "spring:cloud:config:discovery:enabled", "True" }
            };

            IConfiguration configuration = new ConfigurationBuilder()
                .AddInMemoryCollection(values)
                .Build();

            var settings = new ConfigServerClientSettings
            {
                Uri = "http://localhost:8888/",
                Name = "foo",
                Environment = "development"
            };
            var source = new ConfigServerConfigurationSource(settings, configuration);
            var provider = new ConfigServerConfigurationProvider(source);

            provider.UpdateSettingsFromDiscovery(new List<IServiceInstance>(), settings);
            Assert.Null(settings.Username);
            Assert.Null(settings.Password);
            Assert.Equal("http://localhost:8888/", settings.Uri);

            var metadata1 = new Dictionary<string, string>()
            {
                { "password", "firstPassword" }
            };

            var metadata2 = new Dictionary<string, string>()
            {
                { "password", "secondPassword" },
                { "user", "secondUser" },
                { "configPath", "configPath" }
            };

            var instances = new List<IServiceInstance>()
            {
                new TestServiceInfo(new Uri("https://foo.bar:8888/"), metadata1),
                new TestServiceInfo(new Uri("https://foo.bar.baz:9999/"), metadata2)
            };

            provider.UpdateSettingsFromDiscovery(instances, settings);
            Assert.Equal("secondUser", settings.Username);
            Assert.Equal("secondPassword", settings.Password);
            Assert.Equal("https://foo.bar:8888/,https://foo.bar.baz:9999/configPath", settings.Uri);
        }

        [Fact]
        public void DiscoverServerInstances_FailsFast()
        {
            var values = new Dictionary<string, string>()
            {
                { "spring:cloud:config:discovery:enabled", "True" },
                { "spring:cloud:config:failFast", "True" },
                { "eureka:client:eurekaServer:retryCount", "0" }
            };

            IConfiguration configuration = new ConfigurationBuilder()
                .AddInMemoryCollection(values)
                .Build();

            var settings = new ConfigServerClientSettings
            {
                Uri = "http://localhost:8888/",
                Name = "foo",
                Environment = "development",
                Timeout = 10
            };
            var source = new ConfigServerConfigurationSource(settings, configuration);
            var provider = new ConfigServerConfigurationProvider(source);
            var service = new ConfigServerDiscoveryService(configuration, settings);
            Assert.Throws<ConfigServerException>(() => provider.DiscoverServerInstances(service));
        }

        private class TestServiceInfo : IServiceInstance
        {
            public TestServiceInfo(Uri uri, IDictionary<string, string> metadata)
            {
                Uri = uri;
                Metadata = metadata;
            }

            public string ServiceId => throw new NotImplementedException();

            public string Host => throw new NotImplementedException();

            public int Port => throw new NotImplementedException();

            public bool IsSecure => throw new NotImplementedException();

            public Uri Uri { get; private set; }

            public IDictionary<string, string> Metadata { get; private set; }
        }
    }
}<|MERGE_RESOLUTION|>--- conflicted
+++ resolved
@@ -200,7 +200,6 @@
         public async Task Deserialize_GoodJsonAsync()
         {
             // Arrange
-<<<<<<< HEAD
             var environment = new ConfigEnvironment
             {
                 Name = "testname",
@@ -209,48 +208,6 @@
                 Version = "testversion",
                 State = "teststate",
                 PropertySources = new List<PropertySource>
-=======
-            var provider = new ConfigServerConfigurationProvider(new ConfigServerClientSettings());
-            var stream = new MemoryStream();
-
-            // Act and Assert
-            Assert.Null(provider.Deserialize(stream));
-        }
-
-        [Fact]
-        public void Deserialize_BadJson()
-        {
-            // Arrange (propertySources array bad!)
-            var environment = @"
-                {
-                    ""name"": ""testname"",
-                    ""profiles"": [""Production""],
-                    ""label"": ""testlabel"",
-                    ""version"": ""testversion"",
-                    ""propertySources"": [ 
-                        { 
-                            ""name"": ""source"",
-                            ""source"": {
-                                ""key1"": ""value1"",
-                                ""key2"": 10
-                            }
-                        }
-    
-                }";
-            var provider = new ConfigServerConfigurationProvider(new ConfigServerClientSettings());
-            var stream = TestHelpers.StringToStream(environment);
-
-            // Act and Assert
-            var env = provider.Deserialize(stream);
-            Assert.Null(env);
-        }
-
-        [Fact]
-        public void Deserialize_GoodJson()
-        {
-            // Arrange
-            var environment = @"
->>>>>>> b1bbf729
                 {
                     new PropertySource
                     {
@@ -260,7 +217,6 @@
                             { "key1", "value1" },
                             { "key2", 10 }
                         }
-<<<<<<< HEAD
                     }
                 }
             };
@@ -269,15 +225,6 @@
 
             // Act and Assert
             var env = await content.ReadFromJsonAsync<ConfigEnvironment>(provider.SerializerOptions);
-=======
-                    ]
-                }";
-            var provider = new ConfigServerConfigurationProvider(new ConfigServerClientSettings());
-            var stream = TestHelpers.StringToStream(environment);
-
-            // Act and Assert
-            var env = provider.Deserialize(stream);
->>>>>>> b1bbf729
             Assert.NotNull(env);
             Assert.Equal("testname", env.Name);
             Assert.NotNull(env.Profiles);
@@ -392,11 +339,7 @@
         public async void RemoteLoadAsync_HostTimesOut()
         {
             // Arrange
-<<<<<<< HEAD
             var provider = new ConfigServerConfigurationProvider(new ConfigServerClientSettings() { Timeout = 100 });
-=======
-            var provider = new ConfigServerConfigurationProvider(new ConfigServerClientSettings());
->>>>>>> b1bbf729
 
             // Act and Assert
             try
