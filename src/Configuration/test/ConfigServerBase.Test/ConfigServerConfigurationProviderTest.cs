--- conflicted
+++ resolved
@@ -374,7 +374,6 @@
    
                     ]
                 }";
-<<<<<<< HEAD
         var envir = HostingHelpers.GetHostingEnvironment();
         TestConfigServerStartup.Reset();
         TestConfigServerStartup.Response = environment;
@@ -383,33 +382,6 @@
         var builder = new WebHostBuilder().UseStartup<TestConfigServerStartup>().UseEnvironment(envir.EnvironmentName);
         using var server = new TestServer(builder) { BaseAddress = new Uri(ConfigServerClientSettings.DEFAULT_URI) };
         var settings = new ConfigServerClientSettings
-=======
-            var envir = HostingHelpers.GetHostingEnvironment();
-            TestConfigServerStartup.Reset();
-            TestConfigServerStartup.Response = environment;
-            TestConfigServerStartup.ReturnStatus = Enumerable.Repeat(200, 100).ToArray();
-            TestConfigServerStartup.Label = "testlabel";
-            var builder = new WebHostBuilder().UseStartup<TestConfigServerStartup>().UseEnvironment(envir.EnvironmentName);
-            using var server = new TestServer(builder) { BaseAddress = new Uri(ConfigServerClientSettings.DEFAULT_URI) };
-            var settings = new ConfigServerClientSettings()
-            {
-                Name = "myName",
-                PollingInterval = TimeSpan.FromMilliseconds(300)
-            };
-            settings.Label = "label,testlabel";
-            using var client = server.CreateClient();
-            var provider = new ConfigServerConfigurationProvider(settings, client);
-            Assert.True(TestConfigServerStartup.InitialRequestLatch.Wait(TimeSpan.FromSeconds(60)));
-            Assert.True(TestConfigServerStartup.RequestCount >= 1);
-            await Task.Delay(1000);
-            Assert.NotNull(TestConfigServerStartup.LastRequest);
-            Assert.True(TestConfigServerStartup.RequestCount >= 2);
-            Assert.False(provider.GetReloadToken().HasChanged);
-        }
-
-        [Fact]
-        public void DoLoad_MultipleLabels_ChecksAllLabels()
->>>>>>> 1c461d20
         {
             Name = "myName",
             PollingInterval = TimeSpan.FromMilliseconds(300),
@@ -417,17 +389,13 @@
         };
         using var client = server.CreateClient();
         var provider = new ConfigServerConfigurationProvider(settings, client);
-        var token = provider.GetReloadToken();
-        await Task.Delay(2000);
-        var postInitialLoadToken = provider.GetReloadToken();
-
-        Assert.NotSame(token, postInitialLoadToken);
+        Assert.True(TestConfigServerStartup.InitialRequestLatch.Wait(TimeSpan.FromSeconds(60)));
+        Assert.True(TestConfigServerStartup.RequestCount >= 1);
+        await Task.Delay(1000);
+
         Assert.NotNull(TestConfigServerStartup.LastRequest);
-        Assert.True(TestConfigServerStartup.RequestCount > 1);
-        Assert.True(token.HasChanged);
-
-        await Task.Delay(500);
-        Assert.False(postInitialLoadToken.HasChanged);
+        Assert.True(TestConfigServerStartup.RequestCount >= 2);
+        Assert.False(provider.GetReloadToken().HasChanged);
     }
 
     [Fact]
