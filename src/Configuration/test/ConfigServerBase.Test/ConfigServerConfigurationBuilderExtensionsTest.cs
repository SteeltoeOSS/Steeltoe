﻿// Licensed to the .NET Foundation under one or more agreements.
// The .NET Foundation licenses this file to you under the Apache 2.0 License.
// See the LICENSE file in the project root for more information.

using Microsoft.Extensions.Configuration;
using Microsoft.Extensions.Logging;
using Steeltoe.Common.Security;
using Steeltoe.Extensions.Configuration.CloudFoundry;
using System;
using System.IO;
using System.Linq;
using Xunit;

namespace Steeltoe.Extensions.Configuration.ConfigServer.Test
{
    public class ConfigServerConfigurationBuilderExtensionsTest
    {
        private const string VcapApplication = @" 
                {
                    ""application_id"": ""fa05c1a9-0fc1-4fbd-bae1-139850dec7a3"",
                    ""application_name"": ""foo"",
                    ""application_uris"": [
                        ""foo.10.244.0.34.xip.io""
                    ],
                    ""application_version"": ""fb8fbcc6-8d58-479e-bcc7-3b4ce5a7f0ca"",
                    ""limits"": {
                        ""disk"": 1024,
                        ""fds"": 16384,
                        ""mem"": 256
                    },
                    ""name"": ""foo"",
                    ""space_id"": ""06450c72-4669-4dc6-8096-45f9777db68a"",
                    ""space_name"": ""my-space"",
                    ""uris"": [
                        ""foo.10.244.0.34.xip.io""
                    ],
                    ""users"": null,
                    ""version"": ""fb8fbcc6-8d58-479e-bcc7-3b4ce5a7f0ca""
                }";

        [Fact]
        public void AddConfigServer_ThrowsIfConfigBuilderNull()
        {
            // Arrange
            IConfigurationBuilder configurationBuilder = null;

            // Act and Assert
            var ex = Assert.Throws<ArgumentNullException>(() => ConfigServerConfigurationBuilderExtensions.AddConfigServer(configurationBuilder, new ConfigServerClientSettings()));
            Assert.Contains(nameof(configurationBuilder), ex.Message);
        }

        [Fact]
        public void AddConfigServer_ThrowsIfSettingsNull()
        {
            // Arrange
            IConfigurationBuilder configurationBuilder = new ConfigurationBuilder();
            ConfigServerClientSettings defaultSettings = null;

            // Act and Assert
            var ex = Assert.Throws<ArgumentNullException>(() => ConfigServerConfigurationBuilderExtensions.AddConfigServer(configurationBuilder, defaultSettings));
            Assert.Contains(nameof(defaultSettings), ex.Message);
        }

        [Fact]
        public void AddConfigServer_WithPemFiles_AddsConfigServerSourceWithCertificate()
        {
            // Arrange
            var configurationBuilder = new ConfigurationBuilder();
            var settings = new ConfigServerClientSettings() { Timeout = 10 };

            // Act and Assert
            configurationBuilder
                .AddPemFiles("instance.crt", "instance.key")
                .AddConfigServer(settings);
            configurationBuilder.Build();

            var configServerSource = configurationBuilder.Sources.OfType<ConfigServerConfigurationSource>().SingleOrDefault();
            Assert.NotNull(configServerSource);
            Assert.NotNull(configServerSource.DefaultSettings.ClientCertificate);
        }

        [Fact]
        public void AddConfigServer_AddsConfigServerSourceToList()
        {
            // Arrange
            var configurationBuilder = new ConfigurationBuilder();
            var settings = new ConfigServerClientSettings();

            // Act and Assert
            configurationBuilder.AddConfigServer(settings);

            var configServerSource = configurationBuilder.Sources.OfType<ConfigServerConfigurationSource>().SingleOrDefault();
            Assert.NotNull(configServerSource);
        }

        [Fact]
        public void AddConfigServer_WithLoggerFactorySucceeds()
        {
            // Arrange
            var configurationBuilder = new ConfigurationBuilder();
            var loggerFactory = new LoggerFactory();
            var settings = new ConfigServerClientSettings();

            // Act and Assert
            configurationBuilder.AddConfigServer(settings, loggerFactory);

            var configServerSource = configurationBuilder.Sources.OfType<ConfigServerConfigurationSource>().SingleOrDefault();

            Assert.NotNull(configServerSource);
            Assert.NotNull(configServerSource.LogFactory);
        }

        [Fact]
        public void AddConfigServer_JsonAppSettingsConfiguresClient()
        {
            // Arrange
            var appsettings = @"
                {
                    ""spring"": {
                        ""application"": {
                            ""name"": ""myName""
                    },
                      ""cloud"": {
                        ""config"": {
                            ""uri"": ""https://user:password@foo.com:9999"",
                            ""enabled"": false,
                            ""failFast"": false,
                            ""label"": ""myLabel"",
                            ""username"": ""myUsername"",
                            ""password"": ""myPassword"",
                            ""timeout"": 10000,
                            ""token"" : ""vaulttoken"",
                            ""retry"": {
                                ""enabled"":""false"",
                                ""initialInterval"":55555,
                                ""maxInterval"": 55555,
                                ""multiplier"": 5.5,
                                ""maxAttempts"": 55555
                            }
                        }
                      }
                    }
                }";

            var path = TestHelpers.CreateTempFile(appsettings);
            var directory = Path.GetDirectoryName(path);
            var fileName = Path.GetFileName(path);
            var configurationBuilder = new ConfigurationBuilder();
            configurationBuilder.SetBasePath(directory);

            var csettings = new ConfigServerClientSettings();
            configurationBuilder.AddJsonFile(fileName);

            // Act and Assert
            configurationBuilder.AddConfigServer(csettings);
            var config = configurationBuilder.Build();

            var configServerProvider =
                config.Providers.OfType<ConfigServerConfigurationProvider>().SingleOrDefault();
            Assert.NotNull(configServerProvider);

            var settings = configServerProvider.Settings;

            Assert.False(settings.Enabled);
            Assert.False(settings.FailFast);
            Assert.Equal("https://user:password@foo.com:9999", settings.Uri);
            Assert.Equal(ConfigServerClientSettings.DEFAULT_ENVIRONMENT, settings.Environment);
            Assert.Equal("myName", settings.Name);
            Assert.Equal("myLabel", settings.Label);
            Assert.Equal("myUsername", settings.Username);
            Assert.Equal("myPassword", settings.Password);
            Assert.False(settings.RetryEnabled);
            Assert.Equal(55555, settings.RetryAttempts);
            Assert.Equal(55555, settings.RetryInitialInterval);
            Assert.Equal(55555, settings.RetryMaxInterval);
            Assert.Equal(5.5, settings.RetryMultiplier);
            Assert.Equal(10000, settings.Timeout);
            Assert.Equal("vaulttoken", settings.Token);
        }

        [Fact]
        public void AddConfigServer_XmlAppSettingsConfiguresClient()
        {
            // Arrange
            var appsettings = @"
<settings>
    <spring>
      <cloud>
        <config>
            <uri>https://foo.com:9999</uri>
            <enabled>false</enabled>
            <failFast>false</failFast>
            <label>myLabel</label>
            <name>myName</name>
            <username>myUsername</username>
            <password>myPassword</password>
        </config>
      </cloud>
    </spring>
</settings>";
            var path = TestHelpers.CreateTempFile(appsettings);
            var directory = Path.GetDirectoryName(path);
            var fileName = Path.GetFileName(path);
            var configurationBuilder = new ConfigurationBuilder();
            configurationBuilder.SetBasePath(directory);

            var csettings = new ConfigServerClientSettings();
            configurationBuilder.AddXmlFile(fileName);

            // Act and Assert
            configurationBuilder.AddConfigServer(csettings);
            var config = configurationBuilder.Build();

            var configServerProvider = config.Providers.OfType<ConfigServerConfigurationProvider>().FirstOrDefault();

            Assert.NotNull(configServerProvider);
            var settings = configServerProvider.Settings;

            Assert.False(settings.Enabled);
            Assert.False(settings.FailFast);
            Assert.Equal("https://foo.com:9999", settings.Uri);
            Assert.Equal(ConfigServerClientSettings.DEFAULT_ENVIRONMENT, settings.Environment);
            Assert.Equal("myName", settings.Name);
            Assert.Equal("myLabel", settings.Label);
            Assert.Equal("myUsername", settings.Username);
            Assert.Equal("myPassword", settings.Password);
        }

        [Fact]
        public void AddConfigServer_IniAppSettingsConfiguresClient()
        {
            // Arrange
            var appsettings = @"
[spring:cloud:config]
    uri=https://foo.com:9999
    enabled=false
    failFast=false
    label=myLabel
    name=myName
    username=myUsername
    password=myPassword
";
            var path = TestHelpers.CreateTempFile(appsettings);
            var directory = Path.GetDirectoryName(path);
            var fileName = Path.GetFileName(path);
            var configurationBuilder = new ConfigurationBuilder();
            configurationBuilder.SetBasePath(directory);

            var csettings = new ConfigServerClientSettings();
            configurationBuilder.AddIniFile(fileName);

            // Act and Assert
            configurationBuilder.AddConfigServer(csettings);
            var config = configurationBuilder.Build();

            var configServerProvider =
                config.Providers.OfType<ConfigServerConfigurationProvider>().SingleOrDefault();

            Assert.NotNull(configServerProvider);
            var settings = configServerProvider.Settings;

            // Act and Assert
            Assert.False(settings.Enabled);
            Assert.False(settings.FailFast);
            Assert.Equal("https://foo.com:9999", settings.Uri);
            Assert.Equal(ConfigServerClientSettings.DEFAULT_ENVIRONMENT, settings.Environment);
            Assert.Equal("myName", settings.Name);
            Assert.Equal("myLabel", settings.Label);
            Assert.Equal("myUsername", settings.Username);
            Assert.Equal("myPassword", settings.Password);
        }

        [Fact]
        public void AddConfigServer_CommandLineAppSettingsConfiguresClient()
        {
            // Arrange
            var appsettings = new string[]
                {
                    "spring:cloud:config:enabled=false",
                    "--spring:cloud:config:failFast=false",
                    "/spring:cloud:config:uri=https://foo.com:9999",
                    "--spring:cloud:config:name", "myName",
                    "/spring:cloud:config:label", "myLabel",
                    "--spring:cloud:config:username", "myUsername",
                    "--spring:cloud:config:password", "myPassword"
                };

            var configurationBuilder = new ConfigurationBuilder();
            var csettings = new ConfigServerClientSettings();
            configurationBuilder.AddCommandLine(appsettings);

            // Act and Assert
            configurationBuilder.AddConfigServer(csettings);
            var config = configurationBuilder.Build();
            var configServerProvider =
                config.Providers.OfType<ConfigServerConfigurationProvider>().SingleOrDefault();

            Assert.NotNull(configServerProvider);
            var settings = configServerProvider.Settings;

            Assert.False(settings.Enabled);
            Assert.False(settings.FailFast);
            Assert.Equal("https://foo.com:9999", settings.Uri);
            Assert.Equal(ConfigServerClientSettings.DEFAULT_ENVIRONMENT, settings.Environment);
            Assert.Equal("myName", settings.Name);
            Assert.Equal("myLabel", settings.Label);
            Assert.Equal("myUsername", settings.Username);
            Assert.Equal("myPassword", settings.Password);
        }

        [Fact]
        public void AddConfigServer_HandlesPlaceHolders()
        {
            // Arrange
            var appsettings = @"
                {
                    ""foo"": {
                        ""bar"": {
                            ""name"": ""testName""
                        },
                    },
                    ""spring"": {
                        ""application"": {
                            ""name"": ""myName""
                        },
                      ""cloud"": {
                        ""config"": {
                            ""uri"": ""https://user:password@foo.com:9999"",
                            ""enabled"": false,
                            ""failFast"": false,
                            ""name"": ""${foo:bar:name?foobar}"",
                            ""label"": ""myLabel"",
                            ""username"": ""myUsername"",
                            ""password"": ""myPassword""
                        }
                      }
                    }
                }";

            var path = TestHelpers.CreateTempFile(appsettings);

            var directory = Path.GetDirectoryName(path);
            var fileName = Path.GetFileName(path);
            var configurationBuilder = new ConfigurationBuilder();
            configurationBuilder.SetBasePath(directory);

            var csettings = new ConfigServerClientSettings();
            configurationBuilder.AddJsonFile(fileName);

            // Act and Assert
            configurationBuilder.AddConfigServer(csettings);
            var config = configurationBuilder.Build();

            var configServerProvider =
                config.Providers.OfType<ConfigServerConfigurationProvider>().SingleOrDefault();

            Assert.NotNull(configServerProvider);
            var settings = configServerProvider.Settings;

            Assert.False(settings.Enabled);
            Assert.False(settings.FailFast);
            Assert.Equal("https://user:password@foo.com:9999", settings.Uri);
            Assert.Equal(ConfigServerClientSettings.DEFAULT_ENVIRONMENT, settings.Environment);
            Assert.Equal("testName", settings.Name);
            Assert.Equal("myLabel", settings.Label);
            Assert.Equal("myUsername", settings.Username);
            Assert.Equal("myPassword", settings.Password);
        }

        private const string VCAPServicesV2 = @"
                {
                    ""p-config-server"": [
                    {
                        ""name"": ""config-server"",
                        ""instance_name"": ""config-server"",
                        ""binding_name"": null,
                        ""credentials"": {
                            ""uri"": ""https://uri-from-vcap-services"",
                            ""client_secret"": ""some-secret"",
                            ""client_id"": ""some-client-id"",
                            ""access_token_uri"": ""https://uaa-uri-from-vcap-services/oauth/token""
                        },
                        ""syslog_drain_url"": null,
                        ""volume_mounts"": [],
                        ""label"": ""p-config-server"",
                        ""plan"": ""standard"",
                        ""provider"": null,
                        ""tags"": [
                            ""configuration"",
                            ""spring-cloud""
                        ]
                    }]
                }";

        private const string VCAPServicesV3 = @"
                {
                    ""p.config-server"": [
                    {
                        ""name"": ""config-server"",
                        ""instance_name"": ""config-server"",
                        ""binding_name"": null,
                        ""credentials"": {
                            ""uri"": ""https://uri-from-vcap-services"",
                            ""client_secret"": ""some-secret"",
                            ""client_id"": ""some-client-id"",
                            ""access_token_uri"": ""https://uaa-uri-from-vcap-services/oauth/token""
                        },
                        ""syslog_drain_url"": null,
                        ""volume_mounts"": [],
                        ""label"": ""p-config-server"",
                        ""plan"": ""standard"",
                        ""provider"": null,
                        ""tags"": [
                            ""configuration"",
                            ""spring-cloud""
                        ]
                    }]
                }";
<<<<<<< HEAD
            Environment.SetEnvironmentVariable("VCAP_APPLICATION", vcap_application);
            Environment.SetEnvironmentVariable("VCAP_SERVICES", vcap_services);
            var settings = new ConfigServerClientSettings() { Uri = "https://uri-from-settings", RetryEnabled = false, Timeout = 10 };
=======

        private const string VCAPServicesAlt = @"
                {
                    ""config-server"": [
                    {
                        ""name"": ""config-server"",
                        ""instance_name"": ""config-server"",
                        ""binding_name"": null,
                        ""credentials"": {
                            ""uri"": ""https://uri-from-vcap-services"",
                            ""client_secret"": ""some-secret"",
                            ""client_id"": ""some-client-id"",
                            ""access_token_uri"": ""https://uaa-uri-from-vcap-services/oauth/token""
                        },
                        ""syslog_drain_url"": null,
                        ""volume_mounts"": [],
                        ""label"": ""p-config-server"",
                        ""plan"": ""standard"",
                        ""provider"": null,
                        ""tags"": [
                            ""configuration"",
                            ""spring-cloud""
                        ]
                    }]
                }";

        [Theory]
        [InlineData(VCAPServicesV2)]
        [InlineData(VCAPServicesV3)]
        [InlineData(VCAPServicesAlt)]
        public void AddConfigServer_VCAP_SERVICES_Override_Defaults(string vcapservices)
        {
            // Arrange
            var configurationBuilder = new ConfigurationBuilder();

            Environment.SetEnvironmentVariable("VCAP_APPLICATION", VcapApplication);
            Environment.SetEnvironmentVariable("VCAP_SERVICES", vcapservices);
            var settings = new ConfigServerClientSettings() { Uri = "https://uri-from-settings" };
>>>>>>> ee88a052

            // Act
            configurationBuilder
                .AddEnvironmentVariables()
                .AddConfigServer(settings);
            var config = configurationBuilder.Build();
            var configServerProvider = config.Providers.OfType<ConfigServerConfigurationProvider>().FirstOrDefault();

            // Assert
            Assert.NotNull(configServerProvider);
            Assert.IsType<ConfigServerConfigurationProvider>(configServerProvider);

            Assert.NotEqual("https://uri-from-settings", configServerProvider.Settings.Uri);
            Assert.Equal("https://uri-from-vcap-services", configServerProvider.Settings.Uri);

            // reset to avoid breaking other tests
            Environment.SetEnvironmentVariable("VCAP_APPLICATION", string.Empty);
            Environment.SetEnvironmentVariable("VCAP_SERVICES", string.Empty);
        }

        [Fact]
        public void AddConfigServer_PaysAttentionToSettings()
        {
            // Arrange
            var configServerClientSettings = new ConfigServerClientSettings()
            {
                Name = "testConfigName",
                Label = "testConfigLabel",
                Environment = "testEnv",
                Username = "testUser",
                Password = "testPassword",
                Timeout = 10,
                RetryEnabled = false
            };
            var builder = new ConfigurationBuilder().AddConfigServer(configServerClientSettings);

            // Act
            var config = builder.Build();
            var provider = config.Providers.OfType<ConfigServerConfigurationProvider>().FirstOrDefault();

            // Assert
            Assert.NotNull(provider);
            Assert.Equal("testConfigLabel", provider.Settings.Label);
            Assert.Equal("testConfigName", provider.Settings.Name);
            Assert.Equal("testEnv", provider.Settings.Environment);
            Assert.Equal("testUser", provider.Settings.Username);
            Assert.Equal("testPassword", provider.Settings.Password);
        }

        [Fact]
        public void AddConfigServer_AddsCloudFoundryConfigurationSource()
        {
            // arrange
            var configurationBuilder = new ConfigurationBuilder();

            // act
            configurationBuilder.AddConfigServer();

            // assert
            Assert.Single(configurationBuilder.Sources.OfType<CloudFoundryConfigurationSource>());
        }

        [Fact]
        public void AddConfigServer_Only_AddsOneCloudFoundryConfigurationSource()
        {
            // arrange
            var configurationBuilder = new ConfigurationBuilder();

            // act
            configurationBuilder.AddCloudFoundry(new CustomCloudFoundrySettingsReader());
            configurationBuilder.AddConfigServer();

            // assert
            Assert.Single(configurationBuilder.Sources.Where(c => c.GetType() == typeof(CloudFoundryConfigurationSource)));
        }
    }
}<|MERGE_RESOLUTION|>--- conflicted
+++ resolved
@@ -416,11 +416,6 @@
                         ]
                     }]
                 }";
-<<<<<<< HEAD
-            Environment.SetEnvironmentVariable("VCAP_APPLICATION", vcap_application);
-            Environment.SetEnvironmentVariable("VCAP_SERVICES", vcap_services);
-            var settings = new ConfigServerClientSettings() { Uri = "https://uri-from-settings", RetryEnabled = false, Timeout = 10 };
-=======
 
         private const string VCAPServicesAlt = @"
                 {
@@ -458,8 +453,7 @@
 
             Environment.SetEnvironmentVariable("VCAP_APPLICATION", VcapApplication);
             Environment.SetEnvironmentVariable("VCAP_SERVICES", vcapservices);
-            var settings = new ConfigServerClientSettings() { Uri = "https://uri-from-settings" };
->>>>>>> ee88a052
+            var settings = new ConfigServerClientSettings() { Uri = "https://uri-from-settings", RetryEnabled = false, Timeout = 10 };
 
             // Act
             configurationBuilder
