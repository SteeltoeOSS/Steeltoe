﻿// Licensed to the .NET Foundation under one or more agreements.
// The .NET Foundation licenses this file to you under the Apache 2.0 License.
// See the LICENSE file in the project root for more information.

using Microsoft.AspNetCore.Hosting;
using Microsoft.AspNetCore.TestHost;
using Microsoft.Extensions.Configuration;
using Steeltoe.Common;
using System.IO;
using Xunit;

namespace Steeltoe.Extensions.Configuration.ConfigServer.ITest
{
    // NOTE: Some of the tests assume a running Spring Cloud Config Server is started
    //       with repository data for application: foo, profile: development
    //
    //       The easiest way to get that to happen is clone the spring-cloud-config
    //       repo and run the config-server.
    //          eg. git clone https://github.com/spring-cloud/spring-cloud-config.git
    //              cd spring-cloud-config\spring-cloud-config-server
    //              mvn spring-boot:run
    public class ConfigServerConfigurationExtensionsIntegrationTest
    {
        public ConfigServerConfigurationExtensionsIntegrationTest()
        {
        }

        [Fact]
        [Trait("Category", "Integration")]
        public void SpringCloudConfigServer_ReturnsExpectedDefaultData()
        {
            // Arrange
            var appsettings = @"
                {
                    ""spring"": {
                      ""application"": {
                        ""name"" : ""foo""
                      },
                      ""cloud"": {
                        ""config"": {
                            ""uri"": ""http://localhost:8888"",
                            ""env"": ""development"",
                            ""failfast"": ""true""
                        }
                      }
                    }
                }";

            var path = TestHelpers.CreateTempFile(appsettings);
            var directory = Path.GetDirectoryName(path);
            var fileName = Path.GetFileName(path);
            var configurationBuilder = new ConfigurationBuilder();
            configurationBuilder.SetBasePath(directory);

            var hostingEnv = HostingHelpers.GetHostingEnvironment();
            configurationBuilder.AddJsonFile(fileName);

            // Act and Assert (expects Spring Cloud Config server to be running)
            configurationBuilder.AddConfigServer(hostingEnv);
            var root = configurationBuilder.Build();

            Assert.Equal("spam", root["bar"]);
            Assert.Equal("from foo development", root["foo"]);
            Assert.Equal("Spring Cloud Samples", root["info:description"]);
            Assert.Equal("https://github.com/spring-cloud-samples", root["info:url"]);
            Assert.Equal("http://localhost:8761/eureka/", root["eureka:client:serviceUrl:defaultZone"]);
        }

        [Fact]
        [Trait("Category", "Integration")]
        public async void SpringCloudConfigServer_ReturnsExpectedDefaultData_AsInjectedOptions()
        {
            // These settings match the default java config server
            var appsettings = @"
                {
                    ""spring"": {
                      ""application"": {
                        ""name"": ""foo""
                      },
                      ""cloud"": {
                        ""config"": {
                            ""uri"": ""http://localhost:8888"",
                            ""env"": ""development"",
                            ""health"": {
                                ""enabled"": true
                            },
                            ""failfast"": ""true""
                        }
                      }
                    }
                }";
            var path = TestHelpers.CreateTempFile(appsettings);
            var directory = Path.GetDirectoryName(path);
            var fileName = Path.GetFileName(path);
            var builder = new WebHostBuilder()
                .UseEnvironment("development")
                .UseStartup<TestServerStartup>()
                .ConfigureAppConfiguration((context, config) =>
                {
                    config.SetBasePath(directory)
                    .AddJsonFile(fileName)
                    .AddConfigServer(context.HostingEnvironment);
                });

            // Act and Assert (TestServer expects Spring Cloud Config server to be running)
            using var server = new TestServer(builder);
            var client = server.CreateClient();
            var result = await client.GetStringAsync("http://localhost/Home/VerifyAsInjectedOptions");

            Assert.Equal(
                "spam" +
                "from foo development" +
                "Spring Cloud Samples" +
                "https://github.com/spring-cloud-samples", result);
        }

        [Fact]
        [Trait("Category", "Integration")]
        public async void SpringCloudConfigServer_ConfiguredViaCloudfoundryEnv_ReturnsExpectedDefaultData_AsInjectedOptions()
        {
            // Arrange
            var vcap_application = @" 
                {
                    ""application_id"": ""fa05c1a9-0fc1-4fbd-bae1-139850dec7a3"",
                    ""application_name"": ""foo"",
                    ""application_uris"": [
                        ""foo.10.244.0.34.xip.io""
                    ],
                    ""application_version"": ""fb8fbcc6-8d58-479e-bcc7-3b4ce5a7f0ca"",
                    ""limits"": {
                        ""disk"": 1024,
                        ""fds"": 16384,
                        ""mem"": 256
                    },
                    ""name"": ""foo"",
                    ""space_id"": ""06450c72-4669-4dc6-8096-45f9777db68a"",
                    ""space_name"": ""my-space"",
                    ""uris"": [
                        ""foo.10.244.0.34.xip.io"",
                        ""foo.10.244.0.34.xip.io""
                    ],
                    ""users"": null,
                    ""version"": ""fb8fbcc6-8d58-479e-bcc7-3b4ce5a7f0ca""
                }";

            var vcap_services = @"
                {
                    ""p-config-server"": [{
                        ""credentials"": {
                            ""access_token_uri"": null,
                            ""client_id"": null,
                            ""client_secret"": null,
                            ""uri"": ""http://localhost:8888""
                        },
                        ""label"": ""p-config-server"",
                        ""name"": ""My Config Server"",
                        ""plan"": ""standard"",
                        ""tags"": [
                            ""configuration"",
                            ""spring-cloud""
                        ]
                    }]
                }";

            System.Environment.SetEnvironmentVariable("VCAP_APPLICATION", vcap_application);
            System.Environment.SetEnvironmentVariable("VCAP_SERVICES", vcap_services);

            var appSettings = @"
                {
                    ""spring"": {
                        ""cloud"": {
                            ""config"": {
                                ""validateCertificates"": false,
                                ""failfast"": ""true""
                            }
                        }
                    }
                }";

            var path = TestHelpers.CreateTempFile(appSettings);
            var directory = Path.GetDirectoryName(path);
            var fileName = Path.GetFileName(path);
            var builder = new WebHostBuilder()
                .UseEnvironment("development")
                .UseStartup<TestServerStartup>()
                .ConfigureAppConfiguration((context, config) =>
                {
                    config.SetBasePath(directory)
                    .AddJsonFile(fileName)
                    .AddConfigServer(context.HostingEnvironment);
                });
            try
            {
                // Act and Assert (TestServer expects Spring Cloud Config server to be running @ localhost:8888)
                using var server = new TestServer(builder);
                var client = server.CreateClient();
                var result = await client.GetStringAsync("http://localhost/Home/VerifyAsInjectedOptions");

                Assert.Equal(
                    "spam" +
                    "from foo development" +
                    "Spring Cloud Samples" +
                    "https://github.com/spring-cloud-samples", result);
            }
            finally
            {
                System.Environment.SetEnvironmentVariable("VCAP_APPLICATION", null);
                System.Environment.SetEnvironmentVariable("VCAP_SERVICES", null);
            }
        }

        [Fact(Skip = "Requires matching PCF environment with SCCS provisioned")]
        [Trait("Category", "Integration")]
        public async void SpringCloudConfigServer_ConfiguredViaCloudfoundryEnv()
        {
            // Arrange
            var vcap_application = @" 
                {
                    ""limits"": {
                    ""mem"": 1024,
                    ""disk"": 1024,
                    ""fds"": 16384
                    },
                    ""application_id"": ""c2e03250-62e3-4494-82fb-1bc6e2e25ad0"",
                    ""application_version"": ""ef087dfd-2955-4854-86c1-4a2cf30e05b3"",
                    ""application_name"": ""test"",
                    ""application_uris"": [
                    ""test.apps.testcloud.com""
                    ],
                    ""version"": ""ef087dfd-2955-4854-86c1-4a2cf30e05b3"",
                    ""name"": ""test"",
                    ""space_name"": ""development"",
                    ""space_id"": ""ff257d70-eeed-4487-9d6c-4ac709f76aea"",
                    ""uris"": [
                    ""test.apps.testcloud.com""
                    ],
                    ""users"": null
                }";

            var vcap_services = @"
                {
                    ""p-config-server"": [
                    {
                        ""name"": ""myConfigServer"",
                        ""label"": ""p-config-server"",
                        ""tags"": [
                        ""configuration"",
                        ""spring-cloud""
                        ],
                        ""plan"": ""standard"",
                        ""credentials"": {
                        ""uri"": ""https://config-5b3af2c9-754f-4eb6-9d4b-da50d33d5a5f.apps.testcloud.com"",
                        ""client_id"": ""p-config-server-690772bc-2820-4a2c-9c76-6d8ccf8e8de5"",
                        ""client_secret"": ""Ib9RFhVPuLub"",
                        ""access_token_uri"": ""https://p-spring-cloud-services.uaa.system.testcloud.com/oauth/token""
                        }
                    }
                    ]
                }";

            System.Environment.SetEnvironmentVariable("VCAP_APPLICATION", vcap_application);
            System.Environment.SetEnvironmentVariable("VCAP_SERVICES", vcap_services);

            var appSettings = @"
                {
                    ""spring"": {
                        ""cloud"": {
                            ""config"": {
                                ""validate_certificates"": false,
                                ""failfast"": ""true""
                            }
                        }
                    }
                }";
            var path = TestHelpers.CreateTempFile(appSettings);
            var directory = Path.GetDirectoryName(path);
            var fileName = Path.GetFileName(path);
            var builder = new WebHostBuilder()
                .UseEnvironment("development")
                .UseStartup<TestServerStartup>()
                .ConfigureAppConfiguration((context, config) =>
                {
                    config.SetBasePath(directory)
                    .AddJsonFile(fileName)
                    .AddConfigServer(context.HostingEnvironment);
                });
            try
            {
                // Act and Assert (TestServer expects Spring Cloud Config server to be running)
                using var server = new TestServer(builder);
                var client = server.CreateClient();
                var result = await client.GetStringAsync("http://localhost/Home/VerifyAsInjectedOptions");

                Assert.Equal(
                    "spam" +
                    "barcelona" +
                    "Spring Cloud Samples" +
                    "https://github.com/spring-cloud-samples", result);
            }
            finally
            {
                System.Environment.SetEnvironmentVariable("VCAP_APPLICATION", null);
                System.Environment.SetEnvironmentVariable("VCAP_SERVICES", null);
            }
        }

        // NOTE: This test assumes a running Spring Cloud Config Server is started
        //      and a Spring Cloud Eureka Server is also running. The Config server must be
        //      configured to register itself with Eureka upon start up.
        //
        //      The easiest way to get that to happen is create a spring boot application:
        //  @SpringBootApplication
        //  @EnableDiscoveryClient
        //  @EnableConfigServer
        //  public class ConfigServerApplication
        //  {
        //    public static void main(String[] args)
        //    {
        //        SpringApplication.run(ConfigServerApplication.class, args);
        //    }
        //  }
        //
        //  Then configure the above Config Server as follows (application.yml)
        //
        //  info:
        //      component: Config Server
        //  spring:
        //      application:
        //          name: configserver
        //      autoconfigure.exclude: org.springframework.boot.autoconfigure.jdbc.DataSourceAutoConfiguration
        //      jmx:
        //          default_domain: cloud.config.server
        //      cloud:
        //          config:
        //              server:
        //                  git:
        //                      uri: https://github.com/spring-cloud-samples/config-repo
        //                  repos:
        //                      - patterns: multi-repo-demo-*
        //                        uri: https://github.com/spring-cloud-samples/config-repo
        //
        //  server:
        //      port: 8888
        //  eureka:
        //      instance:
        //          hostname: localhost
        //          port: 8888
        //      client:
        //          registerWithEureka: true
        //      fetchRegistry: true
        //      serviceUrl:
        //          defaultZone: http://localhost:8761/eureka/
        [Fact(Skip = "Config server image needs to be enhanced to support discovery-first")]
        [Trait("Category", "Integration")]
        public void SpringCloudConfigServer_DiscoveryFirst_ReturnsExpectedDefaultData()
        {
            // Arrange
            var appsettings = @"
                {
                    ""spring"": {
                      ""application"": {
                        ""name"" : ""foo""
                      },
                      ""cloud"": {
                        ""config"": {
                            ""uri"": ""http://localhost:8888"",
                            ""env"": ""development"",
                            ""failfast"": ""true"",
                            ""discovery"": {
                                ""enabled"": true
                            }
                        }
                      }
                    },
                    ""eureka"": {
                        ""client"": {
                            ""serviceUrl"": ""http://localhost:8761/eureka/""
                        }
                    }
                }";

            var path = TestHelpers.CreateTempFile(appsettings);
            var directory = Path.GetDirectoryName(path);
            var fileName = Path.GetFileName(path);
            var configurationBuilder = new ConfigurationBuilder();
            configurationBuilder.SetBasePath(directory);

            var hostingEnv = HostingHelpers.GetHostingEnvironment("development");
            configurationBuilder.AddJsonFile(fileName);

            // Act and Assert (expects Spring Cloud Config server to be running)
            configurationBuilder.AddConfigServer(hostingEnv);
            var root = configurationBuilder.Build();

            Assert.Equal("spam", root["bar"]);
            Assert.Equal("from foo development", root["foo"]);
            Assert.Equal("Spring Cloud Samples", root["info:description"]);
            Assert.Equal("https://github.com/spring-cloud-samples", root["info:url"]);
            Assert.Equal("http://localhost:8761/eureka/", root["eureka:client:serviceUrl:defaultZone"]);
        }

        [Fact]
        [Trait("Category", "Integration")]
        public async void SpringCloudConfigServer_WithHealthEnabled_ReturnsHealth()
        {
            // These settings match the default java config server
            var appsettings = @"
                {
                    ""spring"": {
                      ""application"": {
                        ""name"": ""foo""
                      },
                      ""cloud"": {
                        ""config"": {
                            ""uri"": ""http://localhost:8888"",
                            ""env"": ""development"",
                            ""health"": {
                                ""enabled"": true
                            },
                            ""failfast"": ""true""
                        }
                      }
                    }
                }";
            var path = TestHelpers.CreateTempFile(appsettings);
            var directory = Path.GetDirectoryName(path);
            var fileName = Path.GetFileName(path);
            var builder = new WebHostBuilder()
                .UseStartup<TestServerStartup>()
                .ConfigureAppConfiguration((context, config) =>
                {
                    config.SetBasePath(directory)
                    .AddJsonFile(fileName)
                    .AddConfigServer(context.HostingEnvironment);
                });

            // Act and Assert (TestServer expects Spring Cloud Config server to be running)
            using var server = new TestServer(builder);
            var client = server.CreateClient();
            var result = await client.GetStringAsync("http://localhost/Home/Health");

<<<<<<< HEAD
            // changed to StartsWith on 7/23 because SCCS is appending " document #0)" to application.yml ??
=======
            // after switching to new config server image, this value now ends with " (document #0),"
>>>>>>> 21eea072
            Assert.StartsWith("UP,https://github.com/spring-cloud-samples/config-repo/foo-development.properties,https://github.com/spring-cloud-samples/config-repo/foo.properties,https://github.com/spring-cloud-samples/config-repo/application.yml", result);
        }
    }
}<|MERGE_RESOLUTION|>--- conflicted
+++ resolved
@@ -439,11 +439,7 @@
             var client = server.CreateClient();
             var result = await client.GetStringAsync("http://localhost/Home/Health");
 
-<<<<<<< HEAD
-            // changed to StartsWith on 7/23 because SCCS is appending " document #0)" to application.yml ??
-=======
             // after switching to new config server image, this value now ends with " (document #0),"
->>>>>>> 21eea072
             Assert.StartsWith("UP,https://github.com/spring-cloud-samples/config-repo/foo-development.properties,https://github.com/spring-cloud-samples/config-repo/foo.properties,https://github.com/spring-cloud-samples/config-repo/application.yml", result);
         }
     }
