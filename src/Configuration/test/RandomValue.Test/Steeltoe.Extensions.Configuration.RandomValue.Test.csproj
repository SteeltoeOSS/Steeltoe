<Project Sdk="Microsoft.NET.Sdk">
  <PropertyGroup>
    <TargetFrameworks>net6.0</TargetFrameworks>
  </PropertyGroup>
<<<<<<< HEAD

  <Import Project="..\..\..\..\shared.props" />
=======
>>>>>>> 53171b7f

  <Import Project="..\..\..\..\shared.props" />

  <ItemGroup>
    <ProjectReference Include="..\..\src\RandomValue\Steeltoe.Extensions.Configuration.RandomValue.csproj" />
  </ItemGroup>
</Project><|MERGE_RESOLUTION|>--- conflicted
+++ resolved
@@ -2,11 +2,6 @@
   <PropertyGroup>
     <TargetFrameworks>net6.0</TargetFrameworks>
   </PropertyGroup>
-<<<<<<< HEAD
-
-  <Import Project="..\..\..\..\shared.props" />
-=======
->>>>>>> 53171b7f
 
   <Import Project="..\..\..\..\shared.props" />
 
