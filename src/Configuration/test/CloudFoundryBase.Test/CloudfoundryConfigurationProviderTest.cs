﻿// Licensed to the .NET Foundation under one or more agreements.
// The .NET Foundation licenses this file to you under the Apache 2.0 License.
// See the LICENSE file in the project root for more information.

using System;
<<<<<<< HEAD
using System.Collections.Generic;
using System.IO;
using System.Threading;
using System.Threading.Tasks;
=======
>>>>>>> 9322d062
using Xunit;

namespace Steeltoe.Extensions.Configuration.CloudFoundry.Test
{
    public class CloudFoundryConfigurationProviderTest
    {
        [Fact]
        public void Constructor_NullReader()
        {
            Assert.Throws<ArgumentNullException>(() => new CloudFoundryConfigurationProvider(null));
        }

        [Fact]
        public void Load_VCAP_APPLICATION_ChangesDataDictionary()
        {
            // Arrange
            var environment = @"
                {
                    ""application_id"": ""fa05c1a9-0fc1-4fbd-bae1-139850dec7a3"",
                    ""application_name"": ""my-app"",
                    ""application_uris"": [ ""my-app.10.244.0.34.xip.io""],
                    ""application_version"": ""fb8fbcc6-8d58-479e-bcc7-3b4ce5a7f0ca"",
                    ""limits"": {
                        ""disk"": 1024,
                        ""fds"": 16384,
                        ""mem"": 256
                    },
                    ""name"": ""my-app"",
                    ""space_id"": ""06450c72-4669-4dc6-8096-45f9777db68a"",
                    ""space_name"": ""my-space"",
                    ""uris"": [
                        ""my-app.10.244.0.34.xip.io"",
                        ""my-app2.10.244.0.34.xip.io""
                    ],
                    ""users"": null,
                    ""version"": ""fb8fbcc6-8d58-479e-bcc7-3b4ce5a7f0ca""
                }";

            Environment.SetEnvironmentVariable("VCAP_APPLICATION", environment);
            var provider = new CloudFoundryConfigurationProvider(new CloudFoundryEnvironmentSettingsReader());

            // Act and Assert
            provider.Load();
            var dict = provider.Properties;
            Assert.Equal("fa05c1a9-0fc1-4fbd-bae1-139850dec7a3", dict["vcap:application:application_id"]);
            Assert.Equal("1024", dict["vcap:application:limits:disk"]);
            Assert.Equal("my-app.10.244.0.34.xip.io", dict["vcap:application:uris:0"]);
            Assert.Equal("my-app2.10.244.0.34.xip.io", dict["vcap:application:uris:1"]);
        }

        [Fact]
        public void Load_VCAP_SERVICES_ChangesDataDictionary()
        {
            var environment = @"
                {
                    ""elephantsql"": [{
                        ""name"": ""elephantsql-c6c60"",
                        ""label"": ""elephantsql"",
                        ""tags"": [
                            ""postgres"",
                            ""postgresql"",
                            ""relational""
                        ],
                        ""plan"": ""turtle"",
                        ""credentials"": {""uri"": ""postgres://seilbmbd:ABcdEF@babar.elephantsql.com:5432/seilbmbd""}
                    }],
                    ""sendgrid"": [{
                        ""name"": ""mysendgrid"",
                        ""label"": ""sendgrid"",
                        ""tags"": [""smtp""],
                        ""plan"": ""free"",
                        ""credentials"": {
                            ""hostname"": ""smtp.sendgrid.net"",
                            ""username"": ""QvsXMbJ3rK"",
                            ""password"": ""HCHMOYluTv""
                        }
                    }]
                }";

            Environment.SetEnvironmentVariable("VCAP_SERVICES", environment);
            var provider = new CloudFoundryConfigurationProvider(new CloudFoundryEnvironmentSettingsReader());

            // Act and Assert
            provider.Load();
            var dict = provider.Properties;
            Assert.Equal("elephantsql-c6c60", dict["vcap:services:elephantsql:0:name"]);
            Assert.Equal("mysendgrid", dict["vcap:services:sendgrid:0:name"]);
        }

        [Fact]
        public void Load_VCAP_SERVICES_MultiServices_ChangesDataDictionary()
        {
            var environment = @"
                {
                    ""p-config-server"": [{
                        ""name"": ""myConfigServer"",
                        ""label"": ""p-config-server"",
                        ""tags"": [""configuration"",""spring-cloud""],
                        ""plan"": ""standard"",
                        ""credentials"": {
                            ""uri"": ""https://config-eafc353b-77e2-4dcc-b52a-25777e996ed9.apps.testcloud.com"",
                            ""client_id"": ""p-config-server-9bff4c87-7ffd-4536-9e76-e67ea3ec81d0"",
                            ""client_secret"": ""AJUAjyxP3nO9"",
                            ""access_token_uri"": ""https://p-spring-cloud-services.uaa.system.testcloud.com/oauth/token""
                        }
                    }],
                    ""p-service-registry"": [{
                        ""name"": ""myServiceRegistry"",
                        ""label"": ""p-service-registry"",
                        ""tags"": [
                            ""eureka"",
                            ""discovery"",
                            ""registry"",
                            ""spring-cloud""
                        ],
                        ""plan"": ""standard"",
                        ""credentials"": {
                            ""uri"": ""https://eureka-f4b98d1c-3166-4741-b691-79abba5b2d51.apps.testcloud.com"",
                            ""client_id"": ""p-service-registry-9121b185-cd3b-497c-99f7-8e8064d4a6f0"",
                            ""client_secret"": ""3Rv1U79siLDa"",
                            ""access_token_uri"": ""https://p-spring-cloud-services.uaa.system.testcloud.com/oauth/token""
                        }
                    }],
                    ""p-mysql"": [{
                        ""name"": ""mySql1"",
                        ""label"": ""p-mysql"",
                        ""tags"": [""mysql"",""relational""],
                        ""plan"": ""100mb-dev"",
                        ""credentials"": {
                            ""hostname"": ""192.168.0.97"",
                            ""port"": 3306,
                            ""name"": ""cf_0f5dda44_e678_4727_993f_30e6d455cc31"",
                            ""username"": ""9vD0Mtk3wFFuaaaY"",
                            ""password"": ""Cjn4HsAiKV8sImst"",
                            ""uri"": ""mysql://9vD0Mtk3wFFuaaaY:Cjn4HsAiKV8sImst@192.168.0.97:3306/cf_0f5dda44_e678_4727_993f_30e6d455cc31?reconnect=true"",
                            ""jdbcUrl"": ""jdbc:mysql://192.168.0.97:3306/cf_0f5dda44_e678_4727_993f_30e6d455cc31?user=9vD0Mtk3wFFuaaaY&password=Cjn4HsAiKV8sImst""
                        }
                    },
                    {
                        ""name"": ""mySql2"",
                        ""label"": ""p-mysql"",
                        ""tags"": [""mysql"",""relational""],
                        ""plan"": ""100mb-dev"",
                        ""credentials"": {
                            ""hostname"": ""192.168.0.97"",
                            ""port"": 3306,
                            ""name"": ""cf_b2d83697_5fa1_4a51_991b_975c9d7e5515"",
                            ""username"": ""gxXQb2pMbzFsZQW8"",
                            ""password"": ""lvMkGf6oJQvKSOwn"",
                            ""uri"": ""mysql://gxXQb2pMbzFsZQW8:lvMkGf6oJQvKSOwn@192.168.0.97:3306/cf_b2d83697_5fa1_4a51_991b_975c9d7e5515?reconnect=true"",
                            ""jdbcUrl"": ""jdbc:mysql://192.168.0.97:3306/cf_b2d83697_5fa1_4a51_991b_975c9d7e5515?user=gxXQb2pMbzFsZQW8&password=lvMkGf6oJQvKSOwn""
                        }
                    }]
                }";

            Environment.SetEnvironmentVariable("VCAP_SERVICES", environment);
            var provider = new CloudFoundryConfigurationProvider(new CloudFoundryEnvironmentSettingsReader());

            // Act and Assert
            provider.Load();
            var dict = provider.Properties;
            Assert.Equal("myConfigServer", dict["vcap:services:p-config-server:0:name"]);
            Assert.Equal("https://config-eafc353b-77e2-4dcc-b52a-25777e996ed9.apps.testcloud.com", dict["vcap:services:p-config-server:0:credentials:uri"]);
            Assert.Equal("myServiceRegistry", dict["vcap:services:p-service-registry:0:name"]);
            Assert.Equal("https://eureka-f4b98d1c-3166-4741-b691-79abba5b2d51.apps.testcloud.com", dict["vcap:services:p-service-registry:0:credentials:uri"]);
            Assert.Equal("mySql1", dict["vcap:services:p-mysql:0:name"]);
            Assert.Equal("mysql://9vD0Mtk3wFFuaaaY:Cjn4HsAiKV8sImst@192.168.0.97:3306/cf_0f5dda44_e678_4727_993f_30e6d455cc31?reconnect=true", dict["vcap:services:p-mysql:0:credentials:uri"]);
            Assert.Equal("mySql2", dict["vcap:services:p-mysql:1:name"]);
            Assert.Equal("mysql://gxXQb2pMbzFsZQW8:lvMkGf6oJQvKSOwn@192.168.0.97:3306/cf_b2d83697_5fa1_4a51_991b_975c9d7e5515?reconnect=true", dict["vcap:services:p-mysql:1:credentials:uri"]);
        }

        [Fact]
        public void Load_VCAP_APPLICATION_Allows_Reload_Without_Throwing_Exception()
        {
            // Arrange
            var environment = @"
                {
                    ""name"": ""my-app"",
                    ""version"": ""fb8fbcc6-8d58-479e-bcc7-3b4ce5a7f0ca""
                }";

            Environment.SetEnvironmentVariable("VCAP_APPLICATION", environment);

            var configurationBuilder = new ConfigurationBuilder();
            configurationBuilder.AddCloudFoundry();

            var configuration = configurationBuilder.Build();

            // Act
            VcapApp options = null;

            using var cts = new CancellationTokenSource(TimeSpan.FromMilliseconds(250));
            void ReloadLoop()
            {
                while (!cts.IsCancellationRequested)
                {
                    configuration.Reload();
                }
            }

            _ = Task.Run(ReloadLoop);

            while (!cts.IsCancellationRequested)
            {
                options = configuration.GetSection("vcap:application").Get<VcapApp>();
            }

            // Assert
            Assert.Equal("my-app", options.Name);
            Assert.Equal("fb8fbcc6-8d58-479e-bcc7-3b4ce5a7f0ca", options.Version);
        }

        private sealed class VcapApp
        {
            public string Name { get; set; }

            public string Version { get; set; }
        }
    }
}<|MERGE_RESOLUTION|>--- conflicted
+++ resolved
@@ -3,13 +3,8 @@
 // See the LICENSE file in the project root for more information.
 
 using System;
-<<<<<<< HEAD
-using System.Collections.Generic;
-using System.IO;
 using System.Threading;
 using System.Threading.Tasks;
-=======
->>>>>>> 9322d062
 using Xunit;
 
 namespace Steeltoe.Extensions.Configuration.CloudFoundry.Test
