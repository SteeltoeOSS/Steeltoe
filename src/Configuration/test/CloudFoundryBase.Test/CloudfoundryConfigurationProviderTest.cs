﻿// Licensed to the .NET Foundation under one or more agreements.
// The .NET Foundation licenses this file to you under the Apache 2.0 License.
// See the LICENSE file in the project root for more information.

using System;
<<<<<<< HEAD
=======
using System.Collections.Generic;
using System.IO;
using System.Threading;
using System.Threading.Tasks;
>>>>>>> 76f3c130
using Xunit;

namespace Steeltoe.Extensions.Configuration.CloudFoundry.Test
{
    public class CloudFoundryConfigurationProviderTest
    {
        [Fact]
        public void Constructor_NullReader()
        {
            Assert.Throws<ArgumentNullException>(() => new CloudFoundryConfigurationProvider(null));
        }

        [Fact]
        public void Load_VCAP_APPLICATION_ChangesDataDictionary()
        {
            // Arrange
            var environment = @"
                {
                    ""application_id"": ""fa05c1a9-0fc1-4fbd-bae1-139850dec7a3"",
                    ""application_name"": ""my-app"",
                    ""application_uris"": [ ""my-app.10.244.0.34.xip.io""],
                    ""application_version"": ""fb8fbcc6-8d58-479e-bcc7-3b4ce5a7f0ca"",
                    ""limits"": {
                        ""disk"": 1024,
                        ""fds"": 16384,
                        ""mem"": 256
                    },
                    ""name"": ""my-app"",
                    ""space_id"": ""06450c72-4669-4dc6-8096-45f9777db68a"",
                    ""space_name"": ""my-space"",
                    ""uris"": [
                        ""my-app.10.244.0.34.xip.io"",
                        ""my-app2.10.244.0.34.xip.io""
                    ],
                    ""users"": null,
                    ""version"": ""fb8fbcc6-8d58-479e-bcc7-3b4ce5a7f0ca""
                }";

            Environment.SetEnvironmentVariable("VCAP_APPLICATION", environment);
            var provider = new CloudFoundryConfigurationProvider(new CloudFoundryEnvironmentSettingsReader());

            // Act and Assert
            provider.Load();
            var dict = provider.Properties;
            Assert.Equal("fa05c1a9-0fc1-4fbd-bae1-139850dec7a3", dict["vcap:application:application_id"]);
            Assert.Equal("1024", dict["vcap:application:limits:disk"]);
            Assert.Equal("my-app.10.244.0.34.xip.io", dict["vcap:application:uris:0"]);
            Assert.Equal("my-app2.10.244.0.34.xip.io", dict["vcap:application:uris:1"]);
        }

        [Fact]
        public void Load_VCAP_SERVICES_ChangesDataDictionary()
        {
            var environment = @"
                {
                    ""elephantsql"": [{
                        ""name"": ""elephantsql-c6c60"",
                        ""label"": ""elephantsql"",
                        ""tags"": [
                            ""postgres"",
                            ""postgresql"",
                            ""relational""
                        ],
                        ""plan"": ""turtle"",
                        ""credentials"": {""uri"": ""postgres://seilbmbd:ABcdEF@babar.elephantsql.com:5432/seilbmbd""}
                    }],
                    ""sendgrid"": [{
                        ""name"": ""mysendgrid"",
                        ""label"": ""sendgrid"",
                        ""tags"": [""smtp""],
                        ""plan"": ""free"",
                        ""credentials"": {
                            ""hostname"": ""smtp.sendgrid.net"",
                            ""username"": ""QvsXMbJ3rK"",
                            ""password"": ""HCHMOYluTv""
                        }
                    }]
                }";

            Environment.SetEnvironmentVariable("VCAP_SERVICES", environment);
            var provider = new CloudFoundryConfigurationProvider(new CloudFoundryEnvironmentSettingsReader());

            // Act and Assert
            provider.Load();
            var dict = provider.Properties;
            Assert.Equal("elephantsql-c6c60", dict["vcap:services:elephantsql:0:name"]);
            Assert.Equal("mysendgrid", dict["vcap:services:sendgrid:0:name"]);
        }

        [Fact]
        public void Load_VCAP_SERVICES_MultiServices_ChangesDataDictionary()
        {
            var environment = @"
                {
                    ""p-config-server"": [{
                        ""name"": ""myConfigServer"",
                        ""label"": ""p-config-server"",
                        ""tags"": [""configuration"",""spring-cloud""],
                        ""plan"": ""standard"",
                        ""credentials"": {
                            ""uri"": ""https://config-eafc353b-77e2-4dcc-b52a-25777e996ed9.apps.testcloud.com"",
                            ""client_id"": ""p-config-server-9bff4c87-7ffd-4536-9e76-e67ea3ec81d0"",
                            ""client_secret"": ""AJUAjyxP3nO9"",
                            ""access_token_uri"": ""https://p-spring-cloud-services.uaa.system.testcloud.com/oauth/token""
                        }
                    }],
                    ""p-service-registry"": [{
                        ""name"": ""myServiceRegistry"",
                        ""label"": ""p-service-registry"",
                        ""tags"": [
                            ""eureka"",
                            ""discovery"",
                            ""registry"",
                            ""spring-cloud""
                        ],
                        ""plan"": ""standard"",
                        ""credentials"": {
                            ""uri"": ""https://eureka-f4b98d1c-3166-4741-b691-79abba5b2d51.apps.testcloud.com"",
                            ""client_id"": ""p-service-registry-9121b185-cd3b-497c-99f7-8e8064d4a6f0"",
                            ""client_secret"": ""3Rv1U79siLDa"",
                            ""access_token_uri"": ""https://p-spring-cloud-services.uaa.system.testcloud.com/oauth/token""
                        }
                    }],
                    ""p-mysql"": [{
                        ""name"": ""mySql1"",
                        ""label"": ""p-mysql"",
                        ""tags"": [""mysql"",""relational""],
                        ""plan"": ""100mb-dev"",
                        ""credentials"": {
                            ""hostname"": ""192.168.0.97"",
                            ""port"": 3306,
                            ""name"": ""cf_0f5dda44_e678_4727_993f_30e6d455cc31"",
                            ""username"": ""9vD0Mtk3wFFuaaaY"",
                            ""password"": ""Cjn4HsAiKV8sImst"",
                            ""uri"": ""mysql://9vD0Mtk3wFFuaaaY:Cjn4HsAiKV8sImst@192.168.0.97:3306/cf_0f5dda44_e678_4727_993f_30e6d455cc31?reconnect=true"",
                            ""jdbcUrl"": ""jdbc:mysql://192.168.0.97:3306/cf_0f5dda44_e678_4727_993f_30e6d455cc31?user=9vD0Mtk3wFFuaaaY&password=Cjn4HsAiKV8sImst""
                        }
                    },
                    {
                        ""name"": ""mySql2"",
                        ""label"": ""p-mysql"",
                        ""tags"": [""mysql"",""relational""],
                        ""plan"": ""100mb-dev"",
                        ""credentials"": {
                            ""hostname"": ""192.168.0.97"",
                            ""port"": 3306,
                            ""name"": ""cf_b2d83697_5fa1_4a51_991b_975c9d7e5515"",
                            ""username"": ""gxXQb2pMbzFsZQW8"",
                            ""password"": ""lvMkGf6oJQvKSOwn"",
                            ""uri"": ""mysql://gxXQb2pMbzFsZQW8:lvMkGf6oJQvKSOwn@192.168.0.97:3306/cf_b2d83697_5fa1_4a51_991b_975c9d7e5515?reconnect=true"",
                            ""jdbcUrl"": ""jdbc:mysql://192.168.0.97:3306/cf_b2d83697_5fa1_4a51_991b_975c9d7e5515?user=gxXQb2pMbzFsZQW8&password=lvMkGf6oJQvKSOwn""
                        }
                    }]
                }";

            Environment.SetEnvironmentVariable("VCAP_SERVICES", environment);
            var provider = new CloudFoundryConfigurationProvider(new CloudFoundryEnvironmentSettingsReader());

            // Act and Assert
            provider.Load();
            var dict = provider.Properties;
            Assert.Equal("myConfigServer", dict["vcap:services:p-config-server:0:name"]);
            Assert.Equal("https://config-eafc353b-77e2-4dcc-b52a-25777e996ed9.apps.testcloud.com", dict["vcap:services:p-config-server:0:credentials:uri"]);
            Assert.Equal("myServiceRegistry", dict["vcap:services:p-service-registry:0:name"]);
            Assert.Equal("https://eureka-f4b98d1c-3166-4741-b691-79abba5b2d51.apps.testcloud.com", dict["vcap:services:p-service-registry:0:credentials:uri"]);
            Assert.Equal("mySql1", dict["vcap:services:p-mysql:0:name"]);
            Assert.Equal("mysql://9vD0Mtk3wFFuaaaY:Cjn4HsAiKV8sImst@192.168.0.97:3306/cf_0f5dda44_e678_4727_993f_30e6d455cc31?reconnect=true", dict["vcap:services:p-mysql:0:credentials:uri"]);
            Assert.Equal("mySql2", dict["vcap:services:p-mysql:1:name"]);
            Assert.Equal("mysql://gxXQb2pMbzFsZQW8:lvMkGf6oJQvKSOwn@192.168.0.97:3306/cf_b2d83697_5fa1_4a51_991b_975c9d7e5515?reconnect=true", dict["vcap:services:p-mysql:1:credentials:uri"]);
        }

        [Fact]
        public void Load_VCAP_APPLICATION_Allows_Reload_Without_Throwing_Exception()
        {
            // Arrange
            var environment = @"
                {
                    ""name"": ""my-app"",
                    ""version"": ""fb8fbcc6-8d58-479e-bcc7-3b4ce5a7f0ca""
                }";

            Environment.SetEnvironmentVariable("VCAP_APPLICATION", environment);

            var configurationBuilder = new ConfigurationBuilder();
            configurationBuilder.AddCloudFoundry();

            var configuration = configurationBuilder.Build();

            // Act
            VcapApp options = null;

            using var cts = new CancellationTokenSource(TimeSpan.FromMilliseconds(250));
            void ReloadLoop()
            {
                while (!cts.IsCancellationRequested)
                {
                    configuration.Reload();
                }
            }

            _ = Task.Run(ReloadLoop);

            while (!cts.IsCancellationRequested)
            {
                options = configuration.GetSection("vcap:application").Get<VcapApp>();
            }

            // Assert
            Assert.Equal("my-app", options.Name);
            Assert.Equal("fb8fbcc6-8d58-479e-bcc7-3b4ce5a7f0ca", options.Version);
        }

        private sealed class VcapApp
        {
            public string Name { get; set; }

            public string Version { get; set; }
        }
    }
}<|MERGE_RESOLUTION|>--- conflicted
+++ resolved
@@ -2,14 +2,10 @@
 // The .NET Foundation licenses this file to you under the Apache 2.0 License.
 // See the LICENSE file in the project root for more information.
 
+using Microsoft.Extensions.Configuration;
 using System;
-<<<<<<< HEAD
-=======
-using System.Collections.Generic;
-using System.IO;
 using System.Threading;
 using System.Threading.Tasks;
->>>>>>> 76f3c130
 using Xunit;
 
 namespace Steeltoe.Extensions.Configuration.CloudFoundry.Test
