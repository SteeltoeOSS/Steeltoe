--- conflicted
+++ resolved
@@ -39,12 +39,7 @@
         Assert.NotNull(source.Sources);
         Assert.Empty(source.Sources);
     }
-<<<<<<< HEAD
-    
-    
-=======
 
->>>>>>> ee04a88b
     [Fact]
     public void AddEncryptionResolver_CreatesProvider()
     {
@@ -141,23 +136,14 @@
         _decryptorMock.Verify(x => x.Decrypt("something", "keyalias"));
         _decryptorMock.VerifyNoOtherCalls();
     }
-<<<<<<< HEAD
-    
-=======
 
->>>>>>> ee04a88b
     [Fact]
     public void AddEncryptionResolver_WithConfiguration_NoDuplicates()
     {
         IConfigurationRoot configurationRoot = new ConfigurationBuilder().Build();
 
-<<<<<<< HEAD
-        IConfiguration newConfiguration = configurationRoot.AddEncryptionResolver(_decryptorMock.Object).AddEncryptionResolver(_decryptorMock.Object)
-            .AddEncryptionResolver(_decryptorMock.Object);
-=======
         IConfiguration newConfiguration = configurationRoot.AddEncryptionResolver(_decryptorMock.Object)
             .AddEncryptionResolver(_decryptorMock.Object).AddEncryptionResolver(_decryptorMock.Object);
->>>>>>> ee04a88b
 
         ConfigurationRoot newConfigurationRoot = newConfiguration.Should().BeOfType<ConfigurationRoot>().Which;
         newConfigurationRoot.Providers.Should().HaveCount(1);
