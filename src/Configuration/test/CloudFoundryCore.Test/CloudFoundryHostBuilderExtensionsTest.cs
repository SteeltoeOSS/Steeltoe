--- conflicted
+++ resolved
@@ -3,11 +3,6 @@
 // See the LICENSE file in the project root for more information.
 
 using Microsoft.AspNetCore.Hosting;
-<<<<<<< HEAD
-=======
-using Microsoft.AspNetCore.Hosting.Server.Features;
-using Microsoft.AspNetCore.TestHost;
->>>>>>> ca521165
 using Microsoft.Extensions.Configuration;
 using Microsoft.Extensions.Hosting;
 using Steeltoe.Common;
@@ -19,15 +14,14 @@
     public class CloudFoundryHostBuilderExtensionsTest
     {
         [Fact]
-<<<<<<< HEAD
-        public void WebHostAddCloudFoundry_Adds()
+        public void WebHostAddCloudConfigurationFoundry_Adds()
         {
             // arrange
             var hostbuilder = new WebHostBuilder();
             hostbuilder.Configure(builder => { });
 
             // act
-            hostbuilder.AddCloudFoundry();
+            hostbuilder.AddCloudFoundryConfiguration();
             var host = hostbuilder.Build();
 
             // assert
@@ -35,111 +29,6 @@
             Assert.IsAssignableFrom<CloudFoundryApplicationOptions>(instanceInfo);
             var cfg = host.Services.GetService(typeof(IConfiguration)) as IConfigurationRoot;
             Assert.Contains(cfg.Providers, ctype => ctype is CloudFoundryConfigurationProvider);
-        }
-
-        [Fact]
-        public void HostAddCloudFoundry_Adds()
-        {
-            // arrange
-            var hostbuilder = new HostBuilder();
-
-            // act
-            hostbuilder.AddCloudFoundry();
-            var host = hostbuilder.Build();
-
-            // assert
-            var instanceInfo = host.Services.GetApplicationInstanceInfo();
-            Assert.IsAssignableFrom<CloudFoundryApplicationOptions>(instanceInfo);
-            var cfg = host.Services.GetService(typeof(IConfiguration)) as IConfigurationRoot;
-            Assert.Contains(cfg.Providers, ctype => ctype is CloudFoundryConfigurationProvider);
-        }
-=======
-        [Obsolete]
-        public void UseCloudFoundryHosting_Web_ThrowsIfHostBuilderNull()
-        {
-            // Arrange
-            IWebHostBuilder webHostBuilder = null;
-
-            // Act and Assert
-            var ex = Assert.Throws<ArgumentNullException>(() => CloudFoundryHostBuilderExtensions.UseCloudFoundryHosting(webHostBuilder));
-            Assert.Contains(nameof(webHostBuilder), ex.Message);
-        }
-
-        [Fact]
-        [Obsolete]
-        public void UseCloudFoundryHosting_DoNotSetUrlsIfNull()
-        {
-            // Arrange
-            Environment.SetEnvironmentVariable("PORT", null);
-            var hostBuilder = new WebHostBuilder()
-                                .UseStartup<TestServerStartup>()
-                                .UseKestrel();
-
-            // Act
-            hostBuilder.UseCloudFoundryHosting();
-            var server = new TestServer(hostBuilder);
-
-            // Assert
-            var addresses = server.Host.ServerFeatures.Get<IServerAddressesFeature>();
-            Assert.Null(addresses);
-        }
-
-        [Fact]
-        [Obsolete]
-        public void UseCloudFoundryHosting_MakeSureThePortIsSet()
-        {
-            // Arrange
-            Environment.SetEnvironmentVariable("PORT", "42");
-            var hostBuilder = new WebHostBuilder()
-                                .UseStartup<TestServerStartup>()
-                                .UseKestrel();
-
-            // Act
-            hostBuilder.UseCloudFoundryHosting();
-            var server = hostBuilder.Build();
-
-            // Assert
-            var addresses = server.ServerFeatures.Get<IServerAddressesFeature>();
-            Assert.Contains("http://*:42", addresses.Addresses);
-        }
-
-#if NETCOREAPP3_1
-        [Fact]
-        [Obsolete]
-        public void UseCloudFoundryHosting_GenericHost_DoNotSetUrlsIfNull()
-        {
-            // Arrange
-            Environment.SetEnvironmentVariable("PORT", null);
-            var hostBuilder = new HostBuilder()
-                .ConfigureWebHost(configure =>
-                {
-                    configure.UseStartup<TestServerStartup>();
-                    configure.UseKestrel();
-                });
-
-            // Act and Assert
-            hostBuilder.UseCloudFoundryHosting();
-            using var host = hostBuilder.Build();
-            host.Start();
-        }
-
-        [Fact]
-        [Obsolete]
-        public void UseCloudFoundryHosting_GenericHost_MakeSureThePortIsSet()
-        {
-            // Arrange
-            Environment.SetEnvironmentVariable("PORT", "5042");
-            var hostBuilder = new HostBuilder()
-                .ConfigureWebHost(configure =>
-                {
-                    configure.UseStartup<TestServerStartup>();
-                    configure.UseKestrel();
-                });
-
-            // Act and Assert
-            hostBuilder.UseCloudFoundryHosting();
-            using var host = hostBuilder.Build();
-            host.Start();
         }
 
         [Fact]
@@ -153,10 +42,11 @@
             var host = hostbuilder.Build();
 
             // assert
+            var instanceInfo = host.Services.GetApplicationInstanceInfo();
+            Assert.IsAssignableFrom<CloudFoundryApplicationOptions>(instanceInfo);
             var cfg = host.Services.GetService(typeof(IConfiguration)) as IConfigurationRoot;
             Assert.Contains(cfg.Providers, ctype => ctype is CloudFoundryConfigurationProvider);
         }
-#endif
 
         [Fact]
         public void WebHostAddCloudFoundryConfiguration_Adds()
@@ -173,6 +63,5 @@
             var cfg = host.Services.GetService(typeof(IConfiguration)) as IConfigurationRoot;
             Assert.Contains(cfg.Providers, ctype => ctype is CloudFoundryConfigurationProvider);
         }
->>>>>>> ca521165
     }
 }