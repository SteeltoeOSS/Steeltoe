--- conflicted
+++ resolved
@@ -1,45 +1,19 @@
 ﻿<Project Sdk="Microsoft.NET.Sdk">
-<<<<<<< HEAD
-  <Import Project="..\..\..\..\versions.props" />
   <PropertyGroup>
-    <TargetFrameworks>netcoreapp3.0</TargetFrameworks>
+    <TargetFrameworks>netcoreapp3.1</TargetFrameworks>
     <RootNamespace>Steeltoe.CircuitBreaker.Hystrix</RootNamespace>
     <Description>Package for adding Steeltoe Hystrix to ASP.NET Core applications</Description>
     <PackageTags>aspnetcore;Spring Cloud;Netflix;Hystrix Client;Circuit Breaker</PackageTags>
-=======
-  <PropertyGroup>
-    <Description>Steeltoe Neflix Hystrix Client - ASPNET Core</Description>
-    <TargetFrameworks>netstandard2.0;netcoreapp3.1</TargetFrameworks>
-    <AssemblyName>Steeltoe.CircuitBreaker.HystrixCore</AssemblyName>
-    <PackageId>Steeltoe.CircuitBreaker.HystrixCore</PackageId>
-    <PackageTags>ASPNET Core;Spring Cloud;Netflix;Hystrix Client;Circuit Breaker</PackageTags>
->>>>>>> ca521165
   </PropertyGroup>
  
   <Import Project="..\..\..\..\versions.props" />
   <Import Project="..\..\..\..\sharedproject.props" />
 
   <ItemGroup>
-<<<<<<< HEAD
     <FrameworkReference Include="Microsoft.AspNetCore.App" />
   </ItemGroup>
 
-  <ItemGroup Condition="'$(CI_BUILD)' == ''">
-      <ProjectReference Include="..\HystrixBase\Steeltoe.CircuitBreaker.HystrixBase.csproj" />
-  </ItemGroup>
-  <ItemGroup Condition="'$(CI_BUILD)' == 'True'">
-      <PackageReference Include="Steeltoe.CircuitBreaker.HystrixBase" Version="$(SteeltoeVersion)$(SteeltoeVersionSuffix)" />
-  </ItemGroup>
-=======
+  <ItemGroup>
     <ProjectReference Include="..\HystrixBase\Steeltoe.CircuitBreaker.HystrixBase.csproj" />
   </ItemGroup>
-
-  <ItemGroup Condition="'$(TargetFramework)' == 'netstandard2.0'">
-    <PackageReference Include="Microsoft.AspNetCore.Http.Abstractions" Version="$(AspNetCoreVersion)" />
-    <PackageReference Include="Microsoft.Extensions.Hosting.Abstractions" Version="$(AspNetCoreVersion)" />
-  </ItemGroup>
-  <ItemGroup Condition="'$(TargetFramework)' == 'netcoreapp3.1'">
-    <FrameworkReference Include="Microsoft.AspNetCore.App" />
-  </ItemGroup>
->>>>>>> ca521165
 </Project>