﻿// Licensed to the .NET Foundation under one or more agreements.
// The .NET Foundation licenses this file to you under the Apache 2.0 License.
// See the LICENSE file in the project root for more information.

using Microsoft.Extensions.Logging;
using Steeltoe.CircuitBreaker.Hystrix.CircuitBreaker;
using Steeltoe.CircuitBreaker.Hystrix.Exceptions;
using Steeltoe.CircuitBreaker.Hystrix.Strategy;
using Steeltoe.CircuitBreaker.Hystrix.Strategy.Concurrency;
using Steeltoe.CircuitBreaker.Hystrix.Strategy.EventNotifier;
using Steeltoe.CircuitBreaker.Hystrix.Strategy.ExecutionHook;
using Steeltoe.CircuitBreaker.Hystrix.Strategy.Metrics;
using Steeltoe.CircuitBreaker.Hystrix.Strategy.Options;
using Steeltoe.CircuitBreaker.Hystrix.ThreadPool;
using Steeltoe.CircuitBreaker.Hystrix.Util;
using Steeltoe.Common;
using Steeltoe.Common.Util;
using System;
using System.Collections.Generic;
using System.Security;
using System.Threading;
using System.Threading.Tasks;

namespace Steeltoe.CircuitBreaker.Hystrix
{
    public abstract class AbstractCommand<TResult> : AbstractCommandBase, IHystrixInvokableInfo, IHystrixInvokable
    {
        #region NestedTypes
        protected enum TimedOutStatus
        {
            NOT_EXECUTED,
            COMPLETED,
            TIMED_OUT
        }

        protected enum CommandState
        {
            NOT_STARTED,
            OBSERVABLE_CHAIN_CREATED,
            USER_CODE_EXECUTED,
            UNSUBSCRIBED,
            TERMINAL
        }

        protected enum ThreadState
        {
            NOT_USING_THREAD,
            STARTED,
            UNSUBSCRIBED,
            TERMINAL
        }

        protected class AtomicCommandState : AtomicInteger
        {
            public AtomicCommandState(CommandState state)
                : base((int)state)
            {
            }

            public new CommandState Value
            {
                get => (CommandState)_value;

                set => _value = (int)value;
            }

            public bool CompareAndSet(CommandState expected, CommandState update)
            {
                return CompareAndSet((int)expected, (int)update);
            }
        }

        protected class AtomicThreadState : AtomicInteger
        {
            public AtomicThreadState(ThreadState state)
                : base((int)state)
            {
            }

            public new ThreadState Value
            {
                get => (ThreadState)_value;

                set => _value = (int)value;
            }

            public bool CompareAndSet(ThreadState expected, ThreadState update)
            {
                return CompareAndSet((int)expected, (int)update);
            }
        }

        protected class AtomicTimedOutStatus : AtomicInteger
        {
            public AtomicTimedOutStatus(TimedOutStatus state)
                : base((int)state)
            {
            }

            public new TimedOutStatus Value
            {
                get => (TimedOutStatus)_value;

                set => _value = (int)value;
            }

            public bool CompareAndSet(TimedOutStatus expected, TimedOutStatus update)
            {
                return CompareAndSet((int)expected, (int)update);
            }
        }

        protected class HystrixCompletionSource
        {
            private bool? _canceled;
            private bool _resultSet;

            public HystrixCompletionSource(AbstractCommand<TResult> cmd)
            {
                Source = new TaskCompletionSource<TResult>(cmd);
                _resultSet = false;
            }

            public TaskCompletionSource<TResult> Source { get; }

            public bool IsCanceled => _canceled ?? false;

            public bool IsCompleted => IsFaulted || IsCanceled || _resultSet;

            public bool IsFaulted => Exception != null;

            public Exception Exception { get; private set; }

            public Task<TResult> Task => Source.Task;

            public TResult Result { get; private set; }

            internal void TrySetException(Exception exception)
            {
                if (!IsCompleted)
                {
                    Exception = exception;
                }
            }

            internal void TrySetCanceled()
            {
                if (!IsCompleted)
                {
                    _canceled = true;
                }
            }

            internal void TrySetResult(TResult result)
            {
                if (!IsCompleted)
                {
                    _resultSet = true;
                    Result = result;
                }
            }

            internal void Commit()
            {
                if (!IsCompleted)
                {
                    throw new InvalidOperationException("HystrixCompletionSource not completed!");
                }

                if (IsCanceled)
                {
                    Source.SetCanceled();
                }
                else if (IsFaulted)
                {
                    Source.SetException(Exception);
                }
                else
                {
                    Source.SetResult(Result);
                }
            }
        }

        #endregion NestedTypes

        #region Fields
        protected internal readonly HystrixRequestLog _currentRequestLog;
        protected internal readonly HystrixRequestCache _requestCache;
        protected internal readonly HystrixCommandExecutionHook _executionHook;
        protected internal readonly HystrixCommandMetrics _metrics;
        protected internal readonly HystrixEventNotifier _eventNotifier;
        protected internal readonly ICircuitBreaker _circuitBreaker;
        protected internal readonly IHystrixThreadPool _threadPool;
        protected internal readonly SemaphoreSlim _fallbackSemaphoreOverride;
        protected internal readonly SemaphoreSlim _executionSemaphoreOverride;
        protected internal readonly HystrixConcurrencyStrategy _concurrencyStrategy;
        protected internal long _commandStartTimestamp = -1L;
        protected internal long _threadStartTimestamp = -1L;
        protected internal volatile bool _isResponseFromCache = false;
        protected internal Task _execThreadTask = null;
        protected internal CancellationTokenSource _timeoutTcs;
        protected internal CancellationToken _token;
        protected internal CancellationToken _usersToken;
        protected internal volatile ExecutionResult _executionResult = EMPTY; // state on shared execution
        protected internal volatile ExecutionResult _executionResultAtTimeOfCancellation;

        protected readonly AtomicCommandState commandState = new AtomicCommandState(CommandState.NOT_STARTED);
        protected readonly AtomicThreadState threadState = new AtomicThreadState(ThreadState.NOT_USING_THREAD);
        protected readonly AtomicTimedOutStatus isCommandTimedOut = new AtomicTimedOutStatus(TimedOutStatus.NOT_EXECUTED);
        protected readonly IHystrixCommandGroupKey commandGroup;

        protected HystrixCompletionSource tcs;
        private readonly ILogger _logger;

        #endregion Fields

        #region Constructors
        protected AbstractCommand(
            IHystrixCommandGroupKey group,
            IHystrixCommandKey key,
            IHystrixThreadPoolKey threadPoolKey,
            ICircuitBreaker circuitBreaker,
            IHystrixThreadPool threadPool,
            IHystrixCommandOptions commandOptionsDefaults,
            IHystrixThreadPoolOptions threadPoolOptionsDefaults,
            HystrixCommandMetrics metrics,
            SemaphoreSlim fallbackSemaphore,
            SemaphoreSlim executionSemaphore,
            HystrixOptionsStrategy optionsStrategy,
            HystrixCommandExecutionHook executionHook,
            ILogger logger = null)
        {
            _logger = logger;
            commandGroup = InitGroupKey(group);
            commandKey = InitCommandKey(key, GetType());
            options = InitCommandOptions(commandKey, optionsStrategy, commandOptionsDefaults);
            this.threadPoolKey = InitThreadPoolKey(threadPoolKey, commandGroup, options.ExecutionIsolationThreadPoolKeyOverride);
            _metrics = InitMetrics(metrics, commandGroup, this.threadPoolKey, commandKey, options);
            _circuitBreaker = InitCircuitBreaker(options.CircuitBreakerEnabled, circuitBreaker, commandGroup, commandKey, options, _metrics);

            _threadPool = InitThreadPool(threadPool, this.threadPoolKey, threadPoolOptionsDefaults);

            // Strategies from plugins
            _eventNotifier = HystrixPlugins.EventNotifier;
            _concurrencyStrategy = HystrixPlugins.ConcurrencyStrategy;
            HystrixMetricsPublisherFactory.CreateOrRetrievePublisherForCommand(commandKey, commandGroup, _metrics, _circuitBreaker, options);

            _executionHook = InitExecutionHook(executionHook);

            _requestCache = HystrixRequestCache.GetInstance(commandKey);
            _currentRequestLog = InitRequestLog(options.RequestLogEnabled);

            /* fallback semaphore override if applicable */
            _fallbackSemaphoreOverride = fallbackSemaphore;

            /* execution semaphore override if applicable */
            _executionSemaphoreOverride = executionSemaphore;
        }
        #endregion Constructors

        internal void MarkAsCollapsedCommand(IHystrixCollapserKey collapserKey, int sizeOfBatch)
        {
            MarkCollapsedCommand(collapserKey, sizeOfBatch);
        }

        protected internal SemaphoreSlim GetExecutionSemaphore()
        {
            if (options.ExecutionIsolationStrategy == ExecutionIsolationStrategy.SEMAPHORE)
            {
                if (_executionSemaphoreOverride == null)
                {
                    return _executionSemaphorePerCircuit.GetOrAddEx(commandKey.Name, (k) => new SemaphoreSlim(options.ExecutionIsolationSemaphoreMaxConcurrentRequests));
                }
                else
                {
                    return _executionSemaphoreOverride;
                }
            }
            else
            {
                // return NoOp implementation since we're not using SEMAPHORE isolation
                return null;
            }
        }

        protected internal SemaphoreSlim GetFallbackSemaphore()
        {
            if (_fallbackSemaphoreOverride == null)
            {
                return _fallbackSemaphorePerCircuit.GetOrAddEx(commandKey.Name, (k) => new SemaphoreSlim(options.FallbackIsolationSemaphoreMaxConcurrentRequests));
            }
            else
            {
                return _fallbackSemaphoreOverride;
            }
        }

        #region  Init
        protected static IHystrixCommandGroupKey InitGroupKey(IHystrixCommandGroupKey fromConstructor)
        {
            if (fromConstructor == null)
            {
                throw new ArgumentNullException("HystrixCommandGroupKey can not be NULL");
            }
            else
            {
                return fromConstructor;
            }
        }

        protected static IHystrixCommandKey InitCommandKey(IHystrixCommandKey fromConstructor, Type clazz)
        {
            if (fromConstructor == null || string.IsNullOrWhiteSpace(fromConstructor.Name))
            {
                var keyName = clazz.Name;
                return HystrixCommandKeyDefault.AsKey(keyName);
            }
            else
            {
                return fromConstructor;
            }
        }

        protected static IHystrixCommandOptions InitCommandOptions(
            IHystrixCommandKey commandKey,
            HystrixOptionsStrategy optionsStrategy,
            IHystrixCommandOptions commandOptionsDefault)
        {
            if (optionsStrategy == null)
            {
                return HystrixOptionsFactory.GetCommandOptions(commandKey, commandOptionsDefault);
            }
            else
            {
                // used for unit testing
                return optionsStrategy.GetCommandOptions(commandKey, commandOptionsDefault);
            }
        }

        protected static IHystrixThreadPoolKey InitThreadPoolKey(
            IHystrixThreadPoolKey threadPoolKey,
            IHystrixCommandGroupKey groupKey,
            string threadPoolKeyOverride)
        {
            if (threadPoolKeyOverride == null)
            {
                // we don't have a property overriding the value so use either HystrixThreadPoolKey or HystrixCommandGroup
                if (threadPoolKey == null)
                {
                    /* use HystrixCommandGroup if HystrixThreadPoolKey is null */
                    return HystrixThreadPoolKeyDefault.AsKey(groupKey.Name);
                }
                else
                {
                    return threadPoolKey;
                }
            }
            else
            {
                // we have a property defining the thread-pool so use it instead
                return HystrixThreadPoolKeyDefault.AsKey(threadPoolKeyOverride);
            }
        }

        protected static HystrixCommandMetrics InitMetrics(
            HystrixCommandMetrics fromConstructor,
            IHystrixCommandGroupKey groupKey,
            IHystrixThreadPoolKey threadPoolKey,
            IHystrixCommandKey commandKey,
            IHystrixCommandOptions properties)
        {
            if (fromConstructor == null)
            {
                return HystrixCommandMetrics.GetInstance(commandKey, groupKey, threadPoolKey, properties);
            }
            else
            {
                return fromConstructor;
            }
        }

        protected static ICircuitBreaker InitCircuitBreaker(
            bool enabled,
            ICircuitBreaker fromConstructor,
            IHystrixCommandGroupKey groupKey,
            IHystrixCommandKey commandKey,
            IHystrixCommandOptions properties,
            HystrixCommandMetrics metrics)
        {
            if (enabled)
            {
                if (fromConstructor == null)
                {
                    // get the default implementation of HystrixCircuitBreaker
                    return HystrixCircuitBreakerFactory.GetInstance(commandKey, groupKey, properties, metrics);
                }
                else
                {
                    return fromConstructor;
                }
            }
            else
            {
                return new NoOpCircuitBreaker();
            }
        }

        protected static HystrixCommandExecutionHook InitExecutionHook(HystrixCommandExecutionHook fromConstructor)
        {
            if (fromConstructor == null)
            {
                return HystrixPlugins.CommandExecutionHook;
            }

            return fromConstructor;
        }

        protected static IHystrixThreadPool InitThreadPool(
            IHystrixThreadPool fromConstructor,
            IHystrixThreadPoolKey threadPoolKey,
            IHystrixThreadPoolOptions threadPoolPropertiesDefaults)
        {
            if (fromConstructor == null)
            {
                // get the default implementation of HystrixThreadPool
                return HystrixThreadPoolFactory.GetInstance(threadPoolKey, threadPoolPropertiesDefaults);
            }
            else
            {
                return fromConstructor;
            }
        }

        protected static HystrixRequestLog InitRequestLog(bool enabled)
        {
            if (enabled)
            {
                /* store reference to request log regardless of which thread later hits it */
                return HystrixRequestLog.CurrentRequestLog;
            }
            else
            {
                return null;
            }
        }
        #endregion

        protected void Setup()
        {
            _timeoutTcs = CancellationTokenSource.CreateLinkedTokenSource(_usersToken);
            _token = _timeoutTcs.Token;
            tcs = new HystrixCompletionSource(this);

            /* this is a stateful object so can only be used once */
            if (!commandState.CompareAndSet(CommandState.NOT_STARTED, CommandState.OBSERVABLE_CHAIN_CREATED))
            {
<<<<<<< HEAD
                var ex = new InvalidOperationException("This instance can only be executed once. Please instantiate a new instance.");
=======
                var ex = new InvalidOperationException(
                    "This instance can only be executed once. Please instantiate a new instance.");
>>>>>>> b1bbf729
                throw new HystrixRuntimeException(
                    FailureType.BAD_REQUEST_EXCEPTION,
                    GetType(),
                    LogMessagePrefix + " command executed multiple times - this is not permitted.",
                    ex,
                    null);
            }

            _commandStartTimestamp = Time.CurrentTimeMillis;

            if (CommandOptions.RequestLogEnabled && _currentRequestLog != null)
            {
                // log this command execution regardless of what happened
                _currentRequestLog.AddExecutedCommand(this);
            }
        }

        protected bool PutInCacheIfAbsent(Task<TResult> hystrixTask, out Task<TResult> fromCache)
        {
            fromCache = null;
            if (IsRequestCachingEnabled && CacheKey != null)
            {
                // wrap it for caching
                fromCache = _requestCache.PutIfAbsent<Task<TResult>>(CacheKey, hystrixTask);
                if (fromCache != null)
                {
                    // another thread beat us so we'll use the cached value instead
                    _isResponseFromCache = true;
                    HandleRequestCacheHitAndEmitValues(fromCache, this);
                    return true;
                }
            }

            return false;
        }

        protected void ApplyHystrixSemantics()
        {
            if (commandState.Value.Equals(CommandState.UNSUBSCRIBED))
            {
                return;
            }

            try
            {
                // mark that we're starting execution on the ExecutionHook
                // if this hook throws an exception, then a fast-fail occurs with no fallback.  No state is left inconsistent
                _executionHook.OnStart(this);

                /* determine if we're allowed to execute */
                if (_circuitBreaker.AllowRequest)
                {
                    var executionSemaphore = GetExecutionSemaphore();

                    if (executionSemaphore.TryAcquire())
                    {
                        try
                        {
                            /* used to track userThreadExecutionTime */
                            _executionResult = _executionResult.SetInvocationStartTime(Time.CurrentTimeMillis);
                            ExecuteCommandWithSpecifiedIsolation();
                            if (tcs.IsFaulted)
                            {
                                _eventNotifier.MarkEvent(HystrixEventType.EXCEPTION_THROWN, CommandKey);
                            }
                        }
                        finally
                        {
                            executionSemaphore?.Release();
                        }
                    }
                    else
                    {
                        HandleSemaphoreRejectionViaFallback();
                    }
                }
                else
                {
                    HandleShortCircuitViaFallback();

                    if (tcs.IsFaulted)
                    {
                        _eventNotifier.MarkEvent(HystrixEventType.EXCEPTION_THROWN, CommandKey);
                    }
                }
            }
            finally
            {
                if (isCommandTimedOut.Value != TimedOutStatus.TIMED_OUT)
                {
                    UnsubscribeCommandCleanup();
                    FireOnCompletedHook();
                    TerminateCommandCleanup();
                }
            }
        }

        protected void StartCommand()
        {
            try
            {
                _execThreadTask.Start(_threadPool.GetTaskScheduler());
            }
            catch (Exception e)
            {
                HandleFallback(e);
                if (tcs.IsFaulted)
                {
                    _eventNotifier.MarkEvent(HystrixEventType.EXCEPTION_THROWN, CommandKey);
                }

                UnsubscribeCommandCleanup();
                FireOnCompletedHook();
                TerminateCommandCleanup();
            }
        }

        protected Exception DecomposeException(Exception e)
        {
            if (e is HystrixBadRequestException exception)
            {
                return exception;
            }

            if (e.InnerException is HystrixBadRequestException exception1)
            {
                return exception1;
            }

            if (e is HystrixRuntimeException exception2)
            {
                return exception2;
            }

            // if we have an exception we know about we'll throw it directly without the wrapper exception
            if (e.InnerException is HystrixRuntimeException exception3)
            {
                return exception3;
            }

            // we don't know what kind of exception this is so create a generic message and throw a new HystrixRuntimeException
            var message = LogMessagePrefix + " failed while executing. {0}";
            _logger?.LogDebug(message, e); // debug only since we're throwing the exception and someone higher will do something with it
            return new HystrixRuntimeException(FailureType.COMMAND_EXCEPTION, GetType(), message, e, null);
        }

        protected abstract TResult DoRun();

        protected abstract TResult DoFallback();

        #region Handlers
        protected virtual void HandleCleanUpAfterResponseFromCache(bool commandExecutionStarted)
        {
            var latency = Time.CurrentTimeMillis - _commandStartTimestamp;
            _executionResult = _executionResult.AddEvent(-1, HystrixEventType.RESPONSE_FROM_CACHE)
                    .MarkUserThreadCompletion(latency)
                    .SetNotExecutedInThread();
            var cacheOnlyForMetrics = ExecutionResult.From(HystrixEventType.RESPONSE_FROM_CACHE)
                    .MarkUserThreadCompletion(latency);
            _metrics.MarkCommandDone(cacheOnlyForMetrics, commandKey, threadPoolKey, commandExecutionStarted);
            _eventNotifier.MarkEvent(HystrixEventType.RESPONSE_FROM_CACHE, commandKey);
        }

        protected virtual void HandleCommandEnd(bool commandExecutionStarted)
        {
            var userThreadLatency = Time.CurrentTimeMillis - _commandStartTimestamp;
            _executionResult = _executionResult.MarkUserThreadCompletion((int)userThreadLatency);
            if (_executionResultAtTimeOfCancellation == null)
            {
                _metrics.MarkCommandDone(_executionResult, commandKey, threadPoolKey, commandExecutionStarted);
            }
            else
            {
                _metrics.MarkCommandDone(_executionResultAtTimeOfCancellation, commandKey, threadPoolKey, commandExecutionStarted);
            }
        }

        protected virtual void HandleThreadEnd()
        {
            HystrixCounters.DecrementGlobalConcurrentThreads();
            _threadPool.MarkThreadCompletion();
            try
            {
                _executionHook.OnThreadComplete(this);
            }
            catch (Exception hookEx)
            {
                _logger?.LogWarning("Error calling HystrixCommandExecutionHook.onThreadComplete: {0}", hookEx);
            }
        }

        private void HandleFallbackOrThrowException(HystrixEventType eventType, FailureType failureType, string message, Exception originalException)
        {
            var latency = Time.CurrentTimeMillis - _executionResult.StartTimestamp;

            // record the executionResult
            // do this before executing fallback so it can be queried from within getFallback (see See https://github.com/Netflix/Hystrix/pull/144)
            _executionResult = _executionResult.AddEvent((int)latency, eventType);

            if (IsUnrecoverableError(originalException))
            {
                var e = originalException;
                _logger?.LogError("Unrecoverable Error for HystrixCommand so will throw HystrixRuntimeException and not apply fallback: {0} ", e);

                /* executionHook for all errors */
                e = WrapWithOnErrorHook(failureType, e);
                tcs.TrySetException(
                    new HystrixRuntimeException(failureType, GetType(), LogMessagePrefix + " " + message + " and encountered unrecoverable error.", e, null));
                return;
            }
            else
            {
                if (IsRecoverableError(originalException))
                {
                    _logger?.LogWarning("Recovered from Error by serving Hystrix fallback: {0}", originalException);
                }

                if (options.FallbackEnabled)
                {
                    /* fallback behavior is permitted so attempt */

                    var fallbackSemaphore = GetFallbackSemaphore();

                    TResult fallbackExecutionResult;

                    // acquire a permit
                    if (fallbackSemaphore.TryAcquire())
                    {
                        try
                        {
                            if (IsFallbackUserDefined)
                            {
                                WrapWithOnFallbackStartHook();
                                fallbackExecutionResult = ExecuteRunFallback();
                            }
                            else
                            {
                                // same logic as above without the hook invocation
                                fallbackExecutionResult = ExecuteRunFallback();
                            }

                            fallbackExecutionResult = WrapWithOnFallbackEmitHook(fallbackExecutionResult);
                            MarkFallbackEmit();
                            fallbackExecutionResult = WrapWithOnEmitHook(fallbackExecutionResult);
                            WrapWithOnFallbackSuccessHook();
                            MarkFallbackCompleted();
                        }
                        catch (Exception ex)
                        {
                            WrapWithOnFallbackErrorHook(ex);
                            HandleFallbackError(ex, failureType, message, originalException);
                            return;
                        }
                        finally
                        {
                            fallbackSemaphore?.Release();
                        }

                        tcs.TrySetResult(fallbackExecutionResult);
                    }
                    else
                    {
                        HandleFallbackRejectionByEmittingError();
                    }
                }
                else
                {
                    HandleFallbackDisabledByEmittingError(originalException, failureType, message);
                }
            }
        }

        private void HandleFallbackError(Exception fe, FailureType failureType, string message, Exception originalException)
        {
            var e = originalException;

            if (fe is InvalidOperationException)
            {
                var latency = Time.CurrentTimeMillis - _executionResult.StartTimestamp;
                _logger?.LogDebug("No fallback for HystrixCommand: {0} ", fe); // debug only since we're throwing the exception and someone higher will do something with it
                _eventNotifier.MarkEvent(HystrixEventType.FALLBACK_MISSING, commandKey);
                _executionResult = _executionResult.AddEvent((int)latency, HystrixEventType.FALLBACK_MISSING);

                /* executionHook for all errors */
                e = WrapWithOnErrorHook(failureType, e);

                tcs.TrySetException(new HystrixRuntimeException(
                    failureType,
                    GetType(),
                    LogMessagePrefix + " " + message + " and no fallback available.",
                    e,
                    fe));
            }
            else
            {
                var latency = Time.CurrentTimeMillis - _executionResult.StartTimestamp;
                _logger?.LogDebug("HystrixCommand execution {0} and fallback failed: {1}", failureType.ToString(), fe);
                _eventNotifier.MarkEvent(HystrixEventType.FALLBACK_FAILURE, commandKey);
                _executionResult = _executionResult.AddEvent((int)latency, HystrixEventType.FALLBACK_FAILURE);

                /* executionHook for all errors */
                e = WrapWithOnErrorHook(failureType, e);

                tcs.TrySetException(new HystrixRuntimeException(
                    failureType,
                    GetType(),
                    LogMessagePrefix + " " + message + " and fallback failed.",
                    e,
                    fe));
            }
        }

        private void HandleFallbackDisabledByEmittingError(Exception underlying, FailureType failureType, string message)
        {
            /* fallback is disabled so throw HystrixRuntimeException */
            _logger?.LogDebug("Fallback disabled for HystrixCommand so will throw HystrixRuntimeException: {0} ", underlying); // debug only since we're throwing the exception and someone higher will do something with it

            /* executionHook for all errors */
            var wrapped = WrapWithOnErrorHook(failureType, underlying);
            tcs.TrySetException(new HystrixRuntimeException(
                failureType,
                GetType(),
                LogMessagePrefix + " " + message + " and fallback disabled.",
                wrapped,
                null));
        }

        private void HandleFallbackRejectionByEmittingError()
        {
            var latencyWithFallback = Time.CurrentTimeMillis - _executionResult.StartTimestamp;
            _eventNotifier.MarkEvent(HystrixEventType.FALLBACK_REJECTION, commandKey);
            _executionResult = _executionResult.AddEvent((int)latencyWithFallback, HystrixEventType.FALLBACK_REJECTION);
            _logger?.LogDebug("HystrixCommand Fallback Rejection."); // debug only since we're throwing the exception and someone higher will do something with it

            // if we couldn't acquire a permit, we "fail fast" by throwing an exception
            tcs.TrySetException(new HystrixRuntimeException(
                FailureType.REJECTED_SEMAPHORE_FALLBACK,
                GetType(),
                LogMessagePrefix + " fallback execution rejected.",
                null,
                null));
        }

        private void HandleSemaphoreRejectionViaFallback()
        {
            var semaphoreRejectionException = new Exception("could not acquire a semaphore for execution");
            _executionResult = _executionResult.SetExecutionException(semaphoreRejectionException);
            _eventNotifier.MarkEvent(HystrixEventType.SEMAPHORE_REJECTED, commandKey);
            _logger?.LogDebug("HystrixCommand Execution Rejection by Semaphore."); // debug only since we're throwing the exception and someone higher will do something with it

            // retrieve a fallback or throw an exception if no fallback available
            HandleFallbackOrThrowException(
                HystrixEventType.SEMAPHORE_REJECTED,
                FailureType.REJECTED_SEMAPHORE_EXECUTION,
                "could not acquire a semaphore for execution",
                semaphoreRejectionException);
        }

        private void HandleShortCircuitViaFallback()
        {
            // record that we are returning a short-circuited fallback
            _eventNotifier.MarkEvent(HystrixEventType.SHORT_CIRCUITED, commandKey);

            // short-circuit and go directly to fallback (or throw an exception if no fallback implemented)
            var shortCircuitException = new Exception("Hystrix circuit short-circuited and is OPEN");
            _executionResult = _executionResult.SetExecutionException(shortCircuitException);
            try
            {
                HandleFallbackOrThrowException(
                    HystrixEventType.SHORT_CIRCUITED,
                    FailureType.SHORTCIRCUIT,
                    "short-circuited",
                    shortCircuitException);
            }
            catch (Exception e)
            {
                tcs.TrySetException(e);
            }
        }

        private void HandleFallback(Exception e)
        {
            if (e is TaskCanceledException ||
                e is OperationCanceledException)
            {
                // log
                tcs.TrySetCanceled();
                return;
            }

            if (e is TaskSchedulerException)
            {
                e = e.InnerException;
            }

            _executionResult = _executionResult.SetExecutionException(e);
            if (e is RejectedExecutionException)
            {
                HandleThreadPoolRejectionViaFallback(e);
            }
            else if (e is HystrixTimeoutException)
            {
                HandleTimeoutViaFallback();
            }
            else if (e is HystrixBadRequestException)
            {
                HandleBadRequestByEmittingError(e);
            }
            else
            {
                HandleFailureViaFallback(e);
            }
        }

        private void HandleFailureViaFallback(Exception underlying)
        {
            _logger?.LogDebug("Error executing HystrixCommand.Run(). Proceeding to fallback logic...: {0}", underlying);

            // report failure
            _eventNotifier.MarkEvent(HystrixEventType.FAILURE, commandKey);

            // record the exception
            _executionResult = _executionResult.SetException(underlying);
            HandleFallbackOrThrowException(HystrixEventType.FAILURE, FailureType.COMMAND_EXCEPTION, "failed", underlying);
        }

        private void HandleBadRequestByEmittingError(Exception underlying)
        {
            var toEmit = underlying;

            try
            {
                var executionLatency = Time.CurrentTimeMillis - _executionResult.StartTimestamp;
                _eventNotifier.MarkEvent(HystrixEventType.BAD_REQUEST, commandKey);
                _executionResult = _executionResult.AddEvent((int)executionLatency, HystrixEventType.BAD_REQUEST);
                var decorated = _executionHook.OnError(this, FailureType.BAD_REQUEST_EXCEPTION, underlying);

                if (decorated is HystrixBadRequestException)
                {
                    toEmit = decorated;
                }
                else
                {
                    _logger?.LogWarning("ExecutionHook.onError returned an exception that was not an instance of HystrixBadRequestException so will be ignored: {0}", decorated);
                }
            }
            catch (Exception hookEx)
            {
                _logger?.LogWarning("Error calling HystrixCommandExecutionHook.onError: {0}", hookEx);
            }

            tcs.TrySetException(toEmit);
        }

        private void HandleTimeoutViaFallback()
        {
            HandleFallbackOrThrowException(HystrixEventType.TIMEOUT, FailureType.TIMEOUT, "timed-out", new TimeoutException());
        }

        private void HandleThreadPoolRejectionViaFallback(Exception underlying)
        {
            _eventNotifier.MarkEvent(HystrixEventType.THREAD_POOL_REJECTED, commandKey);
            _threadPool.MarkThreadRejection();

            // use a fallback instead (or throw exception if not implemented)
            HandleFallbackOrThrowException(HystrixEventType.THREAD_POOL_REJECTED, FailureType.REJECTED_THREAD_EXECUTION, "could not be queued for execution", underlying);
        }

        private void HandleRequestCacheHitAndEmitValues(Task fromCache, AbstractCommand<TResult> cmd)
        {
            try
            {
                _executionHook.OnCacheHit(this);
            }
            catch (Exception hookEx)
            {
                _logger?.LogWarning("Error calling HystrixCommandExecutionHook.onCacheHit: {0}", hookEx);
            }

            if (cmd._token.IsCancellationRequested)
            {
                cmd._executionResult = cmd._executionResult.AddEvent(HystrixEventType.CANCELLED);
                cmd._executionResult = cmd._executionResult.SetExecutionLatency(-1);
            }
            else
            {
                if (!fromCache.IsCompleted)
                {
                    fromCache.Wait(cmd._token);
                }

                if (fromCache.AsyncState is AbstractCommand<TResult> originalCommand)
                {
                    cmd._executionResult = originalCommand._executionResult;
                }
            }

            if (cmd._token.IsCancellationRequested)
            {
                if (commandState.CompareAndSet(CommandState.OBSERVABLE_CHAIN_CREATED, CommandState.UNSUBSCRIBED))
                {
                    HandleCleanUpAfterResponseFromCache(false); // user code never ran
                }
                else if (commandState.CompareAndSet(CommandState.USER_CODE_EXECUTED, CommandState.UNSUBSCRIBED))
                {
                    HandleCleanUpAfterResponseFromCache(true); // user code did run
                }
            }

            if (fromCache.IsCompleted)
            {
                if (commandState.CompareAndSet(CommandState.OBSERVABLE_CHAIN_CREATED, CommandState.TERMINAL))
                {
                    HandleCleanUpAfterResponseFromCache(false); // user code never ran
                }
                else if (commandState.CompareAndSet(CommandState.USER_CODE_EXECUTED, CommandState.TERMINAL))
                {
                    HandleCleanUpAfterResponseFromCache(true); // user code did run
                }
            }
        }

        #endregion Handlers

        private void TimeoutThreadAction()
        {
            if (!Time.WaitUntil(() => { return isCommandTimedOut.Value == TimedOutStatus.COMPLETED; }, options.ExecutionTimeoutInMilliseconds))
            {
#pragma warning disable S1066 // Collapsible "if" statements should be merged
                if (isCommandTimedOut.CompareAndSet(TimedOutStatus.NOT_EXECUTED, TimedOutStatus.TIMED_OUT))
#pragma warning restore S1066 // Collapsible "if" statements should be merged
                {
                    _timeoutTcs.Cancel();

                    // report timeout failure
                    _eventNotifier.MarkEvent(HystrixEventType.TIMEOUT, commandKey);

                    if (threadState.CompareAndSet(ThreadState.STARTED, ThreadState.UNSUBSCRIBED))
                    {
                        HandleThreadEnd();
                    }

                    threadState.CompareAndSet(ThreadState.NOT_USING_THREAD, ThreadState.UNSUBSCRIBED);

                    HandleFallback(new HystrixTimeoutException("timed out while executing run()"));

                    if (tcs.IsFaulted)
                    {
                        _eventNotifier.MarkEvent(HystrixEventType.EXCEPTION_THROWN, CommandKey);
                    }

                    UnsubscribeCommandCleanup();
                    FireOnCompletedHook();
                    TerminateCommandCleanup();
                }
            }
        }

        private void ExecuteCommandWithThreadAction()
        {
            _threadStartTimestamp = Time.CurrentTimeMillis;

            if (_token.IsCancellationRequested)
            {
                tcs.TrySetCanceled();
                UnsubscribeCommandCleanup();
                threadState.CompareAndSet(ThreadState.NOT_USING_THREAD, ThreadState.UNSUBSCRIBED);
                TerminateCommandCleanup();
                return;
            }

            try
            {
                _executionResult = _executionResult.SetExecutionOccurred();
                if (!commandState.CompareAndSet(CommandState.OBSERVABLE_CHAIN_CREATED, CommandState.USER_CODE_EXECUTED))
                {
                    tcs.TrySetException(new InvalidOperationException("execution attempted while in state : " + commandState.Value));
                    return;
                }

                _metrics.MarkCommandStart(commandKey, threadPoolKey, ExecutionIsolationStrategy.THREAD);

                if (isCommandTimedOut.Value == TimedOutStatus.TIMED_OUT)
                {
                    // the command timed out in the wrapping thread so we will return immediately
                    // and not increment any of the counters below or other such logic
                    tcs.TrySetException(new HystrixTimeoutException("timed out before executing run()"));
                    return;
                }

                if (threadState.CompareAndSet(ThreadState.NOT_USING_THREAD, ThreadState.STARTED))
                {
                    // we have not been unsubscribed, so should proceed
                    HystrixCounters.IncrementGlobalConcurrentThreads();
                    _threadPool.MarkThreadExecution();

                    // store the command that is being run
                    _executionResult = _executionResult.SetExecutedInThread();
                    /*
                     * If any of these hooks throw an exception, then it appears as if the actual execution threw an error
                     */
                    try
                    {
                        if (options.ExecutionTimeoutEnabled)
                        {
                            var timerTask = new Task(() => { TimeoutThreadAction(); }, TaskCreationOptions.LongRunning);
                            timerTask.Start(TaskScheduler.Default);
                        }

                        _executionHook.OnThreadStart(this);
                        _executionHook.OnExecutionStart(this);
                        var result = ExecuteRun();
                        if (isCommandTimedOut.Value != TimedOutStatus.TIMED_OUT)
                        {
                            MarkEmits();
                            result = WrapWithOnEmitHook(result);
                            tcs.TrySetResult(result);
                            WrapWithOnExecutionSuccess();
                            if (threadState.CompareAndSet(ThreadState.STARTED, ThreadState.TERMINAL))
                            {
                                HandleThreadEnd();
                            }

                            threadState.CompareAndSet(ThreadState.NOT_USING_THREAD, ThreadState.TERMINAL);
                            MarkCompleted();
                        }
                    }
                    catch (Exception e)
                    {
                        if (isCommandTimedOut.Value != TimedOutStatus.TIMED_OUT)
                        {
                            if (threadState.CompareAndSet(ThreadState.STARTED, ThreadState.TERMINAL))
                            {
                                HandleThreadEnd();
                            }

                            threadState.CompareAndSet(ThreadState.NOT_USING_THREAD, ThreadState.TERMINAL);
                            HandleFallback(e);
                        }
                    }
                }
                else
                {
                    // command has already been unsubscribed, so return immediately
                    tcs.TrySetException(new Exception("unsubscribed before executing run()"));
                    return;
                }
            }
            finally
            {
                if (isCommandTimedOut.Value != TimedOutStatus.TIMED_OUT)
                {
                    // applyHystrixSemantics.doOnError(markexceptionthrown)
                    if (tcs.IsFaulted)
                    {
                        _eventNotifier.MarkEvent(HystrixEventType.EXCEPTION_THROWN, CommandKey);
                    }

                    UnsubscribeCommandCleanup();
                    FireOnCompletedHook();
                    TerminateCommandCleanup();
                }
            }
        }

        private void ExecuteCommandWithSpecifiedIsolation()
        {
            if (options.ExecutionIsolationStrategy == ExecutionIsolationStrategy.THREAD)
            {
                void ThreadExec(object command)
                {
                    ExecuteCommandWithThreadAction();
                }

                _execThreadTask = new Task(ThreadExec, this, CancellationToken.None, TaskCreationOptions.LongRunning);
            }
            else
            {
                _executionResult = _executionResult.SetExecutionOccurred();
                if (!commandState.CompareAndSet(CommandState.OBSERVABLE_CHAIN_CREATED, CommandState.USER_CODE_EXECUTED))
                {
                    throw new InvalidOperationException("execution attempted while in state : " + commandState.Value);
                }

                _metrics.MarkCommandStart(commandKey, threadPoolKey, ExecutionIsolationStrategy.SEMAPHORE);

                if (options.ExecutionTimeoutEnabled)
                {
                    var timerTask = new Task(() => { TimeoutThreadAction(); }, TaskCreationOptions.LongRunning);
                    timerTask.Start(TaskScheduler.Default);
                }

                try
                {
                    _executionHook.OnExecutionStart(this);
                    var result = ExecuteRun();
                    if (isCommandTimedOut.Value != TimedOutStatus.TIMED_OUT)
                    {
                        MarkEmits();
                        result = WrapWithOnEmitHook(result);
                        tcs.TrySetResult(result);
                        WrapWithOnExecutionSuccess();
                        MarkCompleted();
                    }
                }
                catch (Exception e)
                {
                    if (isCommandTimedOut.Value != TimedOutStatus.TIMED_OUT)
                    {
                        HandleFallback(e);
                    }
                }
            }
        }

        private TResult ExecuteRun()
        {
            try
            {
                var result = DoRun();
                isCommandTimedOut.CompareAndSet(TimedOutStatus.NOT_EXECUTED, TimedOutStatus.COMPLETED);

                if (isCommandTimedOut.Value != TimedOutStatus.TIMED_OUT)
                {
                    result = WrapWithOnExecutionEmitHook(result);
                }
                else
                {
                    result = default;
                }

                return result;
            }
            catch (AggregateException e)
            {
                isCommandTimedOut.CompareAndSet(TimedOutStatus.NOT_EXECUTED, TimedOutStatus.COMPLETED);

                var flatten = GetException(e);
                if (flatten.InnerException is TaskCanceledException && isCommandTimedOut.Value == TimedOutStatus.TIMED_OUT)
                {
                    // End task pass
                    return default;
                }

                var ex = WrapWithOnExecutionErrorHook(flatten.InnerException);
                if (ex == flatten.InnerException)
                {
                    throw;
                }

                throw ex;
            }
            catch (OperationCanceledException e)
            {
                isCommandTimedOut.CompareAndSet(TimedOutStatus.NOT_EXECUTED, TimedOutStatus.COMPLETED);

                if (isCommandTimedOut.Value == TimedOutStatus.TIMED_OUT)
                {
                    // End task pass
                    return default;
                }

                var ex = WrapWithOnExecutionErrorHook(e);
                if (e == ex)
                {
                    throw;
                }

                throw ex;
            }
            catch (Exception ex)
            {
                isCommandTimedOut.CompareAndSet(TimedOutStatus.NOT_EXECUTED, TimedOutStatus.COMPLETED);

                var returned = WrapWithOnExecutionErrorHook(ex);
                if (ex == returned)
                {
                    throw;
                }

                throw returned;
            }
        }

        private TResult ExecuteRunFallback()
        {
            try
            {
                return DoFallback();
            }
            catch (AggregateException ex)
            {
                var flatten = GetException(ex);
                throw flatten.InnerException;
            }
        }

        private bool IsUnrecoverableError(Exception t)
        {
            var cause = t;

            if (cause is OutOfMemoryException)
            {
                return true;
            }
            else if (cause is VerificationException)
            {
                return true;
            }
            else if (cause is InsufficientExecutionStackException)
            {
                return true;
            }
            else if (cause is BadImageFormatException)
            {
                return true;
            }

            return false;
        }

        private bool IsRecoverableError(Exception t)
        {
            return !IsUnrecoverableError(t);
        }

        private void UnsubscribeCommandCleanup()
        {
            if (tcs.IsCanceled)
            {
                if (commandState.CompareAndSet(CommandState.OBSERVABLE_CHAIN_CREATED, CommandState.UNSUBSCRIBED))
                {
                    if (!_executionResult.ContainsTerminalEvent)
                    {
                        _eventNotifier.MarkEvent(HystrixEventType.CANCELLED, CommandKey);
                        _executionResultAtTimeOfCancellation = _executionResult
                                .AddEvent((int)(Time.CurrentTimeMillis - _commandStartTimestamp), HystrixEventType.CANCELLED);
                    }

                    HandleCommandEnd(false); // user code never ran
                }
                else if (commandState.CompareAndSet(CommandState.USER_CODE_EXECUTED, CommandState.UNSUBSCRIBED))
                {
                    if (!_executionResult.ContainsTerminalEvent)
                    {
                        _eventNotifier.MarkEvent(HystrixEventType.CANCELLED, CommandKey);
                        _executionResultAtTimeOfCancellation = _executionResult
                                .AddEvent((int)(Time.CurrentTimeMillis - _commandStartTimestamp), HystrixEventType.CANCELLED);
                    }

                    HandleCommandEnd(true); // user code did run
                }
            }
        }

        private void TerminateCommandCleanup()
        {
            if (tcs.IsCompleted)
            {
                if (commandState.CompareAndSet(CommandState.OBSERVABLE_CHAIN_CREATED, CommandState.TERMINAL))
                {
                    HandleCommandEnd(false); // user code never ran
                }
                else if (commandState.CompareAndSet(CommandState.USER_CODE_EXECUTED, CommandState.TERMINAL))
                {
                    HandleCommandEnd(true); // user code did run
                }

                tcs.Commit();
            }
        }

        private void FireOnCompletedHook()
        {
            if (tcs.IsCompleted && !tcs.IsFaulted && !tcs.IsCanceled)
            {
                try
                {
                    _executionHook.OnSuccess(this);
                }
                catch (Exception hookEx)
                {
                    _logger?.LogWarning("Error calling HystrixCommandExecutionHook.onSuccess - {0}", hookEx);
                }
            }
        }

        private Exception GetException(AggregateException e)
        {
            return e.Flatten();
        }

        #region Marks

        private void MarkCollapsedCommand(IHystrixCollapserKey collapserKey, int sizeOfBatch)
        {
            _eventNotifier.MarkEvent(HystrixEventType.COLLAPSED, commandKey);
            _executionResult = _executionResult.MarkCollapsed(collapserKey, sizeOfBatch);
        }

        private void MarkFallbackEmit()
        {
            if (ShouldOutputOnNextEvents)
            {
                _executionResult = _executionResult.AddEvent(HystrixEventType.FALLBACK_EMIT);
                _eventNotifier.MarkEvent(HystrixEventType.FALLBACK_EMIT, commandKey);
            }
        }

        private void MarkFallbackCompleted()
        {
            var latency2 = Time.CurrentTimeMillis - _executionResult.StartTimestamp;
            _eventNotifier.MarkEvent(HystrixEventType.FALLBACK_SUCCESS, commandKey);
            _executionResult = _executionResult.AddEvent((int)latency2, HystrixEventType.FALLBACK_SUCCESS);
        }

        private void MarkEmits()
        {
            if (ShouldOutputOnNextEvents)
            {
                _executionResult = _executionResult.AddEvent(HystrixEventType.EMIT);
                _eventNotifier.MarkEvent(HystrixEventType.EMIT, commandKey);
            }

            if (CommandIsScalar)
            {
                var latency = Time.CurrentTimeMillis - _executionResult.StartTimestamp;
                _eventNotifier.MarkCommandExecution(CommandKey, options.ExecutionIsolationStrategy, (int)latency, _executionResult.OrderedList);
                _eventNotifier.MarkEvent(HystrixEventType.SUCCESS, commandKey);
                _executionResult = _executionResult.AddEvent((int)latency, HystrixEventType.SUCCESS);
                _circuitBreaker.MarkSuccess();
            }
        }

        private void MarkCompleted()
        {
            if (tcs.IsCompleted && !CommandIsScalar)
            {
                var latency = Time.CurrentTimeMillis - _executionResult.StartTimestamp;
                _eventNotifier.MarkCommandExecution(CommandKey, options.ExecutionIsolationStrategy, (int)latency, _executionResult.OrderedList);
                _eventNotifier.MarkEvent(HystrixEventType.SUCCESS, commandKey);
                _executionResult = _executionResult.AddEvent((int)latency, HystrixEventType.SUCCESS);
                _circuitBreaker.MarkSuccess();
            }
        }

        #endregion Marks

        #region Wraps
        private void WrapWithOnFallbackSuccessHook()
        {
            try
            {
                _executionHook.OnFallbackSuccess(this);
            }
            catch (Exception hookEx)
            {
                _logger?.LogWarning("Error calling HystrixCommandExecutionHook.onFallbackSuccess - {0}", hookEx);
            }
        }

        private TResult WrapWithOnFallbackEmitHook(TResult r)
        {
            try
            {
                return _executionHook.OnFallbackEmit(this, r);
            }
            catch (Exception hookEx)
            {
                _logger?.LogWarning("Error calling HystrixCommandExecutionHook.onFallbackEmit - {0}", hookEx);
                return r;
            }
        }

        private void WrapWithOnFallbackStartHook()
        {
            try
            {
                _executionHook.OnFallbackStart(this);
            }
            catch (Exception hookEx)
            {
                _logger?.LogWarning("Error calling HystrixCommandExecutionHook.OnFallbackStart - {0}", hookEx);
            }
        }

        private TResult WrapWithOnEmitHook(TResult result)
        {
            try
            {
                return _executionHook.OnEmit(this, result);
            }
            catch (Exception hookEx)
            {
                _logger?.LogWarning("Error calling HystrixCommandExecutionHook.onEmit - {0}", hookEx);
                return result;
            }
        }

        private Exception WrapWithOnErrorHook(FailureType failureType, Exception e)
        {
            try
            {
                return _executionHook.OnError(this, failureType, e);
            }
            catch (Exception hookEx)
            {
                _logger?.LogWarning("Error calling HystrixCommandExecutionHook.onError - {0}", hookEx);
                return e;
            }
        }

        private void WrapWithOnExecutionSuccess()
        {
            try
            {
                _executionHook.OnExecutionSuccess(this);
            }
            catch (Exception hookEx)
            {
                _logger?.LogWarning("Error calling HystrixCommandExecutionHook.onExecutionSuccess - {0}", hookEx);
            }
        }

        private Exception WrapWithOnExecutionErrorHook(Exception e)
        {
            try
            {
                return _executionHook.OnExecutionError(this, e);
            }
            catch (Exception hookEx)
            {
                _logger?.LogWarning("Error calling HystrixCommandExecutionHook.onExecutionError - {0}", hookEx);
                return e;
            }
        }

        private TResult WrapWithOnExecutionEmitHook(TResult r)
        {
            try
            {
                return _executionHook.OnExecutionEmit(this, r);
            }
            catch (Exception hookEx)
            {
                _logger?.LogWarning("Error calling HystrixCommandExecutionHook.onExecutionEmit - {0}", hookEx);
                return r;
            }
        }

        private Exception WrapWithOnFallbackErrorHook(Exception e)
        {
            try
            {
                if (IsFallbackUserDefined)
                {
                    return _executionHook.OnFallbackError(this, e);
                }
                else
                {
                    return e;
                }
            }
            catch (Exception hookEx)
            {
                _logger?.LogWarning("Error calling HystrixCommandExecutionHook.onFallbackError - {0}", hookEx);
                return e;
            }
        }
        #endregion Wraps

        #region IHystrixInvokableInfo

        public IHystrixCommandGroupKey CommandGroup => commandGroup;

        protected readonly IHystrixCommandKey commandKey;

        public IHystrixCommandKey CommandKey => commandKey;

        protected readonly IHystrixThreadPoolKey threadPoolKey;

        public IHystrixThreadPoolKey ThreadPoolKey => threadPoolKey;

        protected readonly IHystrixCommandOptions options;

        public IHystrixCommandOptions CommandOptions => options;

        public long CommandRunStartTimeInNanos => _executionResult.CommandRunStartTimeInNanos;

        public ExecutionResult.EventCounts EventCounts => CommandResult.Eventcounts;

        public List<HystrixEventType> ExecutionEvents => CommandResult.OrderedList;

        public int ExecutionTimeInMilliseconds => CommandResult.ExecutionLatency;

        public Exception FailedExecutionException => _executionResult.Exception;

        public bool IsCircuitBreakerOpen => options.CircuitBreakerForceOpen || (!options.CircuitBreakerForceClosed && _circuitBreaker.IsOpen);

        public bool IsExecutedInThread => CommandResult.IsExecutedInThread;

        public bool IsExecutionComplete => commandState.Value == CommandState.TERMINAL;

        public bool IsFailedExecution => CommandResult.Eventcounts.Contains(HystrixEventType.FAILURE);

        public bool IsResponseFromCache => _isResponseFromCache;

        public bool IsResponseFromFallback => CommandResult.Eventcounts.Contains(HystrixEventType.FALLBACK_SUCCESS);

        public bool IsResponseRejected => CommandResult.IsResponseRejected;

        public bool IsResponseSemaphoreRejected => CommandResult.IsResponseSemaphoreRejected;

        public bool IsResponseShortCircuited => CommandResult.Eventcounts.Contains(HystrixEventType.SHORT_CIRCUITED);

        public bool IsResponseThreadPoolRejected => CommandResult.IsResponseThreadPoolRejected;

        public bool IsResponseTimedOut => CommandResult.Eventcounts.Contains(HystrixEventType.TIMEOUT);

        public bool IsSuccessfulExecution => CommandResult.Eventcounts.Contains(HystrixEventType.SUCCESS);

        public HystrixCommandMetrics Metrics => _metrics;

        public int NumberCollapsed => CommandResult.Eventcounts.GetCount(HystrixEventType.COLLAPSED);

        public int NumberEmissions => CommandResult.Eventcounts.GetCount(HystrixEventType.EMIT);

        public int NumberFallbackEmissions => CommandResult.Eventcounts.GetCount(HystrixEventType.FALLBACK_EMIT);

        public IHystrixCollapserKey OriginatingCollapserKey => _executionResult.CollapserKey;

        public string PublicCacheKey => CacheKey;

        #endregion IHystrixInvokableInfo

        #region Properties

        protected bool _isFallbackUserDefined = false;

        public virtual bool IsFallbackUserDefined
        {
            get => _isFallbackUserDefined;

            set => _isFallbackUserDefined = value;
        }

        public Exception ExecutionException => _executionResult.ExecutionException;

        internal ICircuitBreaker CircuitBreaker => _circuitBreaker;

        protected virtual string CacheKey => null;

        protected virtual bool IsRequestCachingEnabled => options.RequestCacheEnabled && CacheKey != null;

        protected virtual string LogMessagePrefix => CommandKey.Name;

        protected virtual ExecutionResult CommandResult
        {
            get
            {
                ExecutionResult resultToReturn;
                if (_executionResultAtTimeOfCancellation == null)
                {
                    resultToReturn = _executionResult;
                }
                else
                {
                    resultToReturn = _executionResultAtTimeOfCancellation;
                }

                if (_isResponseFromCache)
                {
                    resultToReturn = resultToReturn.AddEvent(HystrixEventType.RESPONSE_FROM_CACHE);
                }

                return resultToReturn;
            }
        }

        protected virtual bool ShouldOutputOnNextEvents => false;

        protected virtual bool CommandIsScalar => true;
        #endregion
    }
}<|MERGE_RESOLUTION|>--- conflicted
+++ resolved
@@ -455,12 +455,7 @@
             /* this is a stateful object so can only be used once */
             if (!commandState.CompareAndSet(CommandState.NOT_STARTED, CommandState.OBSERVABLE_CHAIN_CREATED))
             {
-<<<<<<< HEAD
                 var ex = new InvalidOperationException("This instance can only be executed once. Please instantiate a new instance.");
-=======
-                var ex = new InvalidOperationException(
-                    "This instance can only be executed once. Please instantiate a new instance.");
->>>>>>> b1bbf729
                 throw new HystrixRuntimeException(
                     FailureType.BAD_REQUEST_EXCEPTION,
                     GetType(),
