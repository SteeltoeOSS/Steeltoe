--- conflicted
+++ resolved
@@ -597,13 +597,8 @@
             }
 
             // we don't know what kind of exception this is so create a generic message and throw a new HystrixRuntimeException
-<<<<<<< HEAD
             var message = LogMessagePrefix + " failed while executing. {0}";
-            logger?.LogDebug(message, e); // debug only since we're throwing the exception and someone higher will do something with it
-=======
-            string message = LogMessagePrefix + " failed while executing. {0}";
             _logger?.LogDebug(message, e); // debug only since we're throwing the exception and someone higher will do something with it
->>>>>>> ca521165
             return new HystrixRuntimeException(FailureType.COMMAND_EXCEPTION, GetType(), message, e, null);
         }
 
@@ -662,13 +657,8 @@
 
             if (IsUnrecoverableError(originalException))
             {
-<<<<<<< HEAD
                 var e = originalException;
-                logger?.LogError("Unrecoverable Error for HystrixCommand so will throw HystrixRuntimeException and not apply fallback: {0} ", e);
-=======
-                Exception e = originalException;
                 _logger?.LogError("Unrecoverable Error for HystrixCommand so will throw HystrixRuntimeException and not apply fallback: {0} ", e);
->>>>>>> ca521165
 
                 /* executionHook for all errors */
                 e = WrapWithOnErrorHook(failureType, e);
@@ -744,13 +734,8 @@
 
             if (fe is InvalidOperationException)
             {
-<<<<<<< HEAD
                 var latency = Time.CurrentTimeMillis - _executionResult.StartTimestamp;
-                logger?.LogDebug("No fallback for HystrixCommand: {0} ", fe); // debug only since we're throwing the exception and someone higher will do something with it
-=======
-                long latency = Time.CurrentTimeMillis - _executionResult.StartTimestamp;
                 _logger?.LogDebug("No fallback for HystrixCommand: {0} ", fe); // debug only since we're throwing the exception and someone higher will do something with it
->>>>>>> ca521165
                 _eventNotifier.MarkEvent(HystrixEventType.FALLBACK_MISSING, commandKey);
                 _executionResult = _executionResult.AddEvent((int)latency, HystrixEventType.FALLBACK_MISSING);
 
@@ -766,13 +751,8 @@
             }
             else
             {
-<<<<<<< HEAD
                 var latency = Time.CurrentTimeMillis - _executionResult.StartTimestamp;
-                logger?.LogDebug("HystrixCommand execution {0} and fallback failed: {1}", failureType.ToString(), fe);
-=======
-                long latency = Time.CurrentTimeMillis - _executionResult.StartTimestamp;
                 _logger?.LogDebug("HystrixCommand execution {0} and fallback failed: {1}", failureType.ToString(), fe);
->>>>>>> ca521165
                 _eventNotifier.MarkEvent(HystrixEventType.FALLBACK_FAILURE, commandKey);
                 _executionResult = _executionResult.AddEvent((int)latency, HystrixEventType.FALLBACK_FAILURE);
 
