﻿// Licensed to the .NET Foundation under one or more agreements.
// The .NET Foundation licenses this file to you under the Apache 2.0 License.
// See the LICENSE file in the project root for more information.

using Newtonsoft.Json;
using Steeltoe.CircuitBreaker.Hystrix.CircuitBreaker;
using Steeltoe.CircuitBreaker.Hystrix.Metric.Consumer;
using Steeltoe.CircuitBreaker.Hystrix.Serial;
using Steeltoe.Common.Discovery;
using Steeltoe.Common.Util;
using Steeltoe.Discovery;
using System;
using System.Collections.Generic;
using System.IO;

namespace Steeltoe.CircuitBreaker.Hystrix.MetricsStream
{
    public static class Serialize
    {
        public static List<string> ToJsonList(HystrixDashboardStream.DashboardData data, IDiscoveryClient discoveryClient)
        {
            var jsonList = new List<string>();
            WriteCommandData(data, discoveryClient, jsonList);
            WriteThreadPoolData(data, discoveryClient, jsonList);
            return jsonList;
        }

        private static readonly string ContextId = Guid.NewGuid().ToString();

        private static void WriteLocalService(JsonTextWriter writer, IServiceInstance localService)
        {
            writer.WriteObjectFieldStart("origin");
            writer.WriteStringField("host", localService?.Host);
            if (localService == null)
            {
                writer.WriteIntegerField("port", -1);
            }
            else
            {
                writer.WriteIntegerField("port", localService.Port);
            }

            writer.WriteStringField("serviceId", localService?.ServiceId);
            writer.WriteStringField("id", ContextId);
            writer.WriteEndObject();
        }

        private static void WriteThreadPoolData(HystrixDashboardStream.DashboardData data, IDiscoveryClient discoveryClient, List<string> jsonList)
        {
            try
            {
                var localService = discoveryClient?.GetLocalServiceInstance();

                foreach (var threadPoolMetrics in data.ThreadPoolMetrics)
                {
                    using var sw = new StringWriter();
                    using (var writer = new JsonTextWriter(sw))
                    {
                        writer.WriteStartObject();
                        WriteLocalService(writer, localService);
                        writer.WriteObjectFieldStart("data");
                        WriteThreadPoolMetrics(writer, threadPoolMetrics);
                        writer.WriteEndObject();
                        writer.WriteEndObject();
                    }

                    jsonList.Add(sw.ToString());
                }
            }
            catch (Exception)
            {
                // Log
            }
        }

        private static void WriteCommandData(HystrixDashboardStream.DashboardData data, IDiscoveryClient discoveryClient, List<string> jsonList)
        {
            try
            {
                var localService = discoveryClient?.GetLocalServiceInstance();

                foreach (var commandMetrics in data.CommandMetrics)
                {
                    using var sw = new StringWriter();
                    using (var writer = new JsonTextWriter(sw))
                    {
                        writer.WriteStartObject();
                        WriteLocalService(writer, localService);
                        writer.WriteObjectFieldStart("data");
                        WriteCommandMetrics(writer, commandMetrics, localService);
                        writer.WriteEndObject();
                        writer.WriteEndObject();
                    }

                    jsonList.Add(sw.ToString());
                }
            }
            catch (Exception)
            {
                // Log
            }
        }

        private static void WriteThreadPoolMetrics(JsonTextWriter writer, HystrixThreadPoolMetrics threadPoolMetrics)
        {
            var key = threadPoolMetrics.ThreadPoolKey;

            writer.WriteStringField("type", "HystrixThreadPool");
            writer.WriteStringField("name", key.Name);
            writer.WriteLongField("currentTime", Time.CurrentTimeMillisJava);

            writer.WriteIntegerField("currentActiveCount", threadPoolMetrics.CurrentActiveCount);
            writer.WriteIntegerField("currentCompletedTaskCount", threadPoolMetrics.CurrentCompletedTaskCount);
            writer.WriteIntegerField("currentCorePoolSize", threadPoolMetrics.CurrentCorePoolSize);
            writer.WriteIntegerField("currentLargestPoolSize", threadPoolMetrics.CurrentLargestPoolSize);
            writer.WriteIntegerField("currentMaximumPoolSize", threadPoolMetrics.CurrentMaximumPoolSize);
            writer.WriteIntegerField("currentPoolSize", threadPoolMetrics.CurrentPoolSize);
            writer.WriteIntegerField("currentQueueSize", threadPoolMetrics.CurrentQueueSize);
            writer.WriteIntegerField("currentTaskCount", threadPoolMetrics.CurrentTaskCount);
            writer.WriteLongField("rollingCountThreadsExecuted", threadPoolMetrics.RollingCountThreadsExecuted);

            writer.WriteLongField("rollingMaxActiveThreads", threadPoolMetrics.RollingMaxActiveThreads);

            writer.WriteIntegerField("propertyValue_queueSizeRejectionThreshold", threadPoolMetrics.Properties.QueueSizeRejectionThreshold);
            writer.WriteIntegerField("propertyValue_metricsRollingStatisticalWindowInMilliseconds", threadPoolMetrics.Properties.MetricsRollingStatisticalWindowInMilliseconds);

            writer.WriteLongField("reportingHosts", 1); // this will get summed across all instances in a cluster
        }

        private static void WriteCommandMetrics(JsonTextWriter writer, HystrixCommandMetrics commandMetrics, IServiceInstance localService)
        {
<<<<<<< HEAD
            IHystrixCommandKey key = commandMetrics.CommandKey;
            ICircuitBreaker circuitBreaker = HystrixCircuitBreakerFactory.GetInstance(key);
=======
            var key = commandMetrics.CommandKey;
            var circuitBreaker = HystrixCircuitBreakerFactory.GetInstance(key);
>>>>>>> b1bbf729

            writer.WriteStringField("type", "HystrixCommand");

            if (localService != null)
            {
                writer.WriteStringField("name", localService.ServiceId + "." + key.Name);
            }
            else
            {
                writer.WriteStringField("name", key.Name);
            }

            writer.WriteStringField("group", commandMetrics.CommandGroup.Name);
            writer.WriteLongField("currentTime", Time.CurrentTimeMillisJava);

            // circuit breaker
            if (circuitBreaker == null)
            {
                // circuit breaker is disabled and thus never open
                writer.WriteBooleanField("isCircuitBreakerOpen", false);
            }
            else
            {
                writer.WriteBooleanField("isCircuitBreakerOpen", circuitBreaker.IsOpen);
            }

            var healthCounts = commandMetrics.Healthcounts;
            writer.WriteIntegerField("errorPercentage", healthCounts.ErrorPercentage);
            writer.WriteLongField("errorCount", healthCounts.ErrorCount);
            writer.WriteLongField("requestCount", healthCounts.TotalRequests);

            // rolling counters
            writer.WriteLongField("rollingCountCollapsedRequests", commandMetrics.GetRollingCount(HystrixEventType.COLLAPSED));
            writer.WriteLongField("rollingCountExceptionsThrown", commandMetrics.GetRollingCount(HystrixEventType.EXCEPTION_THROWN));
            writer.WriteLongField("rollingCountFailure", commandMetrics.GetRollingCount(HystrixEventType.FAILURE));
            writer.WriteLongField("rollingCountFallbackFailure", commandMetrics.GetRollingCount(HystrixEventType.FALLBACK_FAILURE));
            writer.WriteLongField("rollingCountFallbackRejection", commandMetrics.GetRollingCount(HystrixEventType.FALLBACK_REJECTION));
            writer.WriteLongField("rollingCountFallbackSuccess", commandMetrics.GetRollingCount(HystrixEventType.FALLBACK_SUCCESS));
            writer.WriteLongField("rollingCountResponsesFromCache", commandMetrics.GetRollingCount(HystrixEventType.RESPONSE_FROM_CACHE));
            writer.WriteLongField("rollingCountSemaphoreRejected", commandMetrics.GetRollingCount(HystrixEventType.SEMAPHORE_REJECTED));
            writer.WriteLongField("rollingCountShortCircuited", commandMetrics.GetRollingCount(HystrixEventType.SHORT_CIRCUITED));
            writer.WriteLongField("rollingCountSuccess", commandMetrics.GetRollingCount(HystrixEventType.SUCCESS));
            writer.WriteLongField("rollingCountThreadPoolRejected", commandMetrics.GetRollingCount(HystrixEventType.THREAD_POOL_REJECTED));
            writer.WriteLongField("rollingCountTimeout", commandMetrics.GetRollingCount(HystrixEventType.TIMEOUT));

            writer.WriteIntegerField("currentConcurrentExecutionCount", commandMetrics.CurrentConcurrentExecutionCount);

            // latency percentiles
            writer.WriteIntegerField("latencyExecute_mean", commandMetrics.ExecutionTimeMean);
            writer.WriteObjectFieldStart("latencyExecute");
            writer.WriteIntegerField("0", commandMetrics.GetExecutionTimePercentile(0));
            writer.WriteIntegerField("25", commandMetrics.GetExecutionTimePercentile(25));
            writer.WriteIntegerField("50", commandMetrics.GetExecutionTimePercentile(50));
            writer.WriteIntegerField("75", commandMetrics.GetExecutionTimePercentile(75));
            writer.WriteIntegerField("90", commandMetrics.GetExecutionTimePercentile(90));
            writer.WriteIntegerField("95", commandMetrics.GetExecutionTimePercentile(95));
            writer.WriteIntegerField("99", commandMetrics.GetExecutionTimePercentile(99));
            writer.WriteIntegerField("99.5", commandMetrics.GetExecutionTimePercentile(99.5));
            writer.WriteIntegerField("100", commandMetrics.GetExecutionTimePercentile(100));
            writer.WriteEndObject();

            writer.WriteIntegerField("latencyTotal_mean", commandMetrics.TotalTimeMean);
            writer.WriteObjectFieldStart("latencyTotal");
            writer.WriteIntegerField("0", commandMetrics.GetTotalTimePercentile(0));
            writer.WriteIntegerField("25", commandMetrics.GetTotalTimePercentile(25));
            writer.WriteIntegerField("50", commandMetrics.GetTotalTimePercentile(50));
            writer.WriteIntegerField("75", commandMetrics.GetTotalTimePercentile(75));
            writer.WriteIntegerField("90", commandMetrics.GetTotalTimePercentile(90));
            writer.WriteIntegerField("95", commandMetrics.GetTotalTimePercentile(95));
            writer.WriteIntegerField("99", commandMetrics.GetTotalTimePercentile(99));
            writer.WriteIntegerField("99.5", commandMetrics.GetTotalTimePercentile(99.5));
            writer.WriteIntegerField("100", commandMetrics.GetTotalTimePercentile(100));
            writer.WriteEndObject();

            // property values for reporting what is actually seen by the command rather than what was set somewhere
            var commandProperties = commandMetrics.Properties;

            writer.WriteIntegerField("propertyValue_circuitBreakerRequestVolumeThreshold", commandProperties.CircuitBreakerRequestVolumeThreshold);
            writer.WriteIntegerField("propertyValue_circuitBreakerSleepWindowInMilliseconds", commandProperties.CircuitBreakerSleepWindowInMilliseconds);
            writer.WriteIntegerField("propertyValue_circuitBreakerErrorThresholdPercentage", commandProperties.CircuitBreakerErrorThresholdPercentage);
            writer.WriteBooleanField("propertyValue_circuitBreakerForceOpen", commandProperties.CircuitBreakerForceOpen);
            writer.WriteBooleanField("propertyValue_circuitBreakerForceClosed", commandProperties.CircuitBreakerForceClosed);
            writer.WriteBooleanField("propertyValue_circuitBreakerEnabled", commandProperties.CircuitBreakerEnabled);

            writer.WriteStringField("propertyValue_executionIsolationStrategy", commandProperties.ExecutionIsolationStrategy.ToString());
            writer.WriteIntegerField("propertyValue_executionIsolationThreadTimeoutInMilliseconds", commandProperties.ExecutionTimeoutInMilliseconds);
            writer.WriteBooleanField("propertyValue_executionIsolationThreadInterruptOnTimeout", false);
            writer.WriteStringField("propertyValue_executionIsolationThreadPoolKeyOverride", commandProperties.ExecutionIsolationThreadPoolKeyOverride);
            writer.WriteIntegerField("propertyValue_executionIsolationSemaphoreMaxConcurrentRequests", commandProperties.ExecutionIsolationSemaphoreMaxConcurrentRequests);
            writer.WriteIntegerField("propertyValue_fallbackIsolationSemaphoreMaxConcurrentRequests", commandProperties.FallbackIsolationSemaphoreMaxConcurrentRequests);
            writer.WriteIntegerField("propertyValue_metricsRollingStatisticalWindowInMilliseconds", commandProperties.MetricsRollingStatisticalWindowInMilliseconds);
            writer.WriteBooleanField("propertyValue_requestCacheEnabled", commandProperties.RequestCacheEnabled);
            writer.WriteBooleanField("propertyValue_requestLogEnabled", commandProperties.RequestLogEnabled);
            writer.WriteIntegerField("reportingHosts", 1); // this will get summed across all instances in a cluster
            writer.WriteStringField("threadPool", commandMetrics.ThreadPoolKey.Name);
        }
    }
}<|MERGE_RESOLUTION|>--- conflicted
+++ resolved
@@ -129,13 +129,8 @@
 
         private static void WriteCommandMetrics(JsonTextWriter writer, HystrixCommandMetrics commandMetrics, IServiceInstance localService)
         {
-<<<<<<< HEAD
-            IHystrixCommandKey key = commandMetrics.CommandKey;
-            ICircuitBreaker circuitBreaker = HystrixCircuitBreakerFactory.GetInstance(key);
-=======
             var key = commandMetrics.CommandKey;
             var circuitBreaker = HystrixCircuitBreakerFactory.GetInstance(key);
->>>>>>> b1bbf729
 
             writer.WriteStringField("type", "HystrixCommand");
 
