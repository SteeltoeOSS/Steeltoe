﻿// Licensed to the .NET Foundation under one or more agreements.
// The .NET Foundation licenses this file to you under the Apache 2.0 License.
// See the LICENSE file in the project root for more information.

using Steeltoe.Common.Util;
using System;
using System.Collections;
using System.Collections.Generic;
using System.Threading;

namespace Steeltoe.CircuitBreaker.Hystrix.Util
{
    public class HystrixRollingPercentile
    {
        internal readonly BucketCircularArray _buckets;
        internal readonly int _timeInMilliseconds;
        internal readonly int _numberOfBuckets;
        internal readonly int _bucketDataLength;
        internal readonly int _bucketSizeInMilliseconds;
        internal readonly bool _enabled;

        private static ITime actual_time = new ActualTime();
        private readonly ITime _time;

        /*
         * This will get flipped each time a new bucket is created.
         */
        /* package for testing */
        private volatile PercentileSnapshot _currentPercentileSnapshot = new PercentileSnapshot(0);

        public HystrixRollingPercentile(int timeInMilliseconds, int numberOfBuckets, int bucketDataLength, bool enabled)
            : this(actual_time, timeInMilliseconds, numberOfBuckets, bucketDataLength, enabled)
        {
        }

        /* package for testing */
        internal HystrixRollingPercentile(ITime time, int timeInMilliseconds, int numberOfBuckets, int bucketDataLength, bool enabled)
        {
            this._time = time;
            _timeInMilliseconds = timeInMilliseconds;
            _numberOfBuckets = numberOfBuckets;
            _bucketDataLength = bucketDataLength;
            _enabled = enabled;

            if (_timeInMilliseconds % _numberOfBuckets != 0)
            {
                throw new ArgumentException("The timeInMilliseconds must divide equally into numberOfBuckets. For example 1000/10 is ok, 1000/11 is not.");
            }

            _bucketSizeInMilliseconds = _timeInMilliseconds / _numberOfBuckets;

            _buckets = new BucketCircularArray(_numberOfBuckets);
        }

        public void AddValue(params int[] value)
        {
            /* no-op if disabled */
            if (!_enabled)
            {
                return;
            }

            foreach (int v in value)
            {
                try
                {
                    var cbucket = GetCurrentBucket();
                    if (cbucket != null)
                    {
                        cbucket._data.AddValue(v);
                    }
                }
                catch (Exception)
                {
                    // logger.error("Failed to add value: " + v, e);
                }
            }
        }

        public int GetPercentile(double percentile)
        {
            /* no-op if disabled */
            if (!_enabled)
            {
                return -1;
            }

            // force logic to move buckets forward in case other requests aren't making it happen
            GetCurrentBucket();

            // fetch the current snapshot
            return CurrentPercentileSnapshot.GetPercentile(percentile);
        }

        public int Mean
        {
            get
            {
                /* no-op if disabled */
                if (!_enabled)
                {
                    return -1;
                }

                // force logic to move buckets forward in case other requests aren't making it happen
                GetCurrentBucket();

                // fetch the current snapshot
                return CurrentPercentileSnapshot.Mean;
            }
        }

        public void Reset()
        {
            /* no-op if disabled */
            if (!_enabled)
            {
                return;
            }

            // clear buckets so we start over again
            _buckets.Clear();

            // and also make sure the percentile snapshot gets reset
            _currentPercentileSnapshot = new PercentileSnapshot(_buckets.Array);
        }

<<<<<<< HEAD
        private PercentileSnapshot CurrentPercentileSnapshot => currentPercentileSnapshot;
=======
        private PercentileSnapshot CurrentPercentileSnapshot
        {
            get { return _currentPercentileSnapshot; }
        }
>>>>>>> ca521165

        private object _newBucketLock = new object();

        private Bucket GetCurrentBucket()
        {
            long currentTime = _time.CurrentTimeInMillis;

            /* a shortcut to try and get the most common result of immediately finding the current bucket */

            /*
             * Retrieve the latest bucket if the given time is BEFORE the end of the bucket window, otherwise it returns NULL.
             * NOTE: This is thread-safe because it's accessing 'buckets' which is a LinkedBlockingDeque
             */
            Bucket currentBucket = _buckets.PeekLast;
            if (currentBucket != null && currentTime < currentBucket._windowStart + _bucketSizeInMilliseconds)
            {
                // if we're within the bucket 'window of time' return the current one
                // NOTE: We do not worry if we are BEFORE the window in a weird case of where thread scheduling causes that to occur,
                // we'll just use the latest as long as we're not AFTER the window
                return currentBucket;
            }

            /* if we didn't find the current bucket above, then we have to create one */

            /*
             * The following needs to be synchronized/locked even with a synchronized/thread-safe data structure such as LinkedBlockingDeque because
             * the logic involves multiple steps to check existence, create an object then insert the object. The 'check' or 'insertion' themselves
             * are thread-safe by themselves but not the aggregate algorithm, thus we put this entire block of logic inside synchronized.
             * I am using a tryLock if/then (https://download.oracle.com/javase/6/docs/api/java/util/concurrent/locks/Lock.html#tryLock())
             * so that a single thread will get the lock and as soon as one thread gets the lock all others will go the 'else' block
             * and just return the currentBucket until the newBucket is created. This should allow the throughput to be far higher
             * and only slow down 1 thread instead of blocking all of them in each cycle of creating a new bucket based on some testing
             * (and it makes sense that it should as well).
             * This means the timing won't be exact to the millisecond as to what data ends up in a bucket, but that's acceptable.
             * It's not critical to have exact precision to the millisecond, as long as it's rolling, if we can instead reduce the impact synchronization.
             * More importantly though it means that the 'if' block within the lock needs to be careful about what it changes that can still
             * be accessed concurrently in the 'else' block since we're not completely synchronizing access.
             * For example, we can't have a multi-step process to add a bucket, remove a bucket, then update the sum since the 'else' block of code
             * can retrieve the sum while this is all happening. The trade-off is that we don't maintain the rolling sum and let readers just iterate
             * bucket to calculate the sum themselves. This is an example of favoring write-performance instead of read-performance and how the tryLock
             * versus a synchronized block needs to be accommodated.
             */
            bool lockTaken = false;
            Monitor.TryEnter(_newBucketLock, ref lockTaken);
            if (lockTaken)
            {
                currentTime = _time.CurrentTimeInMillis;
                try
                {
                    if (_buckets.PeekLast == null)
                    {
                        // the list is empty so create the first bucket
                        Bucket newBucket = new Bucket(currentTime, _bucketDataLength);
                        _buckets.AddLast(newBucket);
                        return newBucket;
                    }
                    else
                    {
                        // We go into a loop so that it will create as many buckets as needed to catch up to the current time
                        // as we want the buckets complete even if we don't have transactions during a period of time.
                        for (int i = 0; i < _numberOfBuckets; i++)
                        {
                            // we have at least 1 bucket so retrieve it
                            Bucket lastBucket = _buckets.PeekLast;
                            if (currentTime < lastBucket._windowStart + _bucketSizeInMilliseconds)
                            {
                                // if we're within the bucket 'window of time' return the current one
                                // NOTE: We do not worry if we are BEFORE the window in a weird case of where thread scheduling causes that to occur,
                                // we'll just use the latest as long as we're not AFTER the window
                                return lastBucket;
                            }
                            else if (currentTime - (lastBucket._windowStart + _bucketSizeInMilliseconds) > _timeInMilliseconds)
                            {
                                // the time passed is greater than the entire rolling counter so we want to clear it all and start from scratch
                                Reset();

                                // recursively call getCurrentBucket which will create a new bucket and return it
                                // return GetCurrentBucket();
                                Bucket newBucket = new Bucket(currentTime, _bucketDataLength);
                                _buckets.AddLast(newBucket);
                                return newBucket;
                            }
                            else
                            {
                                // we're past the window so we need to create a new bucket
                                Bucket[] allBuckets = _buckets.Array;

                                // create a new bucket and add it as the new 'last' (once this is done other threads will start using it on subsequent retrievals)
                                _buckets.AddLast(new Bucket(lastBucket._windowStart + _bucketSizeInMilliseconds, _bucketDataLength));

                                // we created a new bucket so let's re-generate the PercentileSnapshot (not including the new bucket)
                                _currentPercentileSnapshot = new PercentileSnapshot(allBuckets);
                            }
                        }

                        // we have finished the for-loop and created all of the buckets, so return the lastBucket now
                        return _buckets.PeekLast;
                    }
                }
                finally
                {
                    Monitor.Exit(_newBucketLock);
                }
            }
            else
            {
                currentBucket = _buckets.PeekLast;
                if (currentBucket != null)
                {
                    // we didn't get the lock so just return the latest bucket while another thread creates the next one
                    return currentBucket;
                }
                else
                {
                    // the rare scenario where multiple threads raced to create the very first bucket
                    // wait slightly and then use recursion while the other thread finishes creating a bucket
                    if (Time.WaitUntil(() => { return _buckets.PeekLast != null; }, 500))
                    {
                        return _buckets.PeekLast;
                    }
                    else
                    {
                        return null;
                    }
                }
            }
        }

        internal class PercentileBucketData
        {
            internal readonly int _datalength;
            internal readonly AtomicIntegerArray _list;
            internal readonly AtomicInteger _index = new AtomicInteger();

            public PercentileBucketData(int dataLength)
            {
                _datalength = dataLength;
                _list = new AtomicIntegerArray(dataLength);
            }

            public void AddValue(params int[] latency)
            {
                foreach (int l in latency)
                {
                    /* We just wrap around the beginning and over-write if we go past 'dataLength' as that will effectively cause us to "sample" the most recent data */
                    _list[_index.GetAndIncrement() % _datalength] = l;

                    // TODO Alternative to AtomicInteger? The getAndIncrement may be a source of contention on high throughput circuits on large multi-core systems.
                    // LongAdder isn't suited to this as it is not consistent. Perhaps a different data structure that doesn't need indexed adds?
                    // A threadlocal data storage that only aggregates when fetched would be ideal. Similar to LongAdder except for accumulating lists of data.
                }
            }

            public int Length
            {
                get
                {
                    if (_index.Value > _list.Length)
                    {
                        return _list.Length;
                    }
                    else
                    {
                        return _index.Value;
                    }
                }
            }
        }

        internal class PercentileSnapshot
        {
            private readonly int[] _data;
            private readonly int _length;

            /* package for testing */
            public PercentileSnapshot(Bucket[] buckets)
            {
                int lengthFromBuckets = 0;

                // we need to calculate it dynamically as it could have been changed by properties (rare, but possible)
                // also this way we capture the actual index size rather than the max so size the int[] to only what we need
                foreach (Bucket bd in buckets)
                {
                    lengthFromBuckets += bd._data._datalength;
                }

                _data = new int[lengthFromBuckets];
                int index = 0;
                int sum = 0;
                foreach (Bucket bd in buckets)
                {
                    PercentileBucketData pbd = bd._data;
                    int pbdLength = pbd.Length;
                    for (int i = 0; i < pbdLength; i++)
                    {
                        int v = pbd._list[i];
                        _data[index++] = v;
                        sum += v;
                    }
                }

                _length = index;
                if (_length == 0)
                {
                    Mean = 0;
                }
                else
                {
                    Mean = sum / _length;
                }

                Array.Sort(_data, 0, _length);
            }

            /* package for testing */
            public PercentileSnapshot(params int[] data)
            {
                this._data = data;
                _length = data.Length;

                int sum = 0;
                foreach (int v in data)
                {
                    sum += v;
                }

                Mean = sum / _length;

                Array.Sort(this._data, 0, _length);
            }

            /* package for testing */
<<<<<<< HEAD
            public int Mean => mean;
=======
            public int Mean { get; }
>>>>>>> ca521165

            public int GetPercentile(double percentile)
            {
                if (_length == 0)
                {
                    return 0;
                }

                return ComputePercentile(percentile);
            }

            private int ComputePercentile(double percent)
            {
                // Some just-in-case edge cases
                if (_length <= 0)
                {
                    return 0;
                }
                else if (percent <= 0.0)
                {
                    return _data[0];
                }
                else if (percent >= 100.0)
                {
                    return _data[_length - 1];
                }

                // ranking (https://en.wikipedia.org/wiki/Percentile#Alternative_methods)
                double rank = (percent / 100.0) * _length;

                // linear interpolation between closest ranks
                int iLow = (int)Math.Floor(rank);
                int iHigh = (int)Math.Ceiling(rank);

                // assert 0 <= iLow && iLow <= rank && rank <= iHigh && iHigh <= length;
                // assert(iHigh - iLow) <= 1;
                if (iHigh >= _length)
                {
                    // Another edge case
                    return _data[_length - 1];
                }
                else if (iLow == iHigh)
                {
                    return _data[iLow];
                }
                else
                {
                    // Interpolate between the two bounding values
                    return (int)(_data[iLow] + ((rank - iLow) * (_data[iHigh] - _data[iLow])));
                }
            }
        }

        internal class BucketCircularArray : IEnumerable<Bucket>
        {
            private readonly AtomicReference<ListState> _state;
            private readonly int _dataLength; // we don't resize, we always stay the same, so remember this
            private readonly int _numBuckets;

            internal class ListState
            {
                /*
                 * this is an AtomicReferenceArray and not a normal Array because we're copying the reference
                 * between ListState objects and multiple threads could maintain references across these
                 * compound operations so I want the visibility/concurrency guarantees
                 */
                internal readonly AtomicReferenceArray<Bucket> _data;
                internal readonly int _size;
                internal readonly int _buckettail;
                internal readonly int _head;
                internal BucketCircularArray _cb;

                public ListState(BucketCircularArray cb, AtomicReferenceArray<Bucket> data, int head, int tail)
                {
                    _cb = cb;
                    _head = head;
                    _buckettail = tail;
                    if (head == 0 && tail == 0)
                    {
                        _size = 0;
                    }
                    else
                    {
                        _size = (tail + cb._dataLength - head) % cb._dataLength;
                    }

                    _data = data;
                }

                public Bucket Tail
                {
                    get
                    {
                        if (_size == 0)
                        {
                            return null;
                        }
                        else
                        {
                            // we want to get the last item, so size()-1
                            return _data[Convert(_size - 1)];
                        }
                    }
                }

                public Bucket[] Array
                {
                    get
                    {
                        /*
                            * this isn't technically thread-safe since it requires multiple reads on something that can change
                            * but since we never clear the data directly, only increment/decrement head/tail we would never get a NULL
                            * just potentially return stale data which we are okay with doing
                            */
                        List<Bucket> array = new List<Bucket>();
                        for (int i = 0; i < _size; i++)
                        {
                            array.Add(_data[Convert(i)]);
                        }

                        return array.ToArray();
                    }
                }

                public ListState Clear()
                {
                    return new ListState(_cb, new AtomicReferenceArray<Bucket>(_cb._dataLength), 0, 0);
                }

                public ListState AddBucket(Bucket b)
                {
                    /*
                     * We could in theory have 2 threads addBucket concurrently and this compound operation would interleave.
                     * This should NOT happen since getCurrentBucket is supposed to be executed by a single thread.
                     * If it does happen, it's not a huge deal as incrementTail() will be protected by compareAndSet and one of the two addBucket calls will succeed with one of the Buckets.
                     * In either case, a single Bucket will be returned as "last" and data loss should not occur and everything keeps in sync for head/tail.
                     * Also, it's fine to set it before incrementTail because nothing else should be referencing that index position until incrementTail occurs.
                     */
                    _data[_buckettail] = b;
                    return IncrementTail();
                }

                // The convert() method takes a logical index (as if head was
                // always 0) and calculates the index within elementData
                private int Convert(int index)
                {
                    return (index + _head) % _cb._dataLength;
                }

                private ListState IncrementTail()
                {
                    /* if incrementing results in growing larger than 'length' which is the max we should be at, then also increment head (equivalent of removeFirst but done atomically) */
                    if (_size == _cb._numBuckets)
                    {
                        // increment tail and head
                        return new ListState(_cb, _data, (_head + 1) % _cb._dataLength, (_buckettail + 1) % _cb._dataLength);
                    }
                    else
                    {
                        // increment only tail
                        return new ListState(_cb, _data, _head, (_buckettail + 1) % _cb._dataLength);
                    }
                }
            }

            public BucketCircularArray(int size)
            {
                AtomicReferenceArray<Bucket> buckets = new AtomicReferenceArray<Bucket>(size + 1); // + 1 as extra room for the add/remove;
                _state = new AtomicReference<ListState>(new ListState(this, buckets, 0, 0));
                _dataLength = buckets.Length;
                _numBuckets = size;
            }

            public void Clear()
            {
                while (true)
                {
                    /*
                     * it should be very hard to not succeed the first pass thru since this is typically is only called from
                     * a single thread protected by a tryLock, but there is at least 1 other place (at time of writing this comment)
                     * where reset can be called from (CircuitBreaker.markSuccess after circuit was tripped) so it can
                     * in an edge-case conflict.
                     * Instead of trying to determine if someone already successfully called clear() and we should skip
                     * we will have both calls reset the circuit, even if that means losing data added in between the two
                     * depending on thread scheduling.
                     * The rare scenario in which that would occur, we'll accept the possible data loss while clearing it
                     * since the code has stated its desire to clear() anyways.
                     */
                    ListState current = _state.Value;
                    ListState newState = current.Clear();
                    if (_state.CompareAndSet(current, newState))
                    {
                        return;
                    }
                }
            }

            public void AddLast(Bucket o)
            {
                ListState currentState = _state.Value;

                // create new version of state (what we want it to become)
                ListState newState = currentState.AddBucket(o);

                /*
                 * use compareAndSet to set in case multiple threads are attempting (which shouldn't be the case because since addLast will ONLY be called by a single thread at a time due to protection
                 * provided in <code>getCurrentBucket</code>)
                 */
#pragma warning disable S3923 // All branches in a conditional structure should not have exactly the same implementation
                if (_state.CompareAndSet(currentState, newState))
                {
                    // we succeeded
                }
                else
                {
                    // we failed, someone else was adding or removing
                    // instead of trying again and risking multiple addLast concurrently (which shouldn't be the case)
                    // we'll just return and let the other thread 'win' and if the timing is off the next call to getCurrentBucket will fix things
                }
#pragma warning restore S3923 // All branches in a conditional structure should not have exactly the same implementation
            }

            public int Size
            {
                // the size can also be worked out each time as:
                // return (tail + data.length() - head) % data.length();
                get { return _state.Value._size; }
            }

<<<<<<< HEAD
            public Bucket PeekLast => state.Value.Tail;
=======
            public Bucket PeekLast
            {
                get { return _state.Value.Tail; }
            }
>>>>>>> ca521165

            IEnumerator IEnumerable.GetEnumerator()
            {
                return GetEnumerator();
            }

            public IEnumerator<Bucket> GetEnumerator()
            {
                List<Bucket> list = new List<Bucket>(Array);
                return list.AsReadOnly().GetEnumerator();
            }

<<<<<<< HEAD
            public Bucket[] Array => state.Value.Array;
=======
            public Bucket[] Array
            {
                get { return _state.Value.Array; }
            }
>>>>>>> ca521165
        }

        internal class Bucket
        {
            internal readonly long _windowStart;
            internal readonly PercentileBucketData _data;

            public Bucket(long startTime, int bucketDataLength)
            {
                _windowStart = startTime;
                _data = new PercentileBucketData(bucketDataLength);
            }
        }
    }
}<|MERGE_RESOLUTION|>--- conflicted
+++ resolved
@@ -125,14 +125,7 @@
             _currentPercentileSnapshot = new PercentileSnapshot(_buckets.Array);
         }
 
-<<<<<<< HEAD
-        private PercentileSnapshot CurrentPercentileSnapshot => currentPercentileSnapshot;
-=======
-        private PercentileSnapshot CurrentPercentileSnapshot
-        {
-            get { return _currentPercentileSnapshot; }
-        }
->>>>>>> ca521165
+        private PercentileSnapshot CurrentPercentileSnapshot => _currentPercentileSnapshot;
 
         private object _newBucketLock = new object();
 
@@ -365,11 +358,7 @@
             }
 
             /* package for testing */
-<<<<<<< HEAD
-            public int Mean => mean;
-=======
             public int Mean { get; }
->>>>>>> ca521165
 
             public int GetPercentile(double percentile)
             {
@@ -599,14 +588,7 @@
                 get { return _state.Value._size; }
             }
 
-<<<<<<< HEAD
-            public Bucket PeekLast => state.Value.Tail;
-=======
-            public Bucket PeekLast
-            {
-                get { return _state.Value.Tail; }
-            }
->>>>>>> ca521165
+            public Bucket PeekLast => _state.Value.Tail;
 
             IEnumerator IEnumerable.GetEnumerator()
             {
@@ -619,14 +601,7 @@
                 return list.AsReadOnly().GetEnumerator();
             }
 
-<<<<<<< HEAD
-            public Bucket[] Array => state.Value.Array;
-=======
-            public Bucket[] Array
-            {
-                get { return _state.Value.Array; }
-            }
->>>>>>> ca521165
+            public Bucket[] Array => _state.Value.Array;
         }
 
         internal class Bucket
