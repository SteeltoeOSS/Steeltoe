--- conflicted
+++ resolved
@@ -38,13 +38,7 @@
         {
         }
 
-<<<<<<< HEAD
-        private readonly ConcurrentDictionary<string, IHystrixMetricsPublisherCommand> commandPublishers = new ConcurrentDictionary<string, IHystrixMetricsPublisherCommand>();
-
         internal IHystrixMetricsPublisherCommand GetPublisherForCommand(IHystrixCommandKey commandKey, IHystrixCommandGroupKey commandOwner, HystrixCommandMetrics metrics, ICircuitBreaker circuitBreaker, IHystrixCommandOptions properties)
-=======
-        internal IHystrixMetricsPublisherCommand GetPublisherForCommand(IHystrixCommandKey commandKey, IHystrixCommandGroupKey commandOwner, HystrixCommandMetrics metrics, IHystrixCircuitBreaker circuitBreaker, IHystrixCommandOptions properties)
->>>>>>> ca521165
         {
             return CommandPublishers.GetOrAddEx(commandKey.Name, (k) =>
             {
