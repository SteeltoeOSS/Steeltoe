--- conflicted
+++ resolved
@@ -1,28 +1,10 @@
 ﻿<Project Sdk="Microsoft.NET.Sdk">
-<<<<<<< HEAD
-  <Import Project="..\..\..\..\versions.props" />
-  <PropertyGroup>
-    <TargetFrameworks>netcoreapp3.0</TargetFrameworks>
-    <Description>Netflix Hystrix metrics event stream for ASP.NET Core over HTTP</Description>
-    <PackageTags>aspnetcore;Circuit Breaker;Spring;Spring Cloud;Spring Cloud Hystrix;Hystrix</PackageTags>
-=======
   <PropertyGroup>
     <Description>Steeltoe Neflix Hystrix Metrics Event Stream ASP.NET Core</Description>
-    <TargetFrameworks>netstandard2.0;netcoreapp3.1</TargetFrameworks>
-    <AssemblyName>Steeltoe.CircuitBreaker.Hystrix.MetricsEventsCore</AssemblyName>
-    <PackageId>Steeltoe.CircuitBreaker.Hystrix.MetricsEventsCore</PackageId>
-    <PackageTags>ASPNET Core;Circuit Breaker;Spring;Spring Cloud;Spring Cloud Hystrix;Hystrix</PackageTags>
->>>>>>> ca521165
+    <TargetFrameworks>netcoreapp3.1</TargetFrameworks>
+    <PackageTags>aspnetcore;Circuit Breaker;Spring;Spring Cloud;Spring Cloud Hystrix;Hystrix</PackageTags>
   </PropertyGroup>
 
-<<<<<<< HEAD
-  <ItemGroup>
-    <PackageReference Include="System.Reactive" Version="$(ReactiveVersion)" />
-    <PackageReference Include="System.Reactive.Observable.Aliases" Version="$(ReactiveVersion)" />
-  </ItemGroup>
-
-  <ItemGroup>
-=======
   <Import Project="..\..\..\..\versions.props" />
   <Import Project="..\..\..\..\sharedproject.props" />
 
@@ -30,22 +12,12 @@
     <ProjectReference Include="..\HystrixBase\Steeltoe.CircuitBreaker.HystrixBase.csproj" />
   </ItemGroup>
 
-  <ItemGroup Condition="'$(TargetFramework)' == 'netcoreapp3.1'">
->>>>>>> ca521165
+  <ItemGroup>
     <FrameworkReference Include="Microsoft.AspNetCore.App" />
   </ItemGroup>
-
-  <ItemGroup Condition="'$(CI_BUILD)' == ''">
-      <ProjectReference Include="..\HystrixBase\Steeltoe.CircuitBreaker.HystrixBase.csproj" />
-  </ItemGroup>
-<<<<<<< HEAD
-  <ItemGroup Condition="'$(CI_BUILD)' == 'True'">
-      <PackageReference Include="Steeltoe.CircuitBreaker.HystrixBase" Version="$(SteeltoeVersion)$(SteeltoeVersionSuffix)" />
-=======
 
   <ItemGroup>
     <PackageReference Include="System.Reactive" Version="$(ReactiveVersion)" />
     <PackageReference Include="System.Reactive.Observable.Aliases" Version="$(ReactiveVersion)" />
->>>>>>> ca521165
   </ItemGroup>
 </Project>