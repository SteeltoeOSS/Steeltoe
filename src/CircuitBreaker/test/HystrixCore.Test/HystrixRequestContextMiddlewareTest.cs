﻿// Copyright 2017 the original author or authors.
//
// Licensed under the Apache License, Version 2.0 (the "License");
// you may not use this file except in compliance with the License.
// You may obtain a copy of the License at
//
// https://www.apache.org/licenses/LICENSE-2.0
//
// Unless required by applicable law or agreed to in writing, software
// distributed under the License is distributed on an "AS IS" BASIS,
// WITHOUT WARRANTIES OR CONDITIONS OF ANY KIND, either express or implied.
// See the License for the specific language governing permissions and
// limitations under the License.

using Microsoft.AspNetCore.Http;
using Microsoft.Extensions.Hosting;
using Steeltoe.CircuitBreaker.Hystrix.Strategy.Concurrency;
using System.Threading;
using System.Threading.Tasks;
using Xunit;

namespace Steeltoe.CircuitBreaker.Hystrix.Test
{
    public class HystrixRequestContextMiddlewareTest
    {
        [Fact]
        public async void Invoke_CreatesContext_ThenDisposes()
        {
            static Task Del(HttpContext ctx)
            {
                Assert.True(HystrixRequestContext.IsCurrentThreadInitialized);
                return Task.FromResult<int>(1);
<<<<<<< HEAD
            }

            var reqContext = new HystrixRequestContextMiddleware(Del);
=======
            };
            var life = new TestLifecyecle();
            var reqContext = new HystrixRequestContextMiddleware(del, life);
>>>>>>> 5c7795ef
            HttpContext context = new DefaultHttpContext();
            await reqContext.Invoke(context);
            Assert.False(HystrixRequestContext.IsCurrentThreadInitialized);
            life.StopApplication();
        }

        [Fact]
        public void HystrixRequestContextMiddleware_RegistersStoppingAction()
        {
            RequestDelegate del = (ctx) =>
            {
                Assert.True(HystrixRequestContext.IsCurrentThreadInitialized);
                return Task.FromResult<int>(1);
            };
            var life = new TestLifecyecle();
            var reqContext = new HystrixRequestContextMiddleware(del, life);
            Assert.True(life.Registered);
            life.StopApplication();
        }

#pragma warning disable CS0618 // Type or member is obsolete
        private class TestLifecyecle : IApplicationLifetime
#pragma warning restore CS0618 // Type or member is obsolete
        {
            public bool Registered = false;

            private readonly CancellationTokenSource _stoppingSource = new CancellationTokenSource();

            public CancellationToken ApplicationStarted => throw new System.NotImplementedException();

            public CancellationToken ApplicationStopping
            {
                get
                {
                    Registered = true;
                    return _stoppingSource.Token;
                }
            }

            public CancellationToken ApplicationStopped => throw new System.NotImplementedException();

            public void StopApplication()
            {
                _stoppingSource.Cancel();
            }
        }
    }
}<|MERGE_RESOLUTION|>--- conflicted
+++ resolved
@@ -30,15 +30,10 @@
             {
                 Assert.True(HystrixRequestContext.IsCurrentThreadInitialized);
                 return Task.FromResult<int>(1);
-<<<<<<< HEAD
             }
 
-            var reqContext = new HystrixRequestContextMiddleware(Del);
-=======
-            };
             var life = new TestLifecyecle();
-            var reqContext = new HystrixRequestContextMiddleware(del, life);
->>>>>>> 5c7795ef
+            var reqContext = new HystrixRequestContextMiddleware(Del, life);
             HttpContext context = new DefaultHttpContext();
             await reqContext.Invoke(context);
             Assert.False(HystrixRequestContext.IsCurrentThreadInitialized);
