﻿<Project Sdk="Microsoft.NET.Sdk">
<<<<<<< HEAD
  <PropertyGroup>
    <TargetFrameworks>netcoreapp3.1;</TargetFrameworks>
  </PropertyGroup>
  
=======
  <PropertyGroup Condition="! $(OS.Contains('Win'))">
    <TargetFrameworks>netcoreapp2.1;netcoreapp3.1</TargetFrameworks>
  </PropertyGroup>
  <PropertyGroup Condition="$(OS.Contains('Win'))">
    <TargetFrameworks>net461;netcoreapp2.1;netcoreapp3.1</TargetFrameworks>
  </PropertyGroup>

>>>>>>> ca521165
  <Import Project="..\..\..\..\versions.props" />
  <Import Project="..\..\..\..\sharedtest.props" />

<<<<<<< HEAD
  <ItemGroup>
=======
  <ItemGroup Condition="'$(TargetFramework)' != 'netcoreapp3.1'">
    <PackageReference Include="Microsoft.AspNetCore.Hosting" Version="$(AspNetCoreVersion)" />
  </ItemGroup>
  <ItemGroup Condition="'$(TargetFramework)' == 'netcoreapp3.1'">
>>>>>>> ca521165
    <FrameworkReference Include="Microsoft.AspNetCore.App" />
  </ItemGroup>

  <ItemGroup>
    <PackageReference Include="Microsoft.Extensions.DependencyInjection.Abstractions" Version="$(ExtensionsVersion)" />
  </ItemGroup>
  
  <ItemGroup>
    <ProjectReference Include="..\..\src\HystrixCore\Steeltoe.CircuitBreaker.HystrixCore.csproj" />
  </ItemGroup>
  
  <ItemGroup>
    <None Update="xunit.runner.json">
      <CopyToOutputDirectory>PreserveNewest</CopyToOutputDirectory>
    </None>
  </ItemGroup>
  
</Project><|MERGE_RESOLUTION|>--- conflicted
+++ resolved
@@ -1,29 +1,12 @@
 ﻿<Project Sdk="Microsoft.NET.Sdk">
-<<<<<<< HEAD
   <PropertyGroup>
     <TargetFrameworks>netcoreapp3.1;</TargetFrameworks>
   </PropertyGroup>
   
-=======
-  <PropertyGroup Condition="! $(OS.Contains('Win'))">
-    <TargetFrameworks>netcoreapp2.1;netcoreapp3.1</TargetFrameworks>
-  </PropertyGroup>
-  <PropertyGroup Condition="$(OS.Contains('Win'))">
-    <TargetFrameworks>net461;netcoreapp2.1;netcoreapp3.1</TargetFrameworks>
-  </PropertyGroup>
-
->>>>>>> ca521165
   <Import Project="..\..\..\..\versions.props" />
   <Import Project="..\..\..\..\sharedtest.props" />
 
-<<<<<<< HEAD
   <ItemGroup>
-=======
-  <ItemGroup Condition="'$(TargetFramework)' != 'netcoreapp3.1'">
-    <PackageReference Include="Microsoft.AspNetCore.Hosting" Version="$(AspNetCoreVersion)" />
-  </ItemGroup>
-  <ItemGroup Condition="'$(TargetFramework)' == 'netcoreapp3.1'">
->>>>>>> ca521165
     <FrameworkReference Include="Microsoft.AspNetCore.App" />
   </ItemGroup>
 
