// Licensed to the .NET Foundation under one or more agreements.
// The .NET Foundation licenses this file to you under the Apache 2.0 License.
// See the LICENSE file in the project root for more information.

using System.Collections.Concurrent;
using System.Reactive.Concurrency;
using System.Reactive.Linq;
using System.Reactive.Observable.Aliases;
using Steeltoe.CircuitBreaker.Hystrix.Exceptions;
using Steeltoe.CircuitBreaker.Hystrix.Strategy.Concurrency;
using Steeltoe.CircuitBreaker.Hystrix.Util;
using Steeltoe.Common.Util;
using Xunit;
using Xunit.Abstractions;

namespace Steeltoe.CircuitBreaker.Hystrix.Test;

public class HystrixCommandTest : CommonHystrixCommandTests<TestHystrixCommand<int>>
{
    private readonly ITestOutputHelper _output;

    private int _uniqueNameCounter;

    public HystrixCommandTest(ITestOutputHelper output)
    {
        _output = output;
    }

    [Fact]
    public void TestExecutionSuccess()
    {
        TestHystrixCommand<int> command = GetCommand(ExecutionIsolationStrategy.Thread, ExecutionResultTest.Success);
        Assert.Equal(FlexibleTestHystrixCommand.ExecuteValue, command.Execute());

        Assert.Null(command.FailedExecutionException);
        Assert.Null(command.ExecutionException);
        Assert.True(command.ExecutionTimeInMilliseconds > -1);
        Assert.True(command.IsSuccessfulExecution);

        AssertCommandExecutionEvents(command, HystrixEventType.Success);
        Assert.Equal(0, command.Builder.Metrics.CurrentConcurrentExecutionCount);
        _output.WriteLine("ReqLog : " + HystrixRequestLog.CurrentRequestLog.GetExecutedCommandsAsString());
        AssertSaneHystrixRequestLog(1);
    }

    [Fact]
    public void TestExecutionMultipleTimes()
    {
        TestHystrixCommand<int> command = GetCommand(ExecutionIsolationStrategy.Thread, ExecutionResultTest.Success);
        Assert.False(command.IsExecutionComplete);

        // first should succeed
        Assert.Equal(FlexibleTestHystrixCommand.ExecuteValue, command.Execute());
        Assert.True(command.IsExecutionComplete);
        Assert.True(command.IsExecutedInThread);
        Assert.True(command.ExecutionTimeInMilliseconds > -1);
        Assert.True(command.IsSuccessfulExecution);
        Assert.Null(command.ExecutionException);

        try
        {
            // second should fail
            command.Execute();
            Assert.True(false, "we should not allow this ... it breaks the state of request logs");
        }
        catch (HystrixRuntimeException e)
        {
            _output.WriteLine(e.ToString());

            // we want to get here
        }

        Assert.Equal(0, command.Builder.Metrics.CurrentConcurrentExecutionCount);
        AssertSaneHystrixRequestLog(1);
        AssertCommandExecutionEvents(command, HystrixEventType.Success);
    }

    [Fact]
    public void TestExecutionHystrixFailureWithNoFallback()
    {
        TestHystrixCommand<int> command = GetCommand(ExecutionIsolationStrategy.Thread, ExecutionResultTest.HystrixFailure, FallbackResultTest.Unimplemented);

        try
        {
            command.Execute();
            Assert.True(false, "we shouldn't get here");
        }
        catch (HystrixRuntimeException e)
        {
            _output.WriteLine(e.ToString());
            Assert.NotNull(e.FallbackException);
            Assert.NotNull(e.ImplementingType);
        }

        Assert.True(command.ExecutionTimeInMilliseconds > -1);
        Assert.True(command.IsFailedExecution);
        AssertCommandExecutionEvents(command, HystrixEventType.Failure, HystrixEventType.FallbackMissing);
        Assert.NotNull(command.ExecutionException);
        Assert.Equal(0, command.Builder.Metrics.CurrentConcurrentExecutionCount);
        AssertSaneHystrixRequestLog(1);
    }

    [Fact]
    public void TestExecutionFailureWithNoFallback()
    {
        TestHystrixCommand<int> command = GetCommand(ExecutionIsolationStrategy.Thread, ExecutionResultTest.Failure, FallbackResultTest.Unimplemented);

        try
        {
            command.Execute();
            Assert.True(false, "we shouldn't get here");
        }
        catch (HystrixRuntimeException e)
        {
            _output.WriteLine(e.ToString());
            Assert.NotNull(e.FallbackException);
            Assert.NotNull(e.ImplementingType);
        }

        Assert.True(command.ExecutionTimeInMilliseconds > -1);
        Assert.True(command.IsFailedExecution);
        AssertCommandExecutionEvents(command, HystrixEventType.Failure, HystrixEventType.FallbackMissing);
        Assert.NotNull(command.ExecutionException);
        Assert.Equal(0, command.Builder.Metrics.CurrentConcurrentExecutionCount);
        AssertSaneHystrixRequestLog(1);
    }

    [Fact]
    public void TestExecutionFailureWithFallback()
    {
        TestHystrixCommand<int> command = GetCommand(ExecutionIsolationStrategy.Thread, ExecutionResultTest.Failure, FallbackResultTest.Success);
        Assert.Equal(FlexibleTestHystrixCommand.FallbackValue, command.Execute());
        Assert.Equal("Execution Failure for TestHystrixCommand", command.FailedExecutionException.Message);
        Assert.True(command.ExecutionTimeInMilliseconds > -1);
        Assert.True(command.IsFailedExecution);
        AssertCommandExecutionEvents(command, HystrixEventType.Failure, HystrixEventType.FallbackSuccess);
        Assert.NotNull(command.ExecutionException);
        Assert.Equal(0, command.Builder.Metrics.CurrentConcurrentExecutionCount);
        AssertSaneHystrixRequestLog(1);
    }

    [Fact]
    public void TestExecutionRejectionWithFallbackException()
    {
        var threads = new List<Thread>();
        int threadRunCount = 0;
        int exceptionCount = 0;

        for (int i = 0; i < 15; i++)
        {
            var thread = new Thread(() =>
            {
                // Run() delays 5 seconds, Fallback() throws exception
                // Command timeout set to 3 * 5000, so doesn't timeout
                var cmd = new BasicDelayCommand(5000, true);

                try
                {
                    Assert.Equal(5000, cmd.Execute());
                }
                catch (Exception e)
                {
                    Assert.IsType<HystrixRuntimeException>(e);
                    Assert.IsType<RejectedExecutionException>(e.InnerException);
                    Interlocked.Increment(ref exceptionCount);
                }

                Interlocked.Increment(ref threadRunCount);
            });

            thread.Start();
            threads.Add(thread);
        }

        // Wait for all threads to finish, all commands completed
        foreach (Thread thread in threads)
        {
            thread.Join();
        }

        Assert.Equal(15, threadRunCount);
        Assert.Equal(5, exceptionCount);

        // Run() delays 1 seconds, Fallback() throws exception
        // Command timeout set to 3 * 1000, so doesn't timeout
        // This command should succeed as all commands have finished
        var c = new BasicDelayCommand(1000, true);
        Assert.Equal(1000, c.Execute());
    }

    [Fact]
    public void TestExecutionFailureWithFallbackFailure()
    {
        TestHystrixCommand<int> command = GetCommand(ExecutionIsolationStrategy.Thread, ExecutionResultTest.Failure, FallbackResultTest.Failure);

        try
        {
            command.Execute();
            Assert.True(false, "we shouldn't get here");
        }
        catch (HystrixRuntimeException e)
        {
            _output.WriteLine("------------------------------------------------");
            _output.WriteLine(e.ToString());
            _output.WriteLine("------------------------------------------------");
            Assert.NotNull(e.FallbackException);
        }

        Assert.True(command.ExecutionTimeInMilliseconds > -1);
        Assert.True(command.IsFailedExecution);
        AssertCommandExecutionEvents(command, HystrixEventType.Failure, HystrixEventType.FallbackFailure);
        Assert.NotNull(command.ExecutionException);

        Assert.Equal(0, command.Builder.Metrics.CurrentConcurrentExecutionCount);
        AssertSaneHystrixRequestLog(1);
    }

    [Fact]
    public void TestQueueSuccess()
    {
        TestHystrixCommand<int> command = GetCommand(ExecutionIsolationStrategy.Thread, ExecutionResultTest.Success);
        Task<int> future = command.ExecuteAsync();
        Assert.Equal(FlexibleTestHystrixCommand.ExecuteValue, future.Result);
        Assert.True(command.ExecutionTimeInMilliseconds > -1);
        Assert.True(command.IsSuccessfulExecution);
        AssertCommandExecutionEvents(command, HystrixEventType.Success);
        Assert.Null(command.ExecutionException);
        Assert.Equal(0, command.Builder.Metrics.CurrentConcurrentExecutionCount);
        AssertSaneHystrixRequestLog(1);
    }

    [Fact]
    public async Task TestQueueKnownFailureWithNoFallback()
    {
        TestHystrixCommand<int> command = GetCommand(ExecutionIsolationStrategy.Thread, ExecutionResultTest.HystrixFailure, FallbackResultTest.Unimplemented);

        try
        {
            await command.ExecuteAsync();
            Assert.True(false, "we shouldn't get here");
        }
        catch (HystrixRuntimeException e)
        {
            _output.WriteLine(e.ToString());
            Assert.NotNull(e.FallbackException);
            Assert.NotNull(e.ImplementingType);
        }

        Assert.True(command.ExecutionTimeInMilliseconds > -1);
        Assert.True(command.IsFailedExecution);
        AssertCommandExecutionEvents(command, HystrixEventType.Failure, HystrixEventType.FallbackMissing);
        Assert.NotNull(command.ExecutionException);
        Assert.Equal(0, command.Builder.Metrics.CurrentConcurrentExecutionCount);
        AssertSaneHystrixRequestLog(1);
    }

    [Fact]
    public async Task TestQueueUnknownFailureWithNoFallback()
    {
        TestHystrixCommand<int> command = GetCommand(ExecutionIsolationStrategy.Thread, ExecutionResultTest.Failure, FallbackResultTest.Unimplemented);

        try
        {
            await command.ExecuteAsync();
            Assert.True(false, "we shouldn't get here");
        }
        catch (HystrixRuntimeException e)
        {
            _output.WriteLine(e.ToString());
            Assert.NotNull(e.FallbackException);
            Assert.NotNull(e.ImplementingType);
        }

        Assert.True(command.ExecutionTimeInMilliseconds > -1);
        Assert.True(command.IsFailedExecution);
        AssertCommandExecutionEvents(command, HystrixEventType.Failure, HystrixEventType.FallbackMissing);
        Assert.NotNull(command.ExecutionException);
        Assert.Equal(0, command.Builder.Metrics.CurrentConcurrentExecutionCount);
        AssertSaneHystrixRequestLog(1);
    }

    [Fact]
    public void TestQueueFailureWithFallback()
    {
        TestHystrixCommand<int> command = GetCommand(ExecutionIsolationStrategy.Thread, ExecutionResultTest.Failure, FallbackResultTest.Success);

        try
        {
            Task<int> future = command.ExecuteAsync();
            Assert.Equal(FlexibleTestHystrixCommand.FallbackValue, future.Result);
        }
        catch (Exception e)
        {
            _output.WriteLine(e.ToString());
            Assert.False(true, "We should have received a response from the fallback.");
        }

        Assert.True(command.ExecutionTimeInMilliseconds > -1);
        Assert.True(command.IsFailedExecution);
        AssertCommandExecutionEvents(command, HystrixEventType.Failure, HystrixEventType.FallbackSuccess);
        Assert.NotNull(command.ExecutionException);
        Assert.Equal(0, command.Builder.Metrics.CurrentConcurrentExecutionCount);
        AssertSaneHystrixRequestLog(1);
    }

    [Fact]
    public async Task TestQueueFailureWithFallbackFailure()
    {
        TestHystrixCommand<int> command = GetCommand(ExecutionIsolationStrategy.Thread, ExecutionResultTest.Failure, FallbackResultTest.Failure);

        try
        {
            await command.ExecuteAsync();
            Assert.True(true, "we shouldn't get here");
        }
        catch (HystrixRuntimeException e)
        {
            _output.WriteLine(e.ToString());
            Assert.NotNull(e.FallbackException);
        }

        Assert.True(command.ExecutionTimeInMilliseconds > -1);
        Assert.True(command.IsFailedExecution);
        AssertCommandExecutionEvents(command, HystrixEventType.Failure, HystrixEventType.FallbackFailure);
        Assert.NotNull(command.ExecutionException);
        Assert.Equal(0, command.Builder.Metrics.CurrentConcurrentExecutionCount);
        AssertSaneHystrixRequestLog(1);
    }

    [Fact]
    public async Task TestObserveSuccess()
    {
        TestHystrixCommand<int> command = GetCommand(ExecutionIsolationStrategy.Thread, ExecutionResultTest.Success);
        Assert.Equal(FlexibleTestHystrixCommand.ExecuteValue, await command.Observe().SingleAsync());
        Assert.Null(command.FailedExecutionException);
        Assert.True(command.ExecutionTimeInMilliseconds > -1);
        Assert.True(command.IsSuccessfulExecution);
        AssertCommandExecutionEvents(command, HystrixEventType.Success);
        Assert.Null(command.ExecutionException);
        Assert.Equal(0, command.Builder.Metrics.CurrentConcurrentExecutionCount);
        AssertSaneHystrixRequestLog(1);
    }

    [Fact]
    public void TestCallbackThreadForThreadIsolation()
    {
        var commandThread = new AtomicReference<Thread>();
        var subscribeThread = new AtomicReference<Thread>();

        TestHystrixCommand<bool> command =
            new TestCallbackThreadForThreadIsolationTestHystrixCommand(commandThread, TestHystrixCommand<bool>.TestPropsBuilder());

        var latch = new CountdownEvent(1);

        command.ToObservable().Subscribe(_ =>
        {
            subscribeThread.Value = Thread.CurrentThread;
        }, e =>
        {
            latch.SignalEx();
            _output.WriteLine(e.ToString());
        }, () =>
        {
            latch.SignalEx();
        });

        if (!latch.Wait(2000))
        {
            Assert.False(true, "timed out");
        }

        Assert.NotNull(commandThread.Value);
        Assert.NotNull(subscribeThread.Value);

        _output.WriteLine("Command Thread: " + commandThread.Value);
        _output.WriteLine("Subscribe Thread: " + subscribeThread.Value);

        Assert.NotEqual(commandThread.Value.ManagedThreadId, subscribeThread.Value.ManagedThreadId);
    }

    [Fact]
    public void TestCallbackThreadForSemaphoreIsolation()
    {
        var commandThread = new AtomicReference<Thread>();
        var subscribeThread = new AtomicReference<Thread>();

        TestCommandBuilder builder = TestHystrixCommand<bool>.TestPropsBuilder();
        HystrixCommandOptions opts = HystrixCommandOptionsTest.GetUnitTestOptions();
        opts.ExecutionIsolationStrategy = ExecutionIsolationStrategy.Semaphore;
        builder.SetCommandOptionDefaults(opts);
        TestHystrixCommand<bool> command = new TestCallbackThreadForSemaphoreIsolationTestHystrixCommand(commandThread, builder);

        var latch = new CountdownEvent(1);

        command.ToObservable().Subscribe(_ =>
        {
            subscribeThread.Value = Thread.CurrentThread;
        }, e =>
        {
            latch.SignalEx();
            _output.WriteLine(e.ToString());
        }, () =>
        {
            latch.SignalEx();
        });

        if (!latch.Wait(2000))
        {
            Assert.False(true, "timed out");
        }

        Assert.NotNull(commandThread.Value);
        Assert.NotNull(subscribeThread.Value);
        _output.WriteLine("Command Thread: " + commandThread.Value);
        _output.WriteLine("Subscribe Thread: " + subscribeThread.Value);

        int mainThreadId = Thread.CurrentThread.ManagedThreadId;

        // semaphore should be on the calling thread
        Assert.True(commandThread.Value.ManagedThreadId == mainThreadId);
        Assert.True(subscribeThread.Value.ManagedThreadId == mainThreadId);
    }

    [Fact]
    public void TestCircuitBreakerReportsOpenIfForcedOpen()
    {
        var opts = new HystrixCommandOptions
        {
            GroupKey = HystrixCommandGroupKeyDefault.AsKey("GROUP"),
            CircuitBreakerForceOpen = true
        };

        var cmd = new HystrixCommand<bool>(opts, () => true, () => false);

        Assert.False(cmd.Execute()); // fallback should fire
        _output.WriteLine("RESULT : " + cmd.ExecutionEvents);
        Assert.True(cmd.IsCircuitBreakerOpen, "CircuitBreaker unexpectedly closed");
    }

    [Fact]
    public void TestCircuitBreakerReportsClosedIfForcedClosed()
    {
        var opts = new HystrixCommandOptions
        {
            GroupKey = HystrixCommandGroupKeyDefault.AsKey("GROUP"),
            CircuitBreakerForceOpen = false,
            CircuitBreakerForceClosed = true
        };

        var cmd = new HystrixCommand<bool>(opts, () => true, () => false);

        Assert.True(cmd.Execute()); // fallback should fire
        _output.WriteLine("RESULT : " + cmd.ExecutionEvents);
        Assert.False(cmd.IsCircuitBreakerOpen, "CircuitBreaker unexpectedly open");
    }

    [Fact]
    public async Task TestCircuitBreakerAcrossMultipleCommandsButSameCircuitBreaker()
    {
        IHystrixCommandKey key = HystrixCommandKeyDefault.AsKey("SharedCircuitBreaker");
        var circuitBreaker = new TestCircuitBreaker(key);

        /* fail 3 times and then it should trip the circuit and stop executing */

        // failure 1
        TestHystrixCommand<int> attempt1 = GetSharedCircuitBreakerCommand(key, ExecutionIsolationStrategy.Thread, FallbackResultTest.Success, circuitBreaker);
        _output.WriteLine("COMMAND KEY (from cmd): " + attempt1.CommandKey.Name);
        await attempt1.ExecuteAsync();

        Assert.True(WaitForHealthCountToUpdate(key.Name, 250, _output), "Health count update took to long");

        Assert.True(attempt1.IsFailedExecution, "Unexpected execution success (1)");
        Assert.True(attempt1.IsResponseFromFallback, "Response not from fallback as was expected (1)");
        Assert.False(attempt1.IsCircuitBreakerOpen, "CircuitBreaker unexpectedly open (1)");
        Assert.False(attempt1.IsResponseShortCircuited, "CircuitBreaker unexpectedly short circuited (1)");

        // failure 2 with a different command, same circuit breaker
        TestHystrixCommand<int> attempt2 = GetSharedCircuitBreakerCommand(key, ExecutionIsolationStrategy.Thread, FallbackResultTest.Success, circuitBreaker);
        await attempt2.ExecuteAsync();

        Assert.True(WaitForHealthCountToUpdate(key.Name, 250, _output), "Health count update took to long");

        Assert.True(attempt2.IsFailedExecution, "Unexpected execution success (2)");
        Assert.True(attempt2.IsResponseFromFallback, "Response not from fallback as was expected (2)");
        Assert.False(attempt2.IsCircuitBreakerOpen, "CircuitBreaker unexpectedly open (2)");
        Assert.False(attempt2.IsResponseShortCircuited, "CircuitBreaker unexpectedly short circuited (2)");

        // failure 3 of the Hystrix, 2nd for this particular HystrixCommand
        TestHystrixCommand<int> attempt3 = GetSharedCircuitBreakerCommand(key, ExecutionIsolationStrategy.Thread, FallbackResultTest.Success, circuitBreaker);
        await attempt3.ExecuteAsync();

        Assert.True(WaitForHealthCountToUpdate(key.Name, 250, _output), "Health count update took to long");

        Assert.True(attempt3.IsFailedExecution, "Unexpected execution success (3)");
        Assert.True(attempt3.IsResponseFromFallback, "Response not from fallback as was expected (3)");
        Assert.False(attempt3.IsResponseShortCircuited, "CircuitBreaker unexpectedly short circuited (3)");

        Assert.True(WaitForHealthCountToUpdate(key.Name, 250, _output), "Health count update took to long");

        // it should now be 'open' and prevent further executions
        // after having 3 failures on the Hystrix that these 2 different HystrixCommand objects are for
        Assert.True(attempt3.IsCircuitBreakerOpen, "CircuitBreaker unexpectedly closed (3)");

        // attempt 4
        TestHystrixCommand<int> attempt4 = GetSharedCircuitBreakerCommand(key, ExecutionIsolationStrategy.Thread, FallbackResultTest.Success, circuitBreaker);
        await attempt4.ExecuteAsync();

        Assert.True(WaitForHealthCountToUpdate(key.Name, 250, _output), "Health count update took to long");

        Assert.True(attempt4.IsResponseFromFallback, "Response not from fallback as was expected (4)");

        // this should now be true as the response will be short-circuited
        Assert.True(attempt4.IsResponseShortCircuited, "CircuitBreaker not short circuited as expected (4)");

        // this should remain open
        Assert.True(attempt4.IsCircuitBreakerOpen, "CircuitBreaker unexpectedly closed (4)");

        AssertSaneHystrixRequestLog(4);
        AssertCommandExecutionEvents(attempt1, HystrixEventType.Failure, HystrixEventType.FallbackSuccess);
        AssertCommandExecutionEvents(attempt2, HystrixEventType.Failure, HystrixEventType.FallbackSuccess);
        AssertCommandExecutionEvents(attempt3, HystrixEventType.Failure, HystrixEventType.FallbackSuccess);
        AssertCommandExecutionEvents(attempt4, HystrixEventType.ShortCircuited, HystrixEventType.FallbackSuccess);
    }

    [Fact]
    public void TestExecutionSuccessWithCircuitBreakerDisabled()
    {
        TestHystrixCommand<int> command = GetCircuitBreakerDisabledCommand(ExecutionIsolationStrategy.Thread, ExecutionResultTest.Success);
        Assert.Equal(FlexibleTestHystrixCommand.ExecuteValue, command.Execute());

        Assert.Equal(0, command.Builder.Metrics.CurrentConcurrentExecutionCount);
        AssertSaneHystrixRequestLog(1);

        // we'll still get metrics ... just not the circuit breaker opening/closing
        AssertCommandExecutionEvents(command, HystrixEventType.Success);
    }

    [Fact]
    public void TestExecutionTimeoutWithNoFallback()
    {
        TestHystrixCommand<int> command =
            GetLatentCommand(ExecutionIsolationStrategy.Thread, ExecutionResultTest.Success, 200, FallbackResultTest.Unimplemented, 50);

        try
        {
            command.Execute();
            Assert.True(false, "we shouldn't get here");
        }
        catch (Exception e)
        {
            if (e is HystrixRuntimeException de)
            {
                Assert.NotNull(de.FallbackException);
                Assert.True(de.FallbackException is InvalidOperationException);
                Assert.NotNull(de.ImplementingType);
                Assert.NotNull(de.InnerException);
                Assert.True(de.InnerException is TimeoutException);
            }
            else
            {
                Assert.False(true, "the exception should be HystrixRuntimeException");
            }
        }

        _output.WriteLine("ReqLog : " + HystrixRequestLog.CurrentRequestLog.GetExecutedCommandsAsString());

        // the time should be 50+ since we timeout at 50ms
        Assert.True(command.ExecutionTimeInMilliseconds >= 50);

        Assert.True(command.IsResponseTimedOut);
        Assert.False(command.IsResponseFromFallback);
        Assert.False(command.IsResponseRejected);
        AssertCommandExecutionEvents(command, HystrixEventType.Timeout, HystrixEventType.FallbackMissing);
        Assert.NotNull(command.ExecutionException);
        Assert.Equal(0, command.Builder.Metrics.CurrentConcurrentExecutionCount);
        AssertSaneHystrixRequestLog(1);
    }

    [Fact]
    public void TestExecutionTimeoutWithFallback()
    {
        TestHystrixCommand<int> command = GetLatentCommand(ExecutionIsolationStrategy.Thread, ExecutionResultTest.Success, 200, FallbackResultTest.Success, 50);
        Assert.Equal(FlexibleTestHystrixCommand.FallbackValue, command.Execute());

        // the time should be 50+ since we timeout at 50ms
        Assert.True(command.ExecutionTimeInMilliseconds >= 50);
        Assert.False(command.IsCircuitBreakerOpen, "CircuitBreaker unexpectedly open");
        Assert.False(command.IsResponseShortCircuited);
        Assert.True(command.IsResponseTimedOut);
        Assert.True(command.IsResponseFromFallback);
        AssertCommandExecutionEvents(command, HystrixEventType.Timeout, HystrixEventType.FallbackSuccess);
        Assert.NotNull(command.ExecutionException);
        Assert.Equal(0, command.Builder.Metrics.CurrentConcurrentExecutionCount);
        AssertSaneHystrixRequestLog(1);
    }

    [Fact]
    public void TestExecutionTimeoutFallbackFailure()
    {
        TestHystrixCommand<int> command = GetLatentCommand(ExecutionIsolationStrategy.Thread, ExecutionResultTest.Success, 200, FallbackResultTest.Failure, 50);

        try
        {
            command.Execute();
            Assert.True(false, "we shouldn't get here");
        }
        catch (Exception e)
        {
            if (e is HystrixRuntimeException de)
            {
                Assert.NotNull(de.FallbackException);
                Assert.False(de.FallbackException is InvalidOperationException);
                Assert.NotNull(de.ImplementingType);
                Assert.NotNull(de.InnerException);
                Assert.True(de.InnerException is TimeoutException);
            }
            else
            {
                Assert.True(false, "the exception should be HystrixRuntimeException");
            }
        }

        Assert.NotNull(command.ExecutionException);

        // the time should be 50+ since we timeout at 50ms
        Assert.True(command.ExecutionTimeInMilliseconds >= 50);
        AssertCommandExecutionEvents(command, HystrixEventType.Timeout, HystrixEventType.FallbackFailure);
        Assert.Equal(0, command.Builder.Metrics.CurrentConcurrentExecutionCount);
        AssertSaneHystrixRequestLog(1);
    }

    [Fact]
    public void TestCountersOnExecutionTimeout()
    {
        TestHystrixCommand<int> command = GetCommand(ExecutionIsolationStrategy.Thread, ExecutionResultTest.Success, 200, FallbackResultTest.Success, 50);
        command.Execute();

        /* wait long enough for the command to have finished */
        Time.Wait(200);

        /* response should still be the same as 'testCircuitBreakerOnExecutionTimeout' */
        Assert.True(command.IsResponseFromFallback);
        Assert.False(command.IsCircuitBreakerOpen, "CircuitBreaker unexpectedly open");
        Assert.False(command.IsResponseShortCircuited);

        Assert.True(command.ExecutionTimeInMilliseconds > -1);
        Assert.True(command.IsResponseTimedOut);
        Assert.False(command.IsSuccessfulExecution);
        Assert.NotNull(command.ExecutionException);

        AssertCommandExecutionEvents(command, HystrixEventType.Timeout, HystrixEventType.FallbackSuccess);
        Assert.Equal(0, command.Builder.Metrics.CurrentConcurrentExecutionCount);
        AssertSaneHystrixRequestLog(1);
    }

    [Fact]
    public async Task TestQueuedExecutionTimeoutWithNoFallback()
    {
        TestHystrixCommand<int> command = GetCommand(ExecutionIsolationStrategy.Thread, ExecutionResultTest.Success, 200, FallbackResultTest.Unimplemented, 50);

        try
        {
            await command.ExecuteAsync();
            Assert.True(false, "we shouldn't get here");
        }
        catch (HystrixRuntimeException e)
        {
            Assert.NotNull(e.FallbackException);
            Assert.True(e.FallbackException is InvalidOperationException);
            Assert.NotNull(e.ImplementingType);
            Assert.NotNull(e.InnerException);
            Assert.True(e.InnerException is TimeoutException);
        }

        Assert.True(command.ExecutionTimeInMilliseconds > -1);
        Assert.True(command.IsResponseTimedOut);
        AssertCommandExecutionEvents(command, HystrixEventType.Timeout, HystrixEventType.FallbackMissing);
        Assert.NotNull(command.ExecutionException);
        Assert.Equal(0, command.Builder.Metrics.CurrentConcurrentExecutionCount);
        AssertSaneHystrixRequestLog(1);
    }

    [Fact]
    public async Task TestQueuedExecutionTimeoutWithFallback()
    {
        TestHystrixCommand<int> command = GetCommand(ExecutionIsolationStrategy.Thread, ExecutionResultTest.Success, 200, FallbackResultTest.Success, 50);
        Assert.Equal(FlexibleTestHystrixCommand.FallbackValue, await command.ExecuteAsync());
        AssertCommandExecutionEvents(command, HystrixEventType.Timeout, HystrixEventType.FallbackSuccess);
        Assert.NotNull(command.ExecutionException);
        Assert.Equal(0, command.Builder.Metrics.CurrentConcurrentExecutionCount);
        AssertSaneHystrixRequestLog(1);
    }

    [Fact]
    public async Task TestQueuedExecutionTimeoutFallbackFailure()
    {
        TestHystrixCommand<int> command = GetCommand(ExecutionIsolationStrategy.Thread, ExecutionResultTest.Success, 200, FallbackResultTest.Failure, 50);

        try
        {
            _ = await command.ExecuteAsync();
            Assert.True(false, "Looks like the 'FailureCommand' didn't fail");
        }
        catch (HystrixRuntimeException e)
        {
            Assert.NotNull(e.FallbackException);
            Assert.False(e.FallbackException is InvalidOperationException, "Fallback exception was unexpected type");
            Assert.NotNull(e.ImplementingType);
            Assert.NotNull(e.InnerException);
            Assert.True(e.InnerException is TimeoutException, "Inner exception was unexpected type");
        }

        AssertCommandExecutionEvents(command, HystrixEventType.Timeout, HystrixEventType.FallbackFailure);
        Assert.NotNull(command.ExecutionException);
        Assert.Equal(0, command.Builder.Metrics.CurrentConcurrentExecutionCount);
        AssertSaneHystrixRequestLog(1);
    }

    [Fact]
    public void TestObservedExecutionTimeoutWithNoFallback()
    {
        TestHystrixCommand<int> command = GetCommand(ExecutionIsolationStrategy.Thread, ExecutionResultTest.Success, 200, FallbackResultTest.Unimplemented, 50);

        try
        {
            command.Observe().SingleAsync().Wait();
            Assert.False(true, "we shouldn't get here");
        }
        catch (Exception e)
        {
            if (e is HystrixRuntimeException de)
            {
                Assert.NotNull(de.FallbackException);
                Assert.True(de.FallbackException is InvalidOperationException);
                Assert.NotNull(de.ImplementingType);
                Assert.NotNull(de.InnerException);
                Assert.True(de.InnerException is TimeoutException);
            }
            else
            {
                Assert.False(true, "the exception should be AggregateException with cause as HystrixRuntimeException");
            }
        }

        Assert.True(command.ExecutionTimeInMilliseconds > -1);
        Assert.True(command.IsResponseTimedOut);
        AssertCommandExecutionEvents(command, HystrixEventType.Timeout, HystrixEventType.FallbackMissing);
        Assert.NotNull(command.ExecutionException);
        Assert.Equal(0, command.Builder.Metrics.CurrentConcurrentExecutionCount);
        AssertSaneHystrixRequestLog(1);
    }

    [Fact]
    public void TestObservedExecutionTimeoutWithFallback()
    {
        TestHystrixCommand<int> command = GetCommand(ExecutionIsolationStrategy.Thread, ExecutionResultTest.Success, 200, FallbackResultTest.Success, 50);
        Assert.Equal(FlexibleTestHystrixCommand.FallbackValue, command.Observe().SingleAsync().Wait());

        AssertCommandExecutionEvents(command, HystrixEventType.Timeout, HystrixEventType.FallbackSuccess);
        Assert.NotNull(command.ExecutionException);
        Assert.Equal(0, command.Builder.Metrics.CurrentConcurrentExecutionCount);
        AssertSaneHystrixRequestLog(1);
    }

    [Fact]
    public void TestObservedExecutionTimeoutFallbackFailure()
    {
        TestHystrixCommand<int> command = GetCommand(ExecutionIsolationStrategy.Thread, ExecutionResultTest.Success, 200, FallbackResultTest.Failure, 50);

        try
        {
            command.Observe().SingleAsync().Wait();
            Assert.False(true, "we shouldn't get here");
        }
        catch (Exception e)
        {
            if (e is HystrixRuntimeException de)
            {
                Assert.NotNull(de.FallbackException);
                Assert.False(de.FallbackException is InvalidOperationException);
                Assert.NotNull(de.ImplementingType);
                Assert.NotNull(de.InnerException);
                Assert.True(de.InnerException is TimeoutException);
            }
            else
            {
                Assert.True(false, "the exception should be AggregateException with cause as HystrixRuntimeException");
            }
        }

        AssertCommandExecutionEvents(command, HystrixEventType.Timeout, HystrixEventType.FallbackFailure);
        Assert.NotNull(command.ExecutionException);
        Assert.Equal(0, command.Builder.Metrics.CurrentConcurrentExecutionCount);
        AssertSaneHystrixRequestLog(1);
    }

    [Fact]
    public void TestShortCircuitFallbackCounter()
    {
        TestCircuitBreaker circuitBreaker = new TestCircuitBreaker().SetForceShortCircuit(true);
        var command1 = new KnownFailureTestCommandWithFallback(circuitBreaker);
        command1.Execute();

        var command2 = new KnownFailureTestCommandWithFallback(circuitBreaker);
        command2.Execute();

        // will be -1 because it never attempted execution
        Assert.True(command1.ExecutionTimeInMilliseconds == -1);
        Assert.True(command1.IsResponseShortCircuited);
        Assert.False(command1.IsResponseTimedOut);
        Assert.NotNull(command1.ExecutionException);

        AssertCommandExecutionEvents(command1, HystrixEventType.ShortCircuited, HystrixEventType.FallbackSuccess);
        AssertCommandExecutionEvents(command2, HystrixEventType.ShortCircuited, HystrixEventType.FallbackSuccess);
        Assert.Equal(0, circuitBreaker.Metrics.CurrentConcurrentExecutionCount);
        AssertSaneHystrixRequestLog(2);
    }

    [Fact]
    public async Task TestRejectedThreadWithNoFallback()
    {
        IHystrixCommandKey key = HystrixCommandKeyDefault.AsKey("Rejection-NoFallback");
        var circuitBreaker = new TestCircuitBreaker();
        var pool = new SingleThreadedPoolWithQueue(1);

        Task<bool> f = null;
        Task<bool> f2 = null;
        TestCommandRejection command1 = null;
        TestCommandRejection command2 = null;
        TestCommandRejection command3 = null;

        try
        {
            command1 = new TestCommandRejection(key, circuitBreaker, pool, 500, 700, TestCommandRejection.FallbackNotImplemented);
            command2 = new TestCommandRejection(key, circuitBreaker, pool, 500, 700, TestCommandRejection.FallbackNotImplemented);
            command3 = new TestCommandRejection(key, circuitBreaker, pool, 500, 700, TestCommandRejection.FallbackNotImplemented);
            f = command1.ExecuteAsync(); // Running
            Time.Wait(50); // Let first start
            f2 = command2.ExecuteAsync(); // In Queue
            await command3.ExecuteAsync(); // Start, queue rejected
            Assert.True(false, "we shouldn't get here");
        }
        catch (Exception e)
        {
            _output.WriteLine(e.ToString());
            _output.WriteLine("command.getExecutionTimeInMilliseconds(): " + command3.ExecutionTimeInMilliseconds);

            // will be -1 because it never attempted execution
            Assert.True(command3.IsResponseRejected);
            Assert.False(command3.IsResponseShortCircuited);
            Assert.False(command3.IsResponseTimedOut);
            Assert.NotNull(command3.ExecutionException);

            if (e is HystrixRuntimeException exception && e.InnerException is RejectedExecutionException)
            {
                HystrixRuntimeException de = exception;
                Assert.NotNull(de.FallbackException);
                Assert.True(de.FallbackException is InvalidOperationException);
                Assert.NotNull(de.ImplementingType);
                Assert.NotNull(de.InnerException);
                Assert.True(de.InnerException is RejectedExecutionException);
            }
            else
            {
                Assert.False(true, "the exception should be HystrixRuntimeException with cause as RejectedExecutionException");
            }
        }

        // Make sure finished
        _ = await f;
        _ = await f2;

        AssertCommandExecutionEvents(command1, HystrixEventType.Success);
        AssertCommandExecutionEvents(command2, HystrixEventType.Success);
        AssertCommandExecutionEvents(command3, HystrixEventType.ThreadPoolRejected, HystrixEventType.FallbackMissing);
        Assert.Equal(0, circuitBreaker.Metrics.CurrentConcurrentExecutionCount);
        AssertSaneHystrixRequestLog(3);
        pool.Dispose();
    }

    [Fact]
    public void TestRejectedThreadWithFallback()
    {
        IHystrixCommandKey key = HystrixCommandKeyDefault.AsKey("Rejection-Fallback");
        var circuitBreaker = new TestCircuitBreaker();
        var pool = new SingleThreadedPoolWithQueue(1);

        // command 1 will execute in threadpool (passing through the queue)
        // command 2 will execute after spending time in the queue (after command1 completes)
        // command 3 will get rejected, since it finds pool and queue both full
        var command1 = new TestCommandRejection(key, circuitBreaker, pool, 500, 600, TestCommandRejection.FallbackSuccess);
        var command2 = new TestCommandRejection(key, circuitBreaker, pool, 500, 600, TestCommandRejection.FallbackSuccess);
        var command3 = new TestCommandRejection(key, circuitBreaker, pool, 500, 600, TestCommandRejection.FallbackSuccess);

        IObservable<bool> result1 = command1.Observe();
        Time.Wait(50); // Let cmd1 get running
        IObservable<bool> result2 = command2.Observe();

        Time.Wait(100);

        // command3 should find queue filled, and get rejected
        bool result = command3.Execute();
        _output.WriteLine("ReqLog : " + HystrixRequestLog.CurrentRequestLog.GetExecutedCommandsAsString());

        Assert.False(result, "Command3 returned True instead of False");
        Assert.True(command3.IsResponseRejected, "Command3 rejected when not expected");
        Assert.False(command1.IsResponseRejected, "Command1 not rejected when expected");
        Assert.False(command2.IsResponseRejected, "Command2 not rejected when expected");
        Assert.True(command3.IsResponseFromFallback, "Command3 response not from fallback as was expected");
        Assert.NotNull(command3.ExecutionException);

        AssertCommandExecutionEvents(command3, HystrixEventType.ThreadPoolRejected, HystrixEventType.FallbackSuccess);
        result1.Merge(result2).ToList().SingleAsync().Wait(); // await the 2 latent commands

        Assert.Equal(0, circuitBreaker.Metrics.CurrentConcurrentExecutionCount);

        AssertSaneHystrixRequestLog(3);
        pool.Dispose();
    }

    [Fact]
    public async Task TestRejectedThreadWithFallbackFailure()
    {
        var circuitBreaker = new TestCircuitBreaker();
        var pool = new SingleThreadedPoolWithQueue(1);
        IHystrixCommandKey key = HystrixCommandKeyDefault.AsKey("Rejection-A");

        var command1 = new TestCommandRejection(key, circuitBreaker, pool, 500, 600,
            TestCommandRejection.FallbackFailure); // this should pass through the queue and sit in the pool

        var command2 = new TestCommandRejection(key, circuitBreaker, pool, 500, 600, TestCommandRejection.FallbackSuccess); // this should sit in the queue

        var command3 = new TestCommandRejection(key, circuitBreaker, pool, 500, 600,
            TestCommandRejection.FallbackFailure); // this should observe full queue and get rejected

        Task<bool> f1 = null;
        Task<bool> f2 = null;

        try
        {
            f1 = command1.ExecuteAsync();
            Time.Wait(10); // Let first one get in and off queue
            f2 = command2.ExecuteAsync();
            Assert.False(command3.Execute()); // should get thread-pool rejected
            Assert.True(false, "we shouldn't get here");
        }
        catch (Exception e)
        {
            if (e is HystrixRuntimeException exception && e.InnerException is RejectedExecutionException)
            {
                HystrixRuntimeException de = exception;
                Assert.NotNull(de.FallbackException);
                Assert.False(de.FallbackException is InvalidOperationException);
                Assert.NotNull(de.ImplementingType);
                Assert.NotNull(de.InnerException);
                Assert.True(de.InnerException is RejectedExecutionException);
            }
            else
            {
                Assert.False(true, "the exception should be HystrixRuntimeException with cause as RejectedExecutionException");
            }
        }

        AssertCommandExecutionEvents(command1); // still in-flight, no events yet
        AssertCommandExecutionEvents(command2); // still in-flight, no events yet
        AssertCommandExecutionEvents(command3, HystrixEventType.ThreadPoolRejected, HystrixEventType.FallbackFailure);
        int numInFlight = circuitBreaker.Metrics.CurrentConcurrentExecutionCount;
        Assert.True(numInFlight <= 1, "Pool-filler NOT still going"); // pool-filler still going

        // This is a case where we knowingly walk away from executing Hystrix threads. They should have an in-flight status ("Executed").  You should avoid this in a production environment
        IHystrixRequestLog requestLog = HystrixRequestLog.CurrentRequestLog;
        Assert.Equal(3, requestLog.AllExecutedCommands.Count);
        Assert.Contains("Executed", requestLog.GetExecutedCommandsAsString(), StringComparison.Ordinal);

        // block on the outstanding work, so we don't inadvertently affect any other tests
        long startTime = DateTime.Now.Ticks / 10000;
        _ = await f1;
        _ = await f2;
        Assert.Equal(0, circuitBreaker.Metrics.CurrentConcurrentExecutionCount);
        _output.WriteLine("Time blocked : " + (Time.CurrentTimeMillis - startTime));
        pool.Dispose();
    }

    [Fact]
    public async Task TestRejectedThreadUsingQueueSize()
    {
        IHystrixCommandKey key = HystrixCommandKeyDefault.AsKey("Rejection-B");
        var circuitBreaker = new TestCircuitBreaker();
        var pool = new SingleThreadedPoolWithQueue(10, 1);

        var d1 = new TestCommandRejection(key, circuitBreaker, pool, 500, 600, TestCommandRejection.FallbackNotImplemented);
        var d2 = new TestCommandRejection(key, circuitBreaker, pool, 500, 600, TestCommandRejection.FallbackNotImplemented);

        // Schedule 2 items, one will be taken off and start running, the second will get queued
        // the thread pool won't pick it up because we're bypassing the pool and adding to the queue directly so this will keep the queue full
        var t = new Task(_ => Time.Wait(500), d1);
        t.Start(pool.GetTaskScheduler());

        Time.Wait(10);

        var t2 = new Task(_ => Time.Wait(500), d2);
        t2.Start(pool.GetTaskScheduler());

        var command = new TestCommandRejection(key, circuitBreaker, pool, 500, 600, TestCommandRejection.FallbackNotImplemented);

        try
        {
            // this should fail as we already have 1 in the queue
            await command.ExecuteAsync();
            Assert.False(true, "we shouldn't get here");
        }
        catch (Exception e)
        {
            _output.WriteLine("command.getExecutionTimeInMilliseconds(): " + command.ExecutionTimeInMilliseconds);

            // will be -1 because it never attempted execution
            Assert.True(command.IsResponseRejected, "Command not rejected as was expected");
            Assert.False(command.IsResponseShortCircuited, "Command not short circuited as was expected");
            Assert.False(command.IsResponseTimedOut, "Command unexpectedly timed out");
            Assert.NotNull(command.ExecutionException);

            if (e is HystrixRuntimeException exception && e.InnerException is RejectedExecutionException)
            {
                HystrixRuntimeException de = exception;
                Assert.NotNull(de.FallbackException);
                Assert.True(de.FallbackException is InvalidOperationException);
                Assert.NotNull(de.ImplementingType);
                Assert.NotNull(de.InnerException);
                Assert.True(de.InnerException is RejectedExecutionException);
            }
            else
            {
                Assert.False(true, "the exception should be HystrixRuntimeException with cause as RejectedExecutionException");
            }
        }

        AssertCommandExecutionEvents(command, HystrixEventType.ThreadPoolRejected, HystrixEventType.FallbackMissing);
        Assert.Equal(0, circuitBreaker.Metrics.CurrentConcurrentExecutionCount);
        AssertSaneHystrixRequestLog(1);
        pool.Dispose();
    }

    [Fact]
    public void TestDisabledTimeoutWorks()
    {
        var cmd = new CommandWithDisabledTimeout(100, 900);
        bool result = cmd.Execute();

        Assert.True(result, "Command result was not True");
        Assert.False(cmd.IsResponseTimedOut, "Command response timed out!");
        Assert.Null(cmd.ExecutionException);
        _output.WriteLine("CMD : " + cmd.CurrentRequestLog.GetExecutedCommandsAsString());
        Assert.True(cmd.ExecutionResult.ExecutionLatency >= 900, "Execution latency lower than should have been possible");
        AssertCommandExecutionEvents(cmd, HystrixEventType.Success);
    }

    [Fact]
    public async Task TestFallbackSemaphore()
    {
        var circuitBreaker = new TestCircuitBreaker();

        // single thread should work
        var command1 = new TestSemaphoreCommandWithSlowFallback(circuitBreaker, 1, 200);
        bool result = command1.Execute();
        Assert.True(result);

        // 2 threads, the second should be rejected by the fallback semaphore
        bool exceptionReceived = false;
        Task<bool> result2 = null;
        TestSemaphoreCommandWithSlowFallback command2 = null;
        TestSemaphoreCommandWithSlowFallback command3 = null;

        try
        {
            _output.WriteLine("c2 start: " + Time.CurrentTimeMillis);
            command2 = new TestSemaphoreCommandWithSlowFallback(circuitBreaker, 1, 800);
            result2 = command2.ExecuteAsync();
            _output.WriteLine("c2 after queue: " + Time.CurrentTimeMillis);

            // make sure that thread gets a chance to run before queuing the next one
            Time.Wait(50);
            _output.WriteLine("c3 start: " + Time.CurrentTimeMillis);
            command3 = new TestSemaphoreCommandWithSlowFallback(circuitBreaker, 1, 200);
            Task<bool> result3 = command3.ExecuteAsync();
            _output.WriteLine("c3 after queue: " + Time.CurrentTimeMillis);
            _ = await result3;
        }
        catch (Exception)
        {
            exceptionReceived = true;
        }

        Assert.True(result2.Result, "Result 2 was False when True was expected");

        if (!exceptionReceived)
        {
            Assert.False(true, "We expected an exception on the 2nd get");
        }

        AssertCommandExecutionEvents(command1, HystrixEventType.Failure, HystrixEventType.FallbackSuccess);
        AssertCommandExecutionEvents(command2, HystrixEventType.Failure, HystrixEventType.FallbackSuccess);
        AssertCommandExecutionEvents(command3, HystrixEventType.Failure, HystrixEventType.FallbackRejection);
        Assert.Equal(0, circuitBreaker.Metrics.CurrentConcurrentExecutionCount);
        AssertSaneHystrixRequestLog(3);
    }

    [Fact]
    public async Task TestExecutionSemaphoreWithQueue()
    {
        var circuitBreaker = new TestCircuitBreaker();

        // single thread should work
        var command1 = new TestSemaphoreCommand(circuitBreaker, 1, 200, TestSemaphoreCommand.ResultSuccess, TestSemaphoreCommand.FallbackNotImplemented);
        bool result = await command1.ExecuteAsync();
        Assert.True(result);

        var exceptionReceived = new AtomicBoolean();

        var semaphore = new SemaphoreSlim(1);

        var command2 = new TestSemaphoreCommand(circuitBreaker, semaphore, 200, TestSemaphoreCommand.ResultSuccess,
            TestSemaphoreCommand.FallbackNotImplemented);

        var command2Action = new ThreadStart(async () =>
        {
            try
            {
                _ = await command2.ExecuteAsync();
            }
            catch (Exception)
            {
                exceptionReceived.Value = true;
            }
        });

        var command3 = new TestSemaphoreCommand(circuitBreaker, semaphore, 200, TestSemaphoreCommand.ResultSuccess,
            TestSemaphoreCommand.FallbackNotImplemented);

        var command3Action = new ThreadStart(async () =>
        {
            try
            {
                _ = await command3.ExecuteAsync();
            }
            catch (Exception)
            {
                exceptionReceived.Value = true;
            }
        });

        // 2 threads, the second should be rejected by the semaphore
        var t2 = new Thread(command2Action);
        var t3 = new Thread(command3Action);

        t2.Start();

        // make sure that t2 gets a chance to run before queuing the next one
        Time.Wait(50);
        t3.Start();
        t2.Join();
        t3.Join();

        if (!exceptionReceived.Value)
        {
            Assert.True(false, "We expected an exception on the 2nd get");
        }

        AssertCommandExecutionEvents(command1, HystrixEventType.Success);
        AssertCommandExecutionEvents(command2, HystrixEventType.Success);
        AssertCommandExecutionEvents(command3, HystrixEventType.SemaphoreRejected, HystrixEventType.FallbackMissing);
        Assert.Equal(0, circuitBreaker.Metrics.CurrentConcurrentExecutionCount);
        AssertSaneHystrixRequestLog(3);
    }

    [Fact]
    public void TestExecutionSemaphoreWithExecution()
    {
        var circuitBreaker = new TestCircuitBreaker();

        // single thread should work
        var command1 = new TestSemaphoreCommand(circuitBreaker, 1, 200, TestSemaphoreCommand.ResultSuccess, TestSemaphoreCommand.FallbackNotImplemented);
        bool result = command1.Execute();
        Assert.False(command1.IsExecutedInThread, "Command1 not executed in thread as was expected");
        Assert.True(result, "Result was false when True was expected");

        var results = new BlockingCollection<bool>(2);

        var exceptionReceived = new AtomicBoolean();

        var semaphore = new SemaphoreSlim(1);

        var command2 = new TestSemaphoreCommand(circuitBreaker, semaphore, 400, TestSemaphoreCommand.ResultSuccess,
            TestSemaphoreCommand.FallbackNotImplemented);

        bool t2Started = false;

        var command2Action = new ThreadStart(() =>
        {
            t2Started = true;

            try
            {
                results.Add(command2.Execute());
            }
            catch (Exception)
            {
                exceptionReceived.Value = true;
            }
        });

        var command3 = new TestSemaphoreCommand(circuitBreaker, semaphore, 400, TestSemaphoreCommand.ResultSuccess,
            TestSemaphoreCommand.FallbackNotImplemented);

        var command3Action = new ThreadStart(() =>
        {
            try
            {
                results.Add(command3.Execute());
            }
            catch (Exception)
            {
                exceptionReceived.Value = true;
            }
        });

        // 2 threads, the second should be rejected by the semaphore
        var t2 = new Thread(command2Action);
        var t3 = new Thread(command3Action);

        t2.Start();
        Assert.True(Time.WaitUntil(() => t2Started, 500), "t2 took to long to start");

        t3.Start();
        t2.Join();
        t3.Join();

        if (!exceptionReceived.Value)
        {
            Assert.False(true, "We expected an exception on the 2nd get");
        }

        // only 1 value is expected as the other should have thrown an exception
        Assert.Single(results);

        // should contain only a true result
        Assert.Contains(true, results);
        Assert.DoesNotContain(false, results);
        AssertCommandExecutionEvents(command1, HystrixEventType.Success);
        AssertCommandExecutionEvents(command2, HystrixEventType.Success);
        AssertCommandExecutionEvents(command3, HystrixEventType.SemaphoreRejected, HystrixEventType.FallbackMissing);
        Assert.Equal(0, circuitBreaker.Metrics.CurrentConcurrentExecutionCount);
        AssertSaneHystrixRequestLog(3);
    }

    [Fact]
    public void TestRejectedExecutionSemaphoreWithFallbackViaExecute()
    {
        var circuitBreaker = new TestCircuitBreaker();
        var results = new BlockingCollection<bool>(2);

        var exceptionReceived = new AtomicBoolean();

        var command1 = new TestSemaphoreCommandWithFallback(circuitBreaker, 1, 200, false);

        var command1Action = new ThreadStart(() =>
        {
            try
            {
                results.Add(command1.Execute());
            }
            catch (Exception)
            {
                exceptionReceived.Value = true;
            }
        });

        var command2 = new TestSemaphoreCommandWithFallback(circuitBreaker, 1, 200, false);

        var command2Action = new ThreadStart(() =>
        {
            try
            {
                results.Add(command2.Execute());
            }
            catch (Exception)
            {
                exceptionReceived.Value = true;
            }
        });

        // 2 threads, the second should be rejected by the semaphore and return fallback
        var t1 = new Thread(command1Action);
        var t2 = new Thread(command2Action);

        t1.Start();

        // make sure that t2 gets a chance to run before queuing the next one
        Time.Wait(50);
        t2.Start();
        t1.Join();
        t2.Join();

        if (exceptionReceived.Value)
        {
            Assert.False(true, "We should have received a fallback response");
        }

        // both threads should have returned values
        Assert.Equal(2, results.Count);

        // should contain both a true and false result
        Assert.Contains(true, results);
        Assert.Contains(false, results);
        AssertCommandExecutionEvents(command1, HystrixEventType.Success);
        AssertCommandExecutionEvents(command2, HystrixEventType.SemaphoreRejected, HystrixEventType.FallbackSuccess);
        Assert.Equal(0, circuitBreaker.Metrics.CurrentConcurrentExecutionCount);
        AssertSaneHystrixRequestLog(2);
    }

    [Fact]
    public void TestRejectedExecutionSemaphoreWithFallbackViaObserve()
    {
        var circuitBreaker = new TestCircuitBreaker();

        var results = new BlockingCollection<IObservable<bool>>(2);

        var exceptionReceived = new AtomicBoolean();

        var command1 = new TestSemaphoreCommandWithFallback(circuitBreaker, 1, 200, false);

        var command1Action = new ThreadStart(() =>
        {
            try
            {
                results.Add(command1.Observe());
            }
            catch (Exception)
            {
                exceptionReceived.Value = true;
            }
        });

        var command2 = new TestSemaphoreCommandWithFallback(circuitBreaker, 1, 200, false);

        var command2Action = new ThreadStart(() =>
        {
            try
            {
                results.Add(command2.Observe());
            }
            catch (Exception)
            {
                exceptionReceived.Value = true;
            }
        });

        // 2 threads, the second should be rejected by the semaphore and return fallback
        var t1 = new Thread(command1Action);
        var t2 = new Thread(command2Action);

        t1.Start();

        // make sure that t2 gets a chance to run before queuing the next one
        Time.Wait(50);
        t2.Start();
        t1.Join();
        t2.Join();

        if (exceptionReceived.Value)
        {
            Assert.False(true, "We should have received a fallback response");
        }

        IList<bool> blockingList = results.Merge().ToList().SingleAsync().Wait();

        // both threads should have returned values
        Assert.Equal(2, blockingList.Count);

        // should contain both a true and false result
        Assert.True(blockingList.Contains(true));
        Assert.True(blockingList.Contains(false));
        AssertCommandExecutionEvents(command1, HystrixEventType.Success);
        AssertCommandExecutionEvents(command2, HystrixEventType.SemaphoreRejected, HystrixEventType.FallbackSuccess);
        Assert.Equal(0, circuitBreaker.Metrics.CurrentConcurrentExecutionCount);
        AssertSaneHystrixRequestLog(2);
    }

    [Fact]
    public void TestSemaphorePermitsInUse()
    {
        var circuitBreaker = new TestCircuitBreaker();

        // this semaphore will be shared across multiple command instances
        var sharedSemaphore = new SemaphoreSlim(3);

        // used to wait until all commands have started
        var startLatch = new CountdownEvent(sharedSemaphore.CurrentCount * 2 + 1);

        // used to signal that all command can finish
        var sharedLatch = new CountdownEvent(1);

        // tracks failures to obtain semaphores
        var failureCount = new AtomicInteger();

        var sharedSemaphoreRunnable = new ThreadStart(() =>
        {
            try
            {
                new LatchedSemaphoreCommand("Command-Shared", circuitBreaker, sharedSemaphore, startLatch, sharedLatch).Execute();
            }
            catch (Exception)
            {
                startLatch.SignalEx();

                failureCount.IncrementAndGet();
            }
        });

        // creates group of threads each using command sharing a single semaphore
        // I create extra threads and commands so that I can verify that some of them fail to obtain a semaphore
        int sharedThreadCount = sharedSemaphore.CurrentCount * 2;
        var sharedSemaphoreThreads = new Thread[sharedThreadCount];

        for (int i = 0; i < sharedThreadCount; i++)
        {
            sharedSemaphoreThreads[i] = new Thread(sharedSemaphoreRunnable);
        }

        // creates thread using isolated semaphore
        var isolatedSemaphore = new SemaphoreSlim(1);

        var isolatedLatch = new CountdownEvent(1);

        var isolatedThread = new Thread(() =>
        {
            try
            {
                new LatchedSemaphoreCommand("Command-Isolated", circuitBreaker, isolatedSemaphore, startLatch, isolatedLatch).Execute();
            }
            catch (Exception)
            {
                startLatch.SignalEx();

                failureCount.IncrementAndGet();
            }
        });

        // verifies no permits in use before starting threads
        Assert.Equal(3, sharedSemaphore.CurrentCount);
        Assert.Equal(1, isolatedSemaphore.CurrentCount);

        for (int i = 0; i < sharedThreadCount; i++)
        {
            sharedSemaphoreThreads[i].Start();
        }

        isolatedThread.Start();

        // waits until all commands have started
        startLatch.Wait(1000);

        // verifies that all semaphores are in use
        Assert.Equal(0, sharedSemaphore.CurrentCount);
        Assert.Equal(0, isolatedSemaphore.CurrentCount);

        // signals commands to finish
        sharedLatch.SignalEx();
        isolatedLatch.SignalEx();

        for (int i = 0; i < sharedThreadCount; i++)
        {
            sharedSemaphoreThreads[i].Join();
        }

        isolatedThread.Join();

        // verifies no permits in use after finishing threads
        _output.WriteLine("REQLOG : " + HystrixRequestLog.CurrentRequestLog.GetExecutedCommandsAsString());

        Assert.Equal(3, sharedSemaphore.CurrentCount);
        Assert.Equal(1, isolatedSemaphore.CurrentCount);

        // verifies that some executions failed
        IHystrixRequestLog requestLog = HystrixRequestLog.CurrentRequestLog;
        Assert.Contains("SEMAPHORE_REJECTED", requestLog.GetExecutedCommandsAsString(), StringComparison.Ordinal);
        Assert.Equal(0, circuitBreaker.Metrics.CurrentConcurrentExecutionCount);
    }

    [Fact]
    public void TestDynamicOwner()
    {
        TestHystrixCommand<bool> command = new DynamicOwnerTestCommand(CommandGroupForUnitTest.OwnerOne);
        Assert.True(command.Execute());
        AssertCommandExecutionEvents(command, HystrixEventType.Success);
    }

    [Fact]
    public void TestDynamicOwnerFails()
    {
        Assert.Throws<ArgumentNullException>(() => new DynamicOwnerTestCommand(null));
    }

    [Fact]
    public void TestDynamicKey()
    {
        var command1 = new DynamicOwnerAndKeyTestCommand(CommandGroupForUnitTest.OwnerOne, CommandKeyForUnitTest.KeyOne);
        Assert.True(command1.Execute());
        var command2 = new DynamicOwnerAndKeyTestCommand(CommandGroupForUnitTest.OwnerOne, CommandKeyForUnitTest.KeyTwo);
        Assert.True(command2.Execute());

        // 2 different circuit breakers should be created
        Assert.True(command1.CircuitBreaker != command2.CircuitBreaker);
    }

    [Fact]
    public void TestRequestCache1()
    {
        var circuitBreaker = new TestCircuitBreaker();
        var command1 = new SuccessfulCacheableCommand<string>(circuitBreaker, true, "A");
        var command2 = new SuccessfulCacheableCommand<string>(circuitBreaker, true, "A");

        Assert.True(command1.IsCommandRunningInThread);

        Task<string> f1 = command1.ExecuteAsync();
        Task<string> f2 = command2.ExecuteAsync();

        Assert.Equal("A", f1.Result);
        Assert.Equal("A", f2.Result);

        Assert.True(command1.Executed);

        // the second one should not have executed as it should have received the cached value instead
        Assert.False(command2.Executed);
        Assert.True(command1.ExecutionTimeInMilliseconds > -1);
        Assert.False(command1.IsResponseFromCache);
        Assert.True(command2.IsResponseFromCache);
        AssertCommandExecutionEvents(command1, HystrixEventType.Success);
        AssertCommandExecutionEvents(command2, HystrixEventType.Success, HystrixEventType.ResponseFromCache);
        Assert.Equal(0, circuitBreaker.Metrics.CurrentConcurrentExecutionCount);
        AssertSaneHystrixRequestLog(2);
    }

    [Fact]
    public void TestRequestCache2()
    {
        var circuitBreaker = new TestCircuitBreaker();
        var command1 = new SuccessfulCacheableCommand<string>(circuitBreaker, true, "A");
        var command2 = new SuccessfulCacheableCommand<string>(circuitBreaker, true, "B");

        Assert.True(command1.IsCommandRunningInThread);

        Task<string> f1 = command1.ExecuteAsync();
        Task<string> f2 = command2.ExecuteAsync();

        Assert.Equal("A", f1.Result);
        Assert.Equal("B", f2.Result);

        Assert.True(command1.Executed);

        // both should execute as they are different
        Assert.True(command2.Executed);
        Assert.True(command2.ExecutionTimeInMilliseconds > -1);
        Assert.False(command2.IsResponseFromCache);
        AssertCommandExecutionEvents(command1, HystrixEventType.Success);
        AssertCommandExecutionEvents(command2, HystrixEventType.Success);
        Assert.Null(command1.ExecutionException);
        Assert.False(command2.IsResponseFromCache);
        Assert.Null(command2.ExecutionException);
        Assert.Equal(0, circuitBreaker.Metrics.CurrentConcurrentExecutionCount);
        AssertSaneHystrixRequestLog(2);
    }

    [Fact]
    public void TestRequestCache3()
    {
        var circuitBreaker = new TestCircuitBreaker();
        var command1 = new SuccessfulCacheableCommand<string>(circuitBreaker, true, "A");
        var command2 = new SuccessfulCacheableCommand<string>(circuitBreaker, true, "B");
        var command3 = new SuccessfulCacheableCommand<string>(circuitBreaker, true, "A");

        Assert.True(command1.IsCommandRunningInThread);

        Task<string> f1 = command1.ExecuteAsync();
        Task<string> f2 = command2.ExecuteAsync();
        Task<string> f3 = command3.ExecuteAsync();
        Assert.Equal("A", f1.Result);
        Assert.Equal("B", f2.Result);
        Assert.Equal("A", f3.Result);

        Assert.True(command1.Executed);

        // both should execute as they are different
        Assert.True(command2.Executed);

        // but the 3rd should come from cache
        Assert.False(command3.Executed);
        Assert.True(command3.IsResponseFromCache);
        AssertCommandExecutionEvents(command1, HystrixEventType.Success);
        AssertCommandExecutionEvents(command2, HystrixEventType.Success);
        AssertCommandExecutionEvents(command3, HystrixEventType.Success, HystrixEventType.ResponseFromCache);
        Assert.Equal(0, circuitBreaker.Metrics.CurrentConcurrentExecutionCount);
        _output.WriteLine("ReqLog : " + HystrixRequestLog.CurrentRequestLog.GetExecutedCommandsAsString());
        AssertSaneHystrixRequestLog(3);
    }

    [Fact]
    public void TestRequestCacheWithSlowExecution()
    {
        var circuitBreaker = new TestCircuitBreaker();
        var command1 = new SlowCacheableCommand(circuitBreaker, "A", 200);
        var command2 = new SlowCacheableCommand(circuitBreaker, "A", 100);
        var command3 = new SlowCacheableCommand(circuitBreaker, "A", 100);
        var command4 = new SlowCacheableCommand(circuitBreaker, "A", 100);

        Task<string> f1 = command1.ExecuteAsync();
        Task<string> f2 = command2.ExecuteAsync();
        Task<string> f3 = command3.ExecuteAsync();
        Task<string> f4 = command4.ExecuteAsync();

        Assert.Equal("A", f2.Result);
        Assert.Equal("A", f3.Result);
        Assert.Equal("A", f4.Result);
        Assert.Equal("A", f1.Result);

        Assert.True(command1.Executed);

        // the second one should not have executed as it should have received the cached value instead
        Assert.False(command2.Executed);
        Assert.False(command3.Executed);
        Assert.False(command4.Executed);

        Assert.True(command1.ExecutionTimeInMilliseconds > -1);
        Assert.False(command1.IsResponseFromCache);
        Assert.True(command2.ExecutionTimeInMilliseconds == -1);
        Assert.True(command2.IsResponseFromCache);
        Assert.True(command3.IsResponseFromCache);
        Assert.True(command3.ExecutionTimeInMilliseconds == -1);
        Assert.True(command4.IsResponseFromCache);
        Assert.True(command4.ExecutionTimeInMilliseconds == -1);
        AssertCommandExecutionEvents(command1, HystrixEventType.Success);
        AssertCommandExecutionEvents(command2, HystrixEventType.Success, HystrixEventType.ResponseFromCache);
        AssertCommandExecutionEvents(command3, HystrixEventType.Success, HystrixEventType.ResponseFromCache);
        AssertCommandExecutionEvents(command4, HystrixEventType.Success, HystrixEventType.ResponseFromCache);
        Assert.Equal(0, circuitBreaker.Metrics.CurrentConcurrentExecutionCount);
        AssertSaneHystrixRequestLog(4);
        _output.WriteLine("HystrixRequestLog: " + HystrixRequestLog.CurrentRequestLog.GetExecutedCommandsAsString());
    }

    [Fact]
    public void TestNoRequestCache3()
    {
        var circuitBreaker = new TestCircuitBreaker();
        var command1 = new SuccessfulCacheableCommand<string>(circuitBreaker, false, "A");
        var command2 = new SuccessfulCacheableCommand<string>(circuitBreaker, false, "B");
        var command3 = new SuccessfulCacheableCommand<string>(circuitBreaker, false, "A");

        Assert.True(command1.IsCommandRunningInThread);

        Task<string> f1 = command1.ExecuteAsync();
        Task<string> f2 = command2.ExecuteAsync();
        Task<string> f3 = command3.ExecuteAsync();

        Assert.Equal("A", f1.Result);
        Assert.Equal("B", f2.Result);
        Assert.Equal("A", f3.Result);

        Assert.True(command1.Executed);

        // both should execute as they are different
        Assert.True(command2.Executed);

        // this should also execute since we disabled the cache
        Assert.True(command3.Executed);

        AssertCommandExecutionEvents(command1, HystrixEventType.Success);
        AssertCommandExecutionEvents(command2, HystrixEventType.Success);
        AssertCommandExecutionEvents(command3, HystrixEventType.Success);
        Assert.Equal(0, circuitBreaker.Metrics.CurrentConcurrentExecutionCount);
        AssertSaneHystrixRequestLog(3);
    }

    [Fact]
    public void TestRequestCacheViaQueueSemaphore1()
    {
        var circuitBreaker = new TestCircuitBreaker();
        var command1 = new SuccessfulCacheableCommandViaSemaphore(circuitBreaker, true, "A");
        var command2 = new SuccessfulCacheableCommandViaSemaphore(circuitBreaker, true, "B");
        var command3 = new SuccessfulCacheableCommandViaSemaphore(circuitBreaker, true, "A");

        Assert.False(command1.IsCommandRunningInThread);

        Task<string> f1 = command1.ExecuteAsync();
        Task<string> f2 = command2.ExecuteAsync();
        Task<string> f3 = command3.ExecuteAsync();

        Assert.Equal("A", f1.Result);
        Assert.Equal("B", f2.Result);
        Assert.Equal("A", f3.Result);

        Assert.True(command1.Executed);

        // both should execute as they are different
        Assert.True(command2.Executed);

        // but the 3rd should come from cache
        Assert.False(command3.Executed);
        Assert.True(command3.IsResponseFromCache);
        Assert.True(command3.ExecutionTimeInMilliseconds == -1);
        AssertCommandExecutionEvents(command1, HystrixEventType.Success);
        AssertCommandExecutionEvents(command2, HystrixEventType.Success);
        AssertCommandExecutionEvents(command3, HystrixEventType.Success, HystrixEventType.ResponseFromCache);
        Assert.Equal(0, circuitBreaker.Metrics.CurrentConcurrentExecutionCount);
        AssertSaneHystrixRequestLog(3);
    }

    [Fact]
    public void TestNoRequestCacheViaQueueSemaphore1()
    {
        var circuitBreaker = new TestCircuitBreaker();
        var command1 = new SuccessfulCacheableCommandViaSemaphore(circuitBreaker, false, "A");
        var command2 = new SuccessfulCacheableCommandViaSemaphore(circuitBreaker, false, "B");
        var command3 = new SuccessfulCacheableCommandViaSemaphore(circuitBreaker, false, "A");

        Assert.False(command1.IsCommandRunningInThread);

        Task<string> f1 = command1.ExecuteAsync();
        Task<string> f2 = command2.ExecuteAsync();
        Task<string> f3 = command3.ExecuteAsync();

        Assert.Equal("A", f1.Result);
        Assert.Equal("B", f2.Result);
        Assert.Equal("A", f3.Result);

        Assert.True(command1.Executed);

        // both should execute as they are different
        Assert.True(command2.Executed);

        // this should also execute because caching is disabled
        Assert.True(command3.Executed);
        AssertCommandExecutionEvents(command1, HystrixEventType.Success);
        AssertCommandExecutionEvents(command2, HystrixEventType.Success);
        AssertCommandExecutionEvents(command3, HystrixEventType.Success);
        Assert.Equal(0, circuitBreaker.Metrics.CurrentConcurrentExecutionCount);
        AssertSaneHystrixRequestLog(3);
    }

    [Fact]
    public void TestRequestCacheViaExecuteSemaphore1()
    {
        var circuitBreaker = new TestCircuitBreaker();
        var command1 = new SuccessfulCacheableCommandViaSemaphore(circuitBreaker, true, "A");
        var command2 = new SuccessfulCacheableCommandViaSemaphore(circuitBreaker, true, "B");
        var command3 = new SuccessfulCacheableCommandViaSemaphore(circuitBreaker, true, "A");

        Assert.False(command1.IsCommandRunningInThread);

        string f1 = command1.Execute();
        string f2 = command2.Execute();
        string f3 = command3.Execute();

        Assert.Equal("A", f1);
        Assert.Equal("B", f2);
        Assert.Equal("A", f3);

        Assert.True(command1.Executed);

        // both should execute as they are different
        Assert.True(command2.Executed);

        // but the 3rd should come from cache
        Assert.False(command3.Executed);
        AssertCommandExecutionEvents(command1, HystrixEventType.Success);
        AssertCommandExecutionEvents(command2, HystrixEventType.Success);
        AssertCommandExecutionEvents(command3, HystrixEventType.Success, HystrixEventType.ResponseFromCache);
        Assert.Equal(0, circuitBreaker.Metrics.CurrentConcurrentExecutionCount);
        AssertSaneHystrixRequestLog(3);
    }

    [Fact]
    public void TestNoRequestCacheViaExecuteSemaphore1()
    {
        var circuitBreaker = new TestCircuitBreaker();
        var command1 = new SuccessfulCacheableCommandViaSemaphore(circuitBreaker, false, "A");
        var command2 = new SuccessfulCacheableCommandViaSemaphore(circuitBreaker, false, "B");
        var command3 = new SuccessfulCacheableCommandViaSemaphore(circuitBreaker, false, "A");

        Assert.False(command1.IsCommandRunningInThread);

        string f1 = command1.Execute();
        string f2 = command2.Execute();
        string f3 = command3.Execute();

        Assert.Equal("A", f1);
        Assert.Equal("B", f2);
        Assert.Equal("A", f3);

        Assert.True(command1.Executed);

        // both should execute as they are different
        Assert.True(command2.Executed);

        // this should also execute because caching is disabled
        Assert.True(command3.Executed);
        AssertCommandExecutionEvents(command1, HystrixEventType.Success);
        AssertCommandExecutionEvents(command2, HystrixEventType.Success);
        AssertCommandExecutionEvents(command3, HystrixEventType.Success);
        Assert.Equal(0, circuitBreaker.Metrics.CurrentConcurrentExecutionCount);
        AssertSaneHystrixRequestLog(3);
    }

    [Fact]
    public void TestNoRequestCacheOnTimeoutThrowsException()
    {
        var circuitBreaker = new TestCircuitBreaker();
        var r1 = new NoRequestCacheTimeoutWithoutFallback(circuitBreaker);

        try
        {
            _output.WriteLine("r1 value: " + r1.Execute());

            // we should have thrown an exception
            Assert.True(false, "expected a timeout");
        }
        catch (HystrixRuntimeException)
        {
            Assert.True(r1.IsResponseTimedOut);

            // what we want
        }

        var r2 = new NoRequestCacheTimeoutWithoutFallback(circuitBreaker);

        try
        {
            r2.Execute();

            // we should have thrown an exception
            Assert.True(false, "expected a timeout");
        }
        catch (HystrixRuntimeException)
        {
            Assert.True(r2.IsResponseTimedOut);

            // what we want
        }

        var r3 = new NoRequestCacheTimeoutWithoutFallback(circuitBreaker);
        Task<bool> f3 = r3.ExecuteAsync();

        try
        {
            _ = f3.Result;

            // we should have thrown an exception
            Assert.True(false, "expected a timeout");
        }
        catch (Exception)
        {
            Assert.True(r3.IsResponseTimedOut);

            // what we want
        }

        Time.Wait(500); // timeout on command is set to 200ms

        var r4 = new NoRequestCacheTimeoutWithoutFallback(circuitBreaker);

        try
        {
            r4.Execute();

            // we should have thrown an exception
            Assert.True(false, "expected a timeout");
        }
        catch (HystrixRuntimeException)
        {
            Assert.True(r4.IsResponseTimedOut);
            Assert.False(r4.IsResponseFromFallback);

            // what we want
        }

        AssertCommandExecutionEvents(r1, HystrixEventType.Timeout, HystrixEventType.FallbackMissing);
        AssertCommandExecutionEvents(r2, HystrixEventType.Timeout, HystrixEventType.FallbackMissing);
        AssertCommandExecutionEvents(r3, HystrixEventType.Timeout, HystrixEventType.FallbackMissing);
        AssertCommandExecutionEvents(r4, HystrixEventType.Timeout, HystrixEventType.FallbackMissing);
        Assert.Equal(0, circuitBreaker.Metrics.CurrentConcurrentExecutionCount);
        AssertSaneHystrixRequestLog(4);
    }

    [Fact]
    public void TestRequestCacheOnTimeoutCausesNullPointerException()
    {
        var circuitBreaker = new TestCircuitBreaker();
        var command1 = new RequestCacheNullPointerExceptionCase(circuitBreaker);
        var command2 = new RequestCacheNullPointerExceptionCase(circuitBreaker);
        var command3 = new RequestCacheNullPointerExceptionCase(circuitBreaker);

        // Expect it to time out - all results should be false
        Assert.False(command1.Execute());
        Assert.False(command2.Execute()); // return from cache #1
        Assert.False(command3.Execute()); // return from cache #2
        Time.Wait(500); // timeout on command is set to 200ms

        var command4 = new RequestCacheNullPointerExceptionCase(circuitBreaker);
        bool value = command4.Execute(); // return from cache #3
        Assert.False(value);
        var command5 = new RequestCacheNullPointerExceptionCase(circuitBreaker);
        Task<bool> f = command5.ExecuteAsync(); // return from cache #4

        // the bug is that we're getting a null Future back, rather than a Future that returns false
        Assert.NotNull(f);
        Assert.False(f.Result);

        Assert.True(command5.IsResponseFromFallback);
        Assert.True(command5.IsResponseTimedOut);
        Assert.False(command5.IsFailedExecution);
        Assert.False(command5.IsResponseShortCircuited);
        Assert.NotNull(command5.ExecutionException);

        AssertCommandExecutionEvents(command1, HystrixEventType.Timeout, HystrixEventType.FallbackSuccess);
        AssertCommandExecutionEvents(command2, HystrixEventType.Timeout, HystrixEventType.FallbackSuccess, HystrixEventType.ResponseFromCache);
        AssertCommandExecutionEvents(command3, HystrixEventType.Timeout, HystrixEventType.FallbackSuccess, HystrixEventType.ResponseFromCache);
        AssertCommandExecutionEvents(command4, HystrixEventType.Timeout, HystrixEventType.FallbackSuccess, HystrixEventType.ResponseFromCache);
        AssertCommandExecutionEvents(command5, HystrixEventType.Timeout, HystrixEventType.FallbackSuccess, HystrixEventType.ResponseFromCache);
        Assert.Equal(0, circuitBreaker.Metrics.CurrentConcurrentExecutionCount);
        AssertSaneHystrixRequestLog(5);
    }

    [Fact]
    public void TestRequestCacheOnTimeoutThrowsException()
    {
        var circuitBreaker = new TestCircuitBreaker();
        var r1 = new RequestCacheTimeoutWithoutFallback(circuitBreaker);

        try
        {
            _output.WriteLine("r1 value: " + r1.Execute());

            // we should have thrown an exception
            Assert.True(false, "expected a timeout");
        }
        catch (HystrixRuntimeException)
        {
            Assert.True(r1.IsResponseTimedOut);

            // what we want
        }

        var r2 = new RequestCacheTimeoutWithoutFallback(circuitBreaker);

        try
        {
            r2.Execute();

            // we should have thrown an exception
            Assert.True(false, "expected a timeout");
        }
        catch (HystrixRuntimeException)
        {
            Assert.True(r2.IsResponseTimedOut);

            // what we want
        }

        var r3 = new RequestCacheTimeoutWithoutFallback(circuitBreaker);
        Task<bool> f3 = r3.ExecuteAsync();

        try
        {
            _ = f3.Result;

            // we should have thrown an exception
            Assert.True(false, "expected a timeout");
        }
        catch (Exception)
        {
            Assert.True(r3.IsResponseTimedOut);

            // what we want
        }

        Time.Wait(500); // timeout on command is set to 200ms

        var r4 = new RequestCacheTimeoutWithoutFallback(circuitBreaker);

        try
        {
            r4.Execute();

            // we should have thrown an exception
            Assert.False(true, "expected a timeout");
        }
        catch (HystrixRuntimeException)
        {
            Assert.True(r4.IsResponseTimedOut);
            Assert.False(r4.IsResponseFromFallback);

            // what we want
        }

        AssertCommandExecutionEvents(r1, HystrixEventType.Timeout, HystrixEventType.FallbackMissing);
        AssertCommandExecutionEvents(r2, HystrixEventType.Timeout, HystrixEventType.FallbackMissing, HystrixEventType.ResponseFromCache);
        AssertCommandExecutionEvents(r3, HystrixEventType.Timeout, HystrixEventType.FallbackMissing, HystrixEventType.ResponseFromCache);
        AssertCommandExecutionEvents(r4, HystrixEventType.Timeout, HystrixEventType.FallbackMissing, HystrixEventType.ResponseFromCache);
        Assert.Equal(0, circuitBreaker.Metrics.CurrentConcurrentExecutionCount);
        AssertSaneHystrixRequestLog(4);
    }

    [Fact]
    public async Task TestRequestCacheOnThreadRejectionThrowsException()
    {
        var circuitBreaker = new TestCircuitBreaker();
        var completionLatch = new CountdownEvent(1);
        var r1 = new RequestCacheThreadRejectionWithoutFallback(circuitBreaker, completionLatch);

        try
        {
            _output.WriteLine("r1: " + r1.Execute());

            // we should have thrown an exception
            Assert.True(false, "expected a rejection");
        }
        catch (HystrixRuntimeException)
        {
            Assert.True(r1.IsResponseRejected);

            // what we want
        }

        var r2 = new RequestCacheThreadRejectionWithoutFallback(circuitBreaker, completionLatch);

        try
        {
            _output.WriteLine("r2: " + r2.Execute());

            // we should have thrown an exception
            Assert.True(false, "expected a rejection");
        }
        catch (HystrixRuntimeException)
        {
            Assert.True(r2.IsResponseRejected);

            // what we want
        }

        var r3 = new RequestCacheThreadRejectionWithoutFallback(circuitBreaker, completionLatch);

        try
        {
            _output.WriteLine("f3: " + await r3.ExecuteAsync());

            // we should have thrown an exception
            Assert.True(false, "expected a rejection");
        }
        catch (HystrixRuntimeException)
        {
            Assert.True(r3.IsResponseRejected);

            // what we want
        }

        // let the command finish (only 1 should actually be blocked on this due to the response cache)
        completionLatch.SignalEx();

        // then another after the command has completed
        var r4 = new RequestCacheThreadRejectionWithoutFallback(circuitBreaker, completionLatch);

        try
        {
            _output.WriteLine("r4: " + r4.Execute());

            // we should have thrown an exception
            Assert.True(false, "expected a rejection");
        }
        catch (HystrixRuntimeException)
        {
            Assert.True(r4.IsResponseRejected);
            Assert.False(r4.IsResponseFromFallback);

            // what we want
        }

        AssertCommandExecutionEvents(r1, HystrixEventType.ThreadPoolRejected, HystrixEventType.FallbackMissing);
        AssertCommandExecutionEvents(r2, HystrixEventType.ThreadPoolRejected, HystrixEventType.FallbackMissing, HystrixEventType.ResponseFromCache);
        AssertCommandExecutionEvents(r3, HystrixEventType.ThreadPoolRejected, HystrixEventType.FallbackMissing, HystrixEventType.ResponseFromCache);
        AssertCommandExecutionEvents(r4, HystrixEventType.ThreadPoolRejected, HystrixEventType.FallbackMissing, HystrixEventType.ResponseFromCache);
        Assert.Equal(0, circuitBreaker.Metrics.CurrentConcurrentExecutionCount);
        AssertSaneHystrixRequestLog(4);
    }

    [Fact]
    public async Task TestBasicExecutionWorksWithoutRequestVariable()
    {
        /* force the RequestVariable to not be initialized */
        HystrixRequestContext.SetContextOnCurrentThread(null);

        TestHystrixCommand<bool> command = new SuccessfulTestCommand();
        Assert.True(command.Execute());

        TestHystrixCommand<bool> command2 = new SuccessfulTestCommand();
        Assert.True(await command2.ExecuteAsync());
    }

    [Fact]
    public async Task TestCacheKeyExecutionRequiresRequestVariable()
    {
        /* force the RequestVariable to not be initialized */
        HystrixRequestContext.SetContextOnCurrentThread(null);

        var circuitBreaker = new TestCircuitBreaker();

        var command = new SuccessfulCacheableCommand<string>(circuitBreaker, true, "one");
        Assert.Throws<HystrixRuntimeException>(() => command.Execute());

        await Assert.ThrowsAsync<HystrixRuntimeException>(() => command.ExecuteAsync());
    }

    [Fact]
    public void TestBadRequestExceptionViaExecuteInThread()
    {
        var circuitBreaker = new TestCircuitBreaker();
        BadRequestCommand command1 = null;

        try
        {
            command1 = new BadRequestCommand(circuitBreaker, ExecutionIsolationStrategy.Thread);
            command1.Execute();
            Assert.True(false, $"we expect to receive a {nameof(HystrixBadRequestException)}");
        }
        catch (HystrixBadRequestException)
        {
            // success
        }

        AssertCommandExecutionEvents(command1, HystrixEventType.BadRequest);
        Assert.Equal(0, circuitBreaker.Metrics.CurrentConcurrentExecutionCount);
        AssertSaneHystrixRequestLog(1);
    }

    [Fact]
    public async Task TestBadRequestExceptionViaQueueInThread()
    {
        var circuitBreaker = new TestCircuitBreaker();
        BadRequestCommand command1 = null;

        try
        {
            command1 = new BadRequestCommand(circuitBreaker, ExecutionIsolationStrategy.Thread);
            await command1.ExecuteAsync();
            Assert.True(false, $"we expect to receive a {nameof(HystrixBadRequestException)}");
        }
        catch (Exception e)
        {
            if (e is HystrixBadRequestException)
            {
                // success
            }
            else
            {
                Assert.True(false, $"We expect a {nameof(HystrixBadRequestException)} but got a {e.GetType().Name}");
            }
        }

        AssertCommandExecutionEvents(command1, HystrixEventType.BadRequest);
        Assert.NotNull(command1.ExecutionException);
        Assert.Equal(0, circuitBreaker.Metrics.CurrentConcurrentExecutionCount);
        AssertSaneHystrixRequestLog(1);
    }

    [Fact]
    public async Task TestBadRequestExceptionViaQueueInThreadOnResponseFromCache()
    {
        var circuitBreaker = new TestCircuitBreaker();

        // execute once to cache the value
        BadRequestCommand command1 = null;

        try
        {
            command1 = new BadRequestCommand(circuitBreaker, ExecutionIsolationStrategy.Thread);
            command1.Execute();
        }
        catch (Exception)
        {
            // ignore
        }

        BadRequestCommand command2 = null;

        try
        {
            command2 = new BadRequestCommand(circuitBreaker, ExecutionIsolationStrategy.Thread);
            await command2.ExecuteAsync();
            Assert.True(false, $"we expect to receive a {nameof(HystrixBadRequestException)}");
        }
        catch (Exception e)
        {
            if (e is HystrixBadRequestException)
            {
                // success
            }
            else
            {
                Assert.False(true, $"We expect a {nameof(HystrixBadRequestException)} but got a {e.GetType().Name}");
            }
        }

        AssertCommandExecutionEvents(command1, HystrixEventType.BadRequest);
        AssertCommandExecutionEvents(command2, HystrixEventType.BadRequest, HystrixEventType.ResponseFromCache);
        Assert.Equal(0, circuitBreaker.Metrics.CurrentConcurrentExecutionCount);
        AssertSaneHystrixRequestLog(2);
    }

    [Fact]
    public void TestBadRequestExceptionViaExecuteInSemaphore()
    {
        var circuitBreaker = new TestCircuitBreaker();
        var command1 = new BadRequestCommand(circuitBreaker, ExecutionIsolationStrategy.Semaphore);

        try
        {
            command1.Execute();
            Assert.True(false, $"we expect to receive a {nameof(HystrixBadRequestException)}");
        }
        catch (HystrixBadRequestException)
        {
            // success
        }

        AssertCommandExecutionEvents(command1, HystrixEventType.BadRequest);
        Assert.Equal(0, circuitBreaker.Metrics.CurrentConcurrentExecutionCount);
        AssertSaneHystrixRequestLog(1);
    }

    [Fact]
    public void TestCheckedExceptionViaExecute()
    {
        var circuitBreaker = new TestCircuitBreaker();
        var command = new CommandWithCheckedException(circuitBreaker);

        try
        {
            command.Execute();
            Assert.True(false, $"we expect to receive a {nameof(Exception)}");
        }
        catch (Exception e)
        {
            Assert.Equal("simulated checked exception message", e.InnerException.Message);
        }

        Assert.Equal("simulated checked exception message", command.FailedExecutionException.Message);

        Assert.True(command.ExecutionTimeInMilliseconds > -1);
        Assert.True(command.IsFailedExecution);
        AssertCommandExecutionEvents(command, HystrixEventType.Failure, HystrixEventType.FallbackMissing);
        Assert.NotNull(command.ExecutionException);
        Assert.Equal(0, circuitBreaker.Metrics.CurrentConcurrentExecutionCount);
        AssertSaneHystrixRequestLog(1);
    }

    [Fact]
    public void TestCheckedExceptionViaObserve()
    {
        var circuitBreaker = new TestCircuitBreaker();
        var command = new CommandWithCheckedException(circuitBreaker);
        var t = new AtomicReference<Exception>();
        var latch = new CountdownEvent(1);

        try
        {
            command.Observe().Subscribe(_ =>
            {
            }, e =>
            {
                t.Value = e;
                latch.SignalEx();
            }, () =>
            {
                latch.SignalEx();
            });
        }
        catch (Exception)
        {
            Assert.True(false, "we should not get anything thrown, it should be emitted via the Observer#onError method");
        }

        latch.Wait(1000);
        Assert.NotNull(t.Value);

        Assert.True(t.Value is HystrixRuntimeException);
        Assert.Equal("simulated checked exception message", t.Value.InnerException.Message);
        Assert.Equal("simulated checked exception message", command.FailedExecutionException.Message);
        Assert.True(command.ExecutionTimeInMilliseconds > -1);
        Assert.True(command.IsFailedExecution);
        AssertCommandExecutionEvents(command, HystrixEventType.Failure, HystrixEventType.FallbackMissing);
        Assert.NotNull(command.ExecutionException);
        Assert.Equal(0, circuitBreaker.Metrics.CurrentConcurrentExecutionCount);
        AssertSaneHystrixRequestLog(1);
    }

    [Fact]
    public void TestSemaphoreExecutionWithTimeout()
    {
        TestHystrixCommand<bool> cmd = new InterruptibleCommand(new TestCircuitBreaker());

        _output.WriteLine("Starting command");
        long timeMillis = DateTime.Now.Ticks / 10000;

        try
        {
            cmd.Execute();
            Assert.True(false, "Should throw");
        }
        catch (Exception)
        {
            Assert.NotNull(cmd.ExecutionException);

            _output.WriteLine("Unsuccessful Execution took : " + (Time.CurrentTimeMillis - timeMillis));
            AssertCommandExecutionEvents(cmd, HystrixEventType.Timeout, HystrixEventType.FallbackMissing);
            Assert.Equal(0, cmd.InnerMetrics.CurrentConcurrentExecutionCount);
            AssertSaneHystrixRequestLog(1);
        }
    }

    [Fact]
    public void TestRecoverableErrorWithNoFallbackThrowsError()
    {
        TestHystrixCommand<int> command = GetRecoverableErrorCommand(ExecutionIsolationStrategy.Thread, FallbackResultTest.Unimplemented);

        try
        {
            command.Execute();
            Assert.False(true, $"we expect to receive a {nameof(Exception)}");
        }
        catch (Exception e)
        {
            Assert.Equal("Execution ERROR for TestHystrixCommand", e.InnerException.Message);
        }

        Assert.Equal("Execution ERROR for TestHystrixCommand", command.FailedExecutionException.Message);

        Assert.True(command.ExecutionTimeInMilliseconds > -1);
        Assert.True(command.IsFailedExecution);
        AssertCommandExecutionEvents(command, HystrixEventType.Failure, HystrixEventType.FallbackMissing);
        Assert.NotNull(command.ExecutionException);
        Assert.Equal(0, command.InnerMetrics.CurrentConcurrentExecutionCount);
        AssertSaneHystrixRequestLog(1);
    }

    [Fact]
    public void TestRecoverableErrorMaskedByFallbackButLogged()
    {
        TestHystrixCommand<int> command = GetRecoverableErrorCommand(ExecutionIsolationStrategy.Thread, FallbackResultTest.Success);
        Assert.Equal(FlexibleTestHystrixCommand.FallbackValue, command.Execute());

        Assert.True(command.ExecutionTimeInMilliseconds > -1);
        Assert.True(command.IsFailedExecution);
        AssertCommandExecutionEvents(command, HystrixEventType.Failure, HystrixEventType.FallbackSuccess);
        Assert.NotNull(command.ExecutionException);
        Assert.Equal(0, command.InnerMetrics.CurrentConcurrentExecutionCount);
        AssertSaneHystrixRequestLog(1);
    }

    [Fact]
    public void TestUnrecoverableErrorThrownWithNoFallback()
    {
        TestHystrixCommand<int> command = GetUnrecoverableErrorCommand(ExecutionIsolationStrategy.Thread, FallbackResultTest.Unimplemented);

        try
        {
            command.Execute();
            Assert.True(false, $"we expect to receive a {nameof(Exception)}");
        }
        catch (Exception e)
        {
            Assert.Equal("Unrecoverable Error for TestHystrixCommand", e.InnerException.Message);
        }

        Assert.Equal("Unrecoverable Error for TestHystrixCommand", command.FailedExecutionException.Message);

        Assert.True(command.ExecutionTimeInMilliseconds > -1);
        Assert.True(command.IsFailedExecution);
        AssertCommandExecutionEvents(command, HystrixEventType.Failure);
        Assert.NotNull(command.ExecutionException);
        Assert.Equal(0, command.InnerMetrics.CurrentConcurrentExecutionCount);
        AssertSaneHystrixRequestLog(1);
    }

    [Fact] // even though fallback is implemented, that logic never fires, as this is an unrecoverable error and should be directly propagated to the caller
    public void TestUnrecoverableErrorThrownWithFallback()
    {
        TestHystrixCommand<int> command = GetUnrecoverableErrorCommand(ExecutionIsolationStrategy.Thread, FallbackResultTest.Success);

        try
        {
            command.Execute();
            Assert.False(true, $"we expect to receive a {nameof(Exception)}");
        }
        catch (Exception e)
        {
            Assert.Equal("Unrecoverable Error for TestHystrixCommand", e.InnerException.Message);
        }

        Assert.Equal("Unrecoverable Error for TestHystrixCommand", command.FailedExecutionException.Message);

        Assert.True(command.ExecutionTimeInMilliseconds > -1);
        Assert.True(command.IsFailedExecution);
        AssertCommandExecutionEvents(command, HystrixEventType.Failure);
        Assert.NotNull(command.ExecutionException);
        Assert.Equal(0, command.InnerMetrics.CurrentConcurrentExecutionCount);
        AssertSaneHystrixRequestLog(1);
    }

    [Fact]
    public void TestNonBlockingCommandQueueFiresTimeout()
    {
        // see https://github.com/Netflix/Hystrix/issues/514
        TestHystrixCommand<int> cmd = GetCommand(ExecutionIsolationStrategy.Thread, ExecutionResultTest.Success, 200, FallbackResultTest.Success, 50);
        cmd.IsFallbackUserDefined = true;

        cmd.ExecuteAsync();

        Time.Wait(200);

        // timeout should occur in 50ms, and underlying thread should run for 500ms
        // therefore, after 200ms, the command should have finished with a fallback on timeout
        _output.WriteLine("ReqLog : " + HystrixRequestLog.CurrentRequestLog.GetExecutedCommandsAsString());

        Assert.True(cmd.IsExecutionComplete);
        Assert.True(cmd.IsResponseTimedOut);

        Assert.Equal(0, cmd.InnerMetrics.CurrentConcurrentExecutionCount);
    }

    [Fact]
    public void TestExecutionFailureWithFallbackImplementedButDisabled()
    {
        TestHystrixCommand<bool> commandEnabled = new KnownFailureTestCommandWithFallback(new TestCircuitBreaker(), true);

        try
        {
            Assert.False(commandEnabled.Execute());
        }
        catch (Exception)
        {
            Assert.True(false, "We should have received a response from the fallback.");
        }

        TestHystrixCommand<bool> commandDisabled = new KnownFailureTestCommandWithFallback(new TestCircuitBreaker(), false);

        try
        {
            Assert.False(commandDisabled.Execute());
            Assert.False(true, "expect exception thrown");
        }
        catch (Exception)
        {
            // expected
        }

        Assert.Equal("we failed with a simulated issue", commandDisabled.FailedExecutionException.Message);

        Assert.True(commandDisabled.IsFailedExecution);
        AssertCommandExecutionEvents(commandEnabled, HystrixEventType.Failure, HystrixEventType.FallbackSuccess);
        AssertCommandExecutionEvents(commandDisabled, HystrixEventType.Failure);
        Assert.NotNull(commandDisabled.ExecutionException);
        Assert.Equal(0, commandDisabled.Builder.Metrics.CurrentConcurrentExecutionCount);
        AssertSaneHystrixRequestLog(2);
    }

    [Fact]
    public void TestExecutionTimeoutValue()
    {
        var properties = new HystrixCommandOptions
        {
            GroupKey = HystrixCommandGroupKeyDefault.AsKey("TestKey"),
            ExecutionTimeoutInMilliseconds = 50
        };

        HystrixCommand<string> command = new TestExecutionTimeoutValueHystrixCommand(properties)
        {
            IsFallbackUserDefined = true
        };

        string value = command.Execute();
        Assert.True(command.IsResponseTimedOut);
        Assert.Equal("timed-out", value);
    }

    [Fact]
    public void TestObservableTimeoutNoFallbackThreadContext()
    {
        var latch = new CountdownEvent(1);
        var onErrorThread = new AtomicReference<Thread>();
        var isRequestContextInitialized = new AtomicBoolean();

        TestHystrixCommand<int> command = GetCommand(ExecutionIsolationStrategy.Thread, ExecutionResultTest.Success, 200, FallbackResultTest.Unimplemented, 50);
        Exception onErrorEvent = null;

        command.ToObservable().Subscribe(_ =>
        {
        }, ex =>
        {
            onErrorEvent = ex;
            _output.WriteLine("onError: " + ex);
            _output.WriteLine("onError Thread: " + Thread.CurrentThread);
            _output.WriteLine("ThreadContext in onError: " + HystrixRequestContext.IsCurrentThreadInitialized);
            onErrorThread.Value = Thread.CurrentThread;
            isRequestContextInitialized.Value = HystrixRequestContext.IsCurrentThreadInitialized;
            latch.SignalEx();
        }, () =>
        {
            latch.SignalEx();
        });

        latch.Wait(5000);

        Assert.True(isRequestContextInitialized.Value);
        Assert.True(onErrorThread.Value != null);

        if (onErrorEvent is HystrixRuntimeException de)
        {
            Assert.NotNull(de.FallbackException);
            Assert.True(de.FallbackException is InvalidOperationException);
            Assert.NotNull(de.ImplementingType);
            Assert.NotNull(de.InnerException);
            Assert.True(de.InnerException is TimeoutException);
        }
        else
        {
            Assert.False(true, "the exception should be ExecutionException with cause as HystrixRuntimeException");
        }

        Assert.True(command.ExecutionTimeInMilliseconds > -1);
        Assert.True(command.IsResponseTimedOut);
        AssertCommandExecutionEvents(command, HystrixEventType.Timeout, HystrixEventType.FallbackMissing);
        Assert.NotNull(command.ExecutionException);
        Assert.Equal(0, command.Builder.Metrics.CurrentConcurrentExecutionCount);
        AssertSaneHystrixRequestLog(1);
    }

    [Fact]
    public void TestExceptionConvertedToBadRequestExceptionInExecutionHookBypassesCircuitBreaker()
    {
        var circuitBreaker = new TestCircuitBreaker();
        var command = new ExceptionToBadRequestByExecutionHookCommand(circuitBreaker, ExecutionIsolationStrategy.Thread);

        try
        {
            command.Execute();
            Assert.False(true, $"we expect to receive a {nameof(HystrixBadRequestException)}");
        }
        catch (HystrixBadRequestException)
        {
            // success
        }
        catch (Exception e)
        {
            Assert.False(true, $"We expect a {nameof(HystrixBadRequestException)} but got a {e.GetType().Name}");
        }

        AssertCommandExecutionEvents(command, HystrixEventType.BadRequest);
        Assert.Equal(0, circuitBreaker.Metrics.CurrentConcurrentExecutionCount);
        AssertSaneHystrixRequestLog(1);
    }

    [Fact]
    public void TestInterruptFutureOnTimeout()
    {
        // given
        var cmd = new InterruptibleCommand(new TestCircuitBreaker());

        // when
        _ = cmd.ExecuteAsync();

        // then
        Time.Wait(1000);
        Assert.True(cmd.HasBeenInterrupted);
    }

    [Fact]
    public void TestInterruptObserveOnTimeout()
    {
        // given
        var cmd = new InterruptibleCommand(new TestCircuitBreaker());

        // when
        cmd.Observe().Subscribe();

        // then
        Time.Wait(500);
        Assert.True(cmd.HasBeenInterrupted);
    }

    [Fact]
    public void TestInterruptToObservableOnTimeout()
    {
        // given
        var cmd = new InterruptibleCommand(new TestCircuitBreaker());

        // when
        cmd.ToObservable().Subscribe();

        // then
        Time.Wait(500);
        Assert.True(cmd.HasBeenInterrupted);
    }

    [Fact]
    public void TestCancelFutureWithInterruption()
    {
        // given
        var cmd = new InterruptibleCommand(new TestCircuitBreaker(), 1000);

        // when
        var cts = new CancellationTokenSource();
        Task<bool> f = cmd.ExecuteAsync(cts.Token);
        Time.Wait(500);
        cts.Cancel(true);
        Time.Wait(500);

        // then
        try
        {
            _ = f.Result;

            Assert.True(false, "Should have thrown a CancellationException");
        }
        catch (Exception)
        {
            Assert.True(cmd.HasBeenInterrupted);
        }
    }

    [Fact]
    public void TestChainedCommand()
    {
        Assert.True(new TestChainedCommandPrimaryCommand(new TestCircuitBreaker()).Execute() == 2);
    }

    [Fact]
    public void TestSlowFallback()
    {
        Assert.True(new TestSlowFallbackPrimaryCommand(new TestCircuitBreaker()).Execute() == 1);
    }

    [Fact]
    public void TestSemaphoreThreadSafety()
    {
        const int numPermits = 1;
        var s = new SemaphoreSlim(numPermits);

        const int numThreads = 10;

        const int numTrials = 50;

        for (int t = 0; t < numTrials; t++)
        {
            _output.WriteLine("TRIAL : " + t);

            var numAcquired = new AtomicInteger(0);
            var latch = new CountdownEvent(numThreads);

            for (int i = 0; i < numThreads; i++)
            {
                var task = new Task(() =>
                {
                    bool acquired = s.TryAcquire();

                    if (acquired)
                    {
                        try
                        {
                            numAcquired.IncrementAndGet();
                            Time.Wait(500);
                        }
                        catch (Exception ex)
                        {
                            _output.WriteLine(ex.ToString());
                        }
                        finally
                        {
                            s.Release();
                        }
                    }

                    latch.SignalEx();
                });

                task.Start();
            }

            try
            {
                Assert.True(latch.Wait(10000), "CountdownEvent was not set!");
            }
            catch (Exception ex)
            {
                Assert.True(false, ex.Message);
            }

            _output.WriteLine("Number acquired: " + numAcquired.Value);
            _output.WriteLine("Current Count: " + s.CurrentCount);

            Assert.Equal(numPermits, numAcquired.Value);
            Assert.Equal(numPermits, s.CurrentCount);
        }
    }

    [Fact]
    public void TestCancelledTasksInQueueGetRemoved()
    {
        IHystrixCommandKey key = HystrixCommandKeyDefault.AsKey("Cancellation-A");
        var circuitBreaker = new TestCircuitBreaker();
        var pool = new SingleThreadedPoolWithQueue(10, 1);
        var command1 = new TestCommandRejection(_output, key, circuitBreaker, pool, 500, 600, TestCommandRejection.FallbackNotImplemented);
        var command2 = new TestCommandRejection(_output, key, circuitBreaker, pool, 500, 600, TestCommandRejection.FallbackNotImplemented);

        // this should go through the queue and into the thread pool
        Task<bool> poolFiller = command1.ExecuteAsync();
        Time.Wait(30); // Let it start

        // this command will stay in the queue until the thread pool is empty
        IObservable<bool> cmdInQueue = command2.Observe();
        IDisposable s = cmdInQueue.Subscribe();
        Time.Wait(30); // Let it get in queue
        Assert.Equal(1, pool.CurrentQueueSize);
        s.Dispose();
        Assert.True(command2.Token.IsCancellationRequested);

        // make sure we wait for the command to finish so the state is clean for next test
        _ = poolFiller.Result;
        _output.WriteLine("ReqLog : " + HystrixRequestLog.CurrentRequestLog.GetExecutedCommandsAsString());

        Time.Wait(100);

        AssertCommandExecutionEvents(command1, HystrixEventType.Success);
        AssertCommandExecutionEvents(command2, HystrixEventType.Cancelled);
        Assert.Equal(0, circuitBreaker.Metrics.CurrentConcurrentExecutionCount);
        _output.WriteLine("ReqLog : " + HystrixRequestLog.CurrentRequestLog.GetExecutedCommandsAsString());
        AssertSaneHystrixRequestLog(2);
        pool.Dispose();
    }

    [Fact]
    public void TestOnRunStartHookThrowsSemaphoreIsolated()
    {
        var exceptionEncountered = new AtomicBoolean(false);
        var onThreadStartInvoked = new AtomicBoolean(false);
        var onThreadCompleteInvoked = new AtomicBoolean(false);
        var executionAttempted = new AtomicBoolean(false);

        var failureInjectionHook = new TestOnRunStartHookThrowsSemaphoreIsolatedFailureInjectionHook(onThreadStartInvoked, onThreadCompleteInvoked);

        TestHystrixCommand<int> semaphoreCmd =
            new TestOnRunStartHookThrowsSemaphoreIsolatedFailureInjectedCommand(ExecutionIsolationStrategy.Semaphore, executionAttempted, failureInjectionHook);

        try
        {
            int result = semaphoreCmd.Execute();
            _output.WriteLine("RESULT : " + result);
        }
        catch (Exception)
        {
            exceptionEncountered.Value = true;
        }

        Assert.True(exceptionEncountered.Value);
        Assert.False(onThreadStartInvoked.Value);
        Assert.False(onThreadCompleteInvoked.Value);
        Assert.False(executionAttempted.Value);
        Assert.Equal(0, semaphoreCmd.InnerMetrics.CurrentConcurrentExecutionCount);
    }

    [Fact]
    public void TestOnRunStartHookThrowsThreadIsolated()
    {
        var exceptionEncountered = new AtomicBoolean(false);
        var onThreadStartInvoked = new AtomicBoolean(false);
        var onThreadCompleteInvoked = new AtomicBoolean(false);
        var executionAttempted = new AtomicBoolean(false);

        var failureInjectionHook = new TestOnRunStartHookThrowsThreadIsolatedFailureInjectionHook(onThreadStartInvoked, onThreadCompleteInvoked);

        TestHystrixCommand<int> threadCmd =
            new TestOnRunStartHookThrowsThreadIsolatedFailureInjectedCommand(ExecutionIsolationStrategy.Thread, executionAttempted, failureInjectionHook);

        try
        {
            int result = threadCmd.Execute();
            _output.WriteLine("RESULT : " + result);
        }
        catch (Exception)
        {
            exceptionEncountered.Value = true;
        }

        Assert.True(exceptionEncountered.Value);
        Assert.True(onThreadStartInvoked.Value);
        Assert.True(onThreadCompleteInvoked.Value);
        Assert.False(executionAttempted.Value);
        Assert.Equal(0, threadCmd.InnerMetrics.CurrentConcurrentExecutionCount);
    }

    [Fact]
    public void TestEarlyUnsubscribeDuringExecutionViaToObservable()
    {
        HystrixCommand<bool> cmd = new TestEarlyUnsubscribeDuringExecutionViaToObservableAsyncCommand();

        var latch = new CountdownEvent(1);

        IObservable<bool> o = cmd.ToObservable();

        IDisposable s = o.Finally(() =>
        {
            _output.WriteLine("OnUnsubscribe");
            latch.SignalEx();
        }).Subscribe(b =>
        {
            _output.WriteLine("OnNext : " + b);
        }, e =>
        {
            _output.WriteLine("OnError : " + e);
        }, () =>
        {
            _output.WriteLine("OnCompleted");
        });

        try
        {
            Time.Wait(10);
            s.Dispose();
            Assert.True(latch.Wait(200));
            _output.WriteLine("ReqLog : " + HystrixRequestLog.CurrentRequestLog.GetExecutedCommandsAsString());
            Assert.Equal(cmd.CommandOptions.ExecutionIsolationSemaphoreMaxConcurrentRequests, cmd.GetExecutionSemaphore().CurrentCount);
            Assert.Equal(cmd.CommandOptions.ExecutionIsolationSemaphoreMaxConcurrentRequests, cmd.GetFallbackSemaphore().CurrentCount);
            Assert.False(cmd.IsExecutionComplete);
            Assert.Null(cmd.FailedExecutionException);
            Assert.Null(cmd.ExecutionException);
            _output.WriteLine("Execution time : " + cmd.ExecutionTimeInMilliseconds);
            Assert.True(cmd.ExecutionTimeInMilliseconds > -1);
            Assert.False(cmd.IsSuccessfulExecution);
            AssertCommandExecutionEvents(cmd, HystrixEventType.Cancelled);
            Assert.Equal(0, cmd.InnerMetrics.CurrentConcurrentExecutionCount);
            AssertSaneHystrixRequestLog(1);
        }
        catch (Exception ex)
        {
            _output.WriteLine(ex.ToString());
        }
    }

    [Fact]
    public void TestEarlyUnsubscribeDuringExecutionViaObserve()
    {
        HystrixCommand<bool> cmd = new TestEarlyUnsubscribeDuringExecutionViaObserveAsyncCommand();
        var latch = new CountdownEvent(1);

        IObservable<bool> o = cmd.Observe();

        IDisposable s = o.Finally(() =>
        {
            _output.WriteLine("OnUnsubscribe");
            latch.SignalEx();
        }).Subscribe(b =>
        {
            _output.WriteLine("OnNext : " + b);
        }, e =>
        {
            _output.WriteLine("OnError : " + e);
        }, () =>
        {
            _output.WriteLine("OnCompleted");
        });

        try
        {
            Time.Wait(10);
            s.Dispose();
            Assert.True(latch.Wait(200));
            _output.WriteLine("ReqLog : " + HystrixRequestLog.CurrentRequestLog.GetExecutedCommandsAsString());
            Assert.Equal(cmd.CommandOptions.ExecutionIsolationSemaphoreMaxConcurrentRequests, cmd.GetExecutionSemaphore().CurrentCount);
            Assert.Equal(cmd.CommandOptions.ExecutionIsolationSemaphoreMaxConcurrentRequests, cmd.GetFallbackSemaphore().CurrentCount);
            Assert.False(cmd.IsExecutionComplete);
            Assert.Null(cmd.FailedExecutionException);
            Assert.Null(cmd.ExecutionException);
            _output.WriteLine("Execution time : " + cmd.ExecutionTimeInMilliseconds);
            Assert.True(cmd.ExecutionTimeInMilliseconds > -1);
            Assert.False(cmd.IsSuccessfulExecution);
            AssertCommandExecutionEvents(cmd, HystrixEventType.Cancelled);
            Assert.Equal(0, cmd.InnerMetrics.CurrentConcurrentExecutionCount);
            AssertSaneHystrixRequestLog(1);
        }
        catch (Exception ex)
        {
            _output.WriteLine(ex.ToString());
        }
    }

    [Fact]
    public void TestEarlyUnsubscribeDuringFallback()
    {
        HystrixCommand<bool> cmd = new TestEarlyUnsubscribeDuringFallbackAsyncCommand();
        var latch = new CountdownEvent(1);

        IObservable<bool> o = cmd.ToObservable();

        IDisposable s = o.Finally(() =>
        {
            _output.WriteLine("OnUnsubscribe");
            latch.SignalEx();
        }).Subscribe(b =>
        {
            _output.WriteLine("OnNext : " + b);
        }, e =>
        {
            _output.WriteLine("OnError : " + e);
        }, () =>
        {
            _output.WriteLine("OnCompleted");
            latch.SignalEx();
        });

        try
        {
            Time.Wait(10);
            s.Dispose();
            Assert.True(latch.Wait(200));
            _output.WriteLine("ReqLog : " + HystrixRequestLog.CurrentRequestLog.GetExecutedCommandsAsString());
            Assert.Equal(cmd.CommandOptions.ExecutionIsolationSemaphoreMaxConcurrentRequests, cmd.GetExecutionSemaphore().CurrentCount);
            Assert.Equal(cmd.CommandOptions.ExecutionIsolationSemaphoreMaxConcurrentRequests, cmd.GetFallbackSemaphore().CurrentCount);
            Assert.False(cmd.IsExecutionComplete);

            Assert.Equal(0, cmd.InnerMetrics.CurrentConcurrentExecutionCount);
            AssertSaneHystrixRequestLog(1);
        }
        catch (Exception ex)
        {
            _output.WriteLine(ex.ToString());
        }
    }

    [Fact]
    public void TestRequestThenCacheHitAndCacheHitUnsubscribed()
    {
        var original = new AsyncCacheableCommand("foo");
        var fromCache = new AsyncCacheableCommand("foo");

        var originalValue = new AtomicReference<object>(null);
        var fromCacheValue = new AtomicReference<object>(null);

        var originalLatch = new CountdownEvent(1);
        var fromCacheLatch = new CountdownEvent(1);

        IObservable<object> originalObservable = original.ToObservable();
        IObservable<object> fromCacheObservable = fromCache.ToObservable();

        originalObservable.Finally(() =>
        {
            _output.WriteLine(Time.CurrentTimeMillis + " : " + Thread.CurrentThread.ManagedThreadId + " Test.Original Unsubscribe");
            originalLatch.SignalEx();
        }).Subscribe(b =>
        {
            _output.WriteLine(Time.CurrentTimeMillis + " : " + Thread.CurrentThread.ManagedThreadId + " Test.Original OnNext : " + b);
            originalValue.Value = b;
        }, e =>
        {
            _output.WriteLine(Time.CurrentTimeMillis + " : " + Thread.CurrentThread.ManagedThreadId + " Test.Original OnError : " + e);
            originalLatch.SignalEx();
        }, () =>
        {
            _output.WriteLine(Time.CurrentTimeMillis + " : " + Thread.CurrentThread.ManagedThreadId + " Test.Original OnCompleted");
            originalLatch.SignalEx();
        });

        IDisposable fromCacheSubscription = fromCacheObservable.Finally(() =>
        {
            _output.WriteLine(Time.CurrentTimeMillis + " : " + Thread.CurrentThread.ManagedThreadId + " FromCache Unsubscribe");
            fromCacheLatch.SignalEx();
        }).Subscribe(b =>
        {
            _output.WriteLine(Time.CurrentTimeMillis + " : " + Thread.CurrentThread.ManagedThreadId + " FromCache OnNext : " + b);
            fromCacheValue.Value = b;
        }, e =>
        {
            _output.WriteLine(Time.CurrentTimeMillis + " : " + Thread.CurrentThread.ManagedThreadId + " FromCache OnError : " + e);
            fromCacheLatch.SignalEx();
        }, () =>
        {
            _output.WriteLine(Time.CurrentTimeMillis + " : " + Thread.CurrentThread.ManagedThreadId + " FromCache OnCompleted");
            fromCacheLatch.SignalEx();
        });

        try
        {
            fromCacheSubscription.Dispose();
            Assert.True(fromCacheLatch.Wait(600));
            Assert.True(originalLatch.Wait(600));
            Assert.Equal(original.CommandOptions.ExecutionIsolationSemaphoreMaxConcurrentRequests, original.GetExecutionSemaphore().CurrentCount);
            Assert.Equal(original.CommandOptions.ExecutionIsolationSemaphoreMaxConcurrentRequests, original.GetFallbackSemaphore().CurrentCount);
            Assert.True(original.IsExecutionComplete);
            Assert.True(original.IsExecutedInThread);
            Assert.Null(original.FailedExecutionException);
            Assert.Null(original.ExecutionException);
            Assert.True(original.ExecutionTimeInMilliseconds > -1);
            Assert.True(original.IsSuccessfulExecution);
            AssertCommandExecutionEvents(original, HystrixEventType.Success);
            Assert.NotNull(originalValue.Value);
            Assert.True((bool)originalValue.Value);
            Assert.Equal(0, original.InnerMetrics.CurrentConcurrentExecutionCount);

            Assert.Equal(fromCache.CommandOptions.ExecutionIsolationSemaphoreMaxConcurrentRequests, fromCache.GetExecutionSemaphore().CurrentCount);
            Assert.Equal(fromCache.CommandOptions.ExecutionIsolationSemaphoreMaxConcurrentRequests, fromCache.GetFallbackSemaphore().CurrentCount);
            Assert.False(fromCache.IsExecutionComplete);
            Assert.False(fromCache.IsExecutedInThread);
            Assert.Null(fromCache.FailedExecutionException);
            Assert.Null(fromCache.ExecutionException);
            AssertCommandExecutionEvents(fromCache, HystrixEventType.ResponseFromCache, HystrixEventType.Cancelled);
            Assert.True(fromCache.ExecutionTimeInMilliseconds == -1);
            Assert.False(fromCache.IsSuccessfulExecution);
            Assert.Equal(0, fromCache.InnerMetrics.CurrentConcurrentExecutionCount);

            Assert.False(original.IsCancelled); // underlying work
            _output.WriteLine("ReqLog : " + HystrixRequestLog.CurrentRequestLog.GetExecutedCommandsAsString());
            AssertSaneHystrixRequestLog(2);
        }
        catch (Exception ex)
        {
            _output.WriteLine(ex.ToString());
        }
    }

    [Fact]
    public void TestRequestThenCacheHitAndOriginalUnsubscribed()
    {
        var original = new AsyncCacheableCommand("foo");
        var fromCache = new AsyncCacheableCommand("foo");

        var originalValue = new AtomicReference<object>(null);
        var fromCacheValue = new AtomicReference<object>(null);

        var originalLatch = new CountdownEvent(1);
        var fromCacheLatch = new CountdownEvent(1);

        IObservable<object> originalObservable = original.ToObservable();
        IObservable<object> fromCacheObservable = fromCache.ToObservable();

        IDisposable originalSubscription = originalObservable.Finally(() =>
        {
            _output.WriteLine(Time.CurrentTimeMillis + " : " + Thread.CurrentThread.ManagedThreadId + " Test.Original Unsubscribe");
            originalLatch.SignalEx();
        }).Subscribe(b =>
        {
            _output.WriteLine(Time.CurrentTimeMillis + " : " + Thread.CurrentThread.ManagedThreadId + " Test.Original OnNext : " + b);
            originalValue.Value = b;
        }, e =>
        {
            _output.WriteLine(Time.CurrentTimeMillis + " : " + Thread.CurrentThread.ManagedThreadId + " Test.Original OnError : " + e);
            originalLatch.SignalEx();
        }, () =>
        {
            _output.WriteLine(Time.CurrentTimeMillis + " : " + Thread.CurrentThread.ManagedThreadId + " Test.Original OnCompleted");
            originalLatch.SignalEx();
        });

        fromCacheObservable.Finally(() =>
        {
            _output.WriteLine(Time.CurrentTimeMillis + " : " + Thread.CurrentThread.ManagedThreadId + " FromCache Unsubscribe");
            fromCacheLatch.SignalEx();
        }).Subscribe(b =>
        {
            _output.WriteLine(Time.CurrentTimeMillis + " : " + Thread.CurrentThread.ManagedThreadId + " FromCache OnNext : " + b);
            fromCacheValue.Value = b;
        }, e =>
        {
            _output.WriteLine(Time.CurrentTimeMillis + " : " + Thread.CurrentThread.ManagedThreadId + " FromCache OnError : " + e);
            fromCacheLatch.SignalEx();
        }, () =>
        {
            _output.WriteLine(Time.CurrentTimeMillis + " : " + Thread.CurrentThread.ManagedThreadId + " FromCache OnCompleted");
            fromCacheLatch.SignalEx();
        });

        try
        {
            Time.Wait(10);
            originalSubscription.Dispose();
            Assert.True(originalLatch.Wait(600));
            Assert.True(fromCacheLatch.Wait(600));
            Assert.Equal(original.CommandOptions.ExecutionIsolationSemaphoreMaxConcurrentRequests, original.GetExecutionSemaphore().CurrentCount);
            Assert.Equal(original.CommandOptions.ExecutionIsolationSemaphoreMaxConcurrentRequests, original.GetFallbackSemaphore().CurrentCount);
            Assert.False(original.IsExecutionComplete);
            Assert.True(original.IsExecutedInThread);
            Assert.Null(original.FailedExecutionException);
            Assert.Null(original.ExecutionException);
            Assert.True(original.ExecutionTimeInMilliseconds > -1);
            Assert.False(original.IsSuccessfulExecution);
            AssertCommandExecutionEvents(original, HystrixEventType.Cancelled);
            Assert.Null(originalValue.Value);
            Assert.Equal(0, original.InnerMetrics.CurrentConcurrentExecutionCount);

            Assert.Equal(fromCache.CommandOptions.ExecutionIsolationSemaphoreMaxConcurrentRequests, fromCache.GetExecutionSemaphore().CurrentCount);
            Assert.Equal(fromCache.CommandOptions.ExecutionIsolationSemaphoreMaxConcurrentRequests, fromCache.GetFallbackSemaphore().CurrentCount);
            Assert.True(fromCache.IsExecutionComplete);
            Assert.False(fromCache.IsExecutedInThread);
            Assert.Null(fromCache.FailedExecutionException);
            Assert.Null(fromCache.ExecutionException);
            AssertCommandExecutionEvents(fromCache, HystrixEventType.Success, HystrixEventType.ResponseFromCache);
            Assert.True(fromCache.ExecutionTimeInMilliseconds == -1);
            Assert.True(fromCache.IsSuccessfulExecution);
            Assert.Equal(0, fromCache.InnerMetrics.CurrentConcurrentExecutionCount);

            Assert.False(original.IsCancelled); // underlying work
            _output.WriteLine("ReqLog : " + HystrixRequestLog.CurrentRequestLog.GetExecutedCommandsAsString());
            AssertSaneHystrixRequestLog(2);
        }
        catch (Exception ex)
        {
            _output.WriteLine(ex.ToString());
        }
    }

    [Fact]
    public void TestRequestThenTwoCacheHitsOriginalAndOneCacheHitUnsubscribed()
    {
        var original = new AsyncCacheableCommand("foo");
        var fromCache1 = new AsyncCacheableCommand("foo");
        var fromCache2 = new AsyncCacheableCommand("foo");

        var originalValue = new AtomicReference<object>(null);
        var fromCache1Value = new AtomicReference<object>(null);
        var fromCache2Value = new AtomicReference<object>(null);

        var originalLatch = new CountdownEvent(1);
        var fromCache1Latch = new CountdownEvent(1);
        var fromCache2Latch = new CountdownEvent(1);

        IObservable<object> originalObservable = original.ToObservable();
        IObservable<object> fromCache1Observable = fromCache1.ToObservable();
        IObservable<object> fromCache2Observable = fromCache2.ToObservable();

        IDisposable originalSubscription = originalObservable.Finally(() =>
        {
            _output.WriteLine(Time.CurrentTimeMillis + " : " + Thread.CurrentThread.ManagedThreadId + " Test.Original Unsubscribe");
            originalLatch.SignalEx();
        }).Subscribe(b =>
        {
            _output.WriteLine(Time.CurrentTimeMillis + " : " + Thread.CurrentThread.ManagedThreadId + " Test.Original OnNext : " + b);
            originalValue.Value = b;
        }, e =>
        {
            _output.WriteLine(Time.CurrentTimeMillis + " : " + Thread.CurrentThread.ManagedThreadId + " Test.Original OnError : " + e);
            originalLatch.SignalEx();
        }, () =>
        {
            _output.WriteLine(Time.CurrentTimeMillis + " : " + Thread.CurrentThread.ManagedThreadId + " Test.Original OnCompleted");
            originalLatch.SignalEx();
        });

        fromCache1Observable.Finally(() =>
        {
            _output.WriteLine(Time.CurrentTimeMillis + " : " + Thread.CurrentThread.ManagedThreadId + " Test.FromCache1 Unsubscribe");
            fromCache1Latch.SignalEx();
        }).Subscribe(b =>
        {
            _output.WriteLine(Time.CurrentTimeMillis + " : " + Thread.CurrentThread.ManagedThreadId + " Test.FromCache1 OnNext : " + b);
            fromCache1Value.Value = b;
        }, e =>
        {
            _output.WriteLine(Time.CurrentTimeMillis + " : " + Thread.CurrentThread.ManagedThreadId + " Test.FromCache1 OnError : " + e);
            fromCache1Latch.SignalEx();
        }, () =>
        {
            _output.WriteLine(Time.CurrentTimeMillis + " : " + Thread.CurrentThread.ManagedThreadId + " Test.FromCache1 OnCompleted");
            fromCache1Latch.SignalEx();
        });

        IDisposable fromCache2Subscription = fromCache2Observable.Finally(() =>
        {
            _output.WriteLine(Time.CurrentTimeMillis + " : " + Thread.CurrentThread.ManagedThreadId + " Test.FromCache2 Unsubscribe");
            fromCache2Latch.SignalEx();
        }).Subscribe(b =>
        {
            _output.WriteLine(Time.CurrentTimeMillis + " : " + Thread.CurrentThread.ManagedThreadId + " Test.FromCache2 OnNext : " + b);
            fromCache2Value.Value = b;
        }, e =>
        {
            _output.WriteLine(Time.CurrentTimeMillis + " : " + Thread.CurrentThread.ManagedThreadId + " Test.FromCache2 OnError : " + e);
            fromCache2Latch.SignalEx();
        }, () =>
        {
            _output.WriteLine(Time.CurrentTimeMillis + " : " + Thread.CurrentThread.ManagedThreadId + " Test.FromCache2 OnCompleted");
            fromCache2Latch.SignalEx();
        });

        try
        {
            Time.Wait(10);
            originalSubscription.Dispose();

            fromCache2Subscription.Dispose();
            Assert.True(originalLatch.Wait(600));
            Assert.True(fromCache1Latch.Wait(600));
            Assert.True(fromCache2Latch.Wait(600));
            _output.WriteLine("ReqLog : " + HystrixRequestLog.CurrentRequestLog.GetExecutedCommandsAsString());

            Assert.Equal(original.CommandOptions.ExecutionIsolationSemaphoreMaxConcurrentRequests, original.GetExecutionSemaphore().CurrentCount);
            Assert.Equal(original.CommandOptions.ExecutionIsolationSemaphoreMaxConcurrentRequests, original.GetFallbackSemaphore().CurrentCount);
            Assert.False(original.IsExecutionComplete);
            Assert.True(original.IsExecutedInThread);
            Assert.Null(original.FailedExecutionException);
            Assert.Null(original.ExecutionException);
            Assert.True(original.ExecutionTimeInMilliseconds > -1);
            Assert.False(original.IsSuccessfulExecution);
            AssertCommandExecutionEvents(original, HystrixEventType.Cancelled);
            Assert.Null(originalValue.Value);
            Assert.False(original.IsCancelled); // underlying work
            Assert.Equal(0, original.InnerMetrics.CurrentConcurrentExecutionCount);

            Assert.Equal(fromCache1.CommandOptions.ExecutionIsolationSemaphoreMaxConcurrentRequests, fromCache1.GetExecutionSemaphore().CurrentCount);
            Assert.Equal(fromCache1.CommandOptions.ExecutionIsolationSemaphoreMaxConcurrentRequests, fromCache1.GetFallbackSemaphore().CurrentCount);

            Assert.True(fromCache1.IsExecutionComplete);
            Assert.False(fromCache1.IsExecutedInThread);
            Assert.Null(fromCache1.FailedExecutionException);
            Assert.Null(fromCache1.ExecutionException);
            AssertCommandExecutionEvents(fromCache1, HystrixEventType.Success, HystrixEventType.ResponseFromCache);
            Assert.True(fromCache1.ExecutionTimeInMilliseconds == -1);
            Assert.True(fromCache1.IsSuccessfulExecution);
            Assert.True((bool)fromCache1Value.Value);
            Assert.Equal(0, fromCache1.InnerMetrics.CurrentConcurrentExecutionCount);

            Assert.Equal(fromCache2.CommandOptions.ExecutionIsolationSemaphoreMaxConcurrentRequests, fromCache2.GetExecutionSemaphore().CurrentCount);
            Assert.Equal(fromCache2.CommandOptions.ExecutionIsolationSemaphoreMaxConcurrentRequests, fromCache2.GetFallbackSemaphore().CurrentCount);

            Assert.False(fromCache2.IsExecutionComplete);
            Assert.False(fromCache2.IsExecutedInThread);
            Assert.Null(fromCache2.FailedExecutionException);
            Assert.Null(fromCache2.ExecutionException);
            AssertCommandExecutionEvents(fromCache2, HystrixEventType.ResponseFromCache, HystrixEventType.Cancelled);
            Assert.True(fromCache2.ExecutionTimeInMilliseconds == -1);
            Assert.False(fromCache2.IsSuccessfulExecution);
            Assert.Null(fromCache2Value.Value);
            Assert.Equal(0, fromCache2.InnerMetrics.CurrentConcurrentExecutionCount);

            AssertSaneHystrixRequestLog(3);
        }
        catch (Exception ex)
        {
            _output.WriteLine(ex.ToString());
        }
    }

    [Fact]
    public void TestRequestThenTwoCacheHitsAllUnsubscribed()
    {
        var original = new AsyncCacheableCommand("foo");
        var fromCache1 = new AsyncCacheableCommand("foo");
        var fromCache2 = new AsyncCacheableCommand("foo");

        var originalLatch = new CountdownEvent(1);
        var fromCache1Latch = new CountdownEvent(1);
        var fromCache2Latch = new CountdownEvent(1);

        IObservable<object> originalObservable = original.ToObservable();
        IObservable<object> fromCache1Observable = fromCache1.ToObservable();
        IObservable<object> fromCache2Observable = fromCache2.ToObservable();

        IDisposable originalSubscription = originalObservable.Finally(() =>
        {
            _output.WriteLine(Time.CurrentTimeMillis + " : " + Thread.CurrentThread.ManagedThreadId + " Test.Original Unsubscribe");
            originalLatch.SignalEx();
        }).Subscribe(b =>
        {
            _output.WriteLine(Time.CurrentTimeMillis + " : " + Thread.CurrentThread.ManagedThreadId + " Test.Original OnNext : " + b);
        }, e =>
        {
            _output.WriteLine(Time.CurrentTimeMillis + " : " + Thread.CurrentThread.ManagedThreadId + " Test.Original OnError : " + e);
            originalLatch.SignalEx();
        }, () =>
        {
            _output.WriteLine(Time.CurrentTimeMillis + " : " + Thread.CurrentThread.ManagedThreadId + " Test.Original OnCompleted");
            originalLatch.SignalEx();
        });

        IDisposable fromCache1Subscription = fromCache1Observable.Finally(() =>
        {
            _output.WriteLine(Time.CurrentTimeMillis + " : " + Thread.CurrentThread.ManagedThreadId + " Test.FromCache1 Unsubscribe");
            fromCache1Latch.SignalEx();
        }).Subscribe(b =>
        {
            _output.WriteLine(Time.CurrentTimeMillis + " : " + Thread.CurrentThread.ManagedThreadId + " Test.FromCache1 OnNext : " + b);
        }, e =>
        {
            _output.WriteLine(Time.CurrentTimeMillis + " : " + Thread.CurrentThread.ManagedThreadId + " Test.FromCache1 OnError : " + e);
            fromCache1Latch.SignalEx();
        }, () =>
        {
            _output.WriteLine(Time.CurrentTimeMillis + " : " + Thread.CurrentThread.ManagedThreadId + " Test.FromCache1 OnCompleted");
            fromCache1Latch.SignalEx();
        });

        IDisposable fromCache2Subscription = fromCache2Observable.Finally(() =>
        {
            _output.WriteLine(Time.CurrentTimeMillis + " : " + Thread.CurrentThread.ManagedThreadId + " Test.FromCache2 Unsubscribe");
            fromCache2Latch.SignalEx();
        }).Subscribe(b =>
        {
            _output.WriteLine(Time.CurrentTimeMillis + " : " + Thread.CurrentThread.ManagedThreadId + " Test.FromCache2 OnNext : " + b);
        }, e =>
        {
            _output.WriteLine(Time.CurrentTimeMillis + " : " + Thread.CurrentThread.ManagedThreadId + " Test.FromCache2 OnError : " + e);
            fromCache2Latch.SignalEx();
        }, () =>
        {
            _output.WriteLine(Time.CurrentTimeMillis + " : " + Thread.CurrentThread.ManagedThreadId + " Test.FromCache2 OnCompleted");
            fromCache2Latch.SignalEx();
        });

        try
        {
            Time.Wait(10);
            originalSubscription.Dispose();
            fromCache1Subscription.Dispose();
            fromCache2Subscription.Dispose();
            Assert.True(originalLatch.Wait(200));
            Assert.True(fromCache1Latch.Wait(200));
            Assert.True(fromCache2Latch.Wait(200));
            _output.WriteLine("ReqLog : " + HystrixRequestLog.CurrentRequestLog.GetExecutedCommandsAsString());
            Assert.Equal(original.CommandOptions.ExecutionIsolationSemaphoreMaxConcurrentRequests, original.GetExecutionSemaphore().CurrentCount);
            Assert.Equal(original.CommandOptions.ExecutionIsolationSemaphoreMaxConcurrentRequests, original.GetFallbackSemaphore().CurrentCount);

            Assert.False(original.IsExecutionComplete);
            Assert.True(original.IsExecutedInThread);
            _output.WriteLine("FEE : " + original.FailedExecutionException);

            if (original.FailedExecutionException != null)
            {
                _output.WriteLine(original.FailedExecutionException.ToString());
            }

            Assert.Null(original.FailedExecutionException);
            Assert.Null(original.ExecutionException);
            Assert.True(original.ExecutionTimeInMilliseconds > -1);
            Assert.False(original.IsSuccessfulExecution);
            AssertCommandExecutionEvents(original, HystrixEventType.Cancelled);
            Assert.True(original.IsCancelled);
            Assert.Equal(0, original.InnerMetrics.CurrentConcurrentExecutionCount);

            Assert.Equal(fromCache1.CommandOptions.ExecutionIsolationSemaphoreMaxConcurrentRequests, fromCache1.GetExecutionSemaphore().CurrentCount);
            Assert.Equal(fromCache1.CommandOptions.ExecutionIsolationSemaphoreMaxConcurrentRequests, fromCache1.GetFallbackSemaphore().CurrentCount);

            Assert.False(fromCache1.IsExecutionComplete);
            Assert.False(fromCache1.IsExecutedInThread);
            Assert.Null(fromCache1.FailedExecutionException);
            Assert.Null(fromCache1.ExecutionException);
            AssertCommandExecutionEvents(fromCache1, HystrixEventType.ResponseFromCache, HystrixEventType.Cancelled);
            Assert.True(fromCache1.ExecutionTimeInMilliseconds == -1);
            Assert.False(fromCache1.IsSuccessfulExecution);
            Assert.Equal(0, fromCache1.InnerMetrics.CurrentConcurrentExecutionCount);

            Assert.Equal(fromCache2.CommandOptions.ExecutionIsolationSemaphoreMaxConcurrentRequests, fromCache2.GetExecutionSemaphore().CurrentCount);
            Assert.Equal(fromCache2.CommandOptions.ExecutionIsolationSemaphoreMaxConcurrentRequests, fromCache2.GetFallbackSemaphore().CurrentCount);

            Assert.False(fromCache2.IsExecutionComplete);
            Assert.False(fromCache2.IsExecutedInThread);
            Assert.Null(fromCache2.FailedExecutionException);
            Assert.Null(fromCache2.ExecutionException);
            AssertCommandExecutionEvents(fromCache2, HystrixEventType.ResponseFromCache, HystrixEventType.Cancelled);
            Assert.True(fromCache2.ExecutionTimeInMilliseconds == -1);
            Assert.False(fromCache2.IsSuccessfulExecution);
            Assert.Equal(0, fromCache2.InnerMetrics.CurrentConcurrentExecutionCount);

            AssertSaneHystrixRequestLog(3);
        }
        catch (Exception ex)
        {
            _output.WriteLine(ex.ToString());
        }
    }

    [Fact]
    public void TestUnsubscribingDownstreamOperatorStillResultsInSuccessEventType()
    {
        HystrixCommand<int> cmd = GetCommand(ExecutionIsolationStrategy.Thread, ExecutionResultTest.Success, 100, FallbackResultTest.Unimplemented);

        IObservable<int> o = cmd.ToObservable().Do(i =>
        {
            _output.WriteLine(Time.CurrentTimeMillis + " : " + Thread.CurrentThread.ManagedThreadId + " CMD OnNext : " + i);
        }, throwable =>
        {
            _output.WriteLine(Time.CurrentTimeMillis + " : " + Thread.CurrentThread.ManagedThreadId + " CMD OnError : " + throwable);
        }, () =>
        {
            _output.WriteLine(Time.CurrentTimeMillis + " : " + Thread.CurrentThread.ManagedThreadId + " CMD OnCompleted");
        }).OnSubscribe(() =>
        {
            _output.WriteLine(Time.CurrentTimeMillis + " : " + Thread.CurrentThread.ManagedThreadId + " CMD OnSubscribe");
        }).OnDispose(() =>
        {
            _output.WriteLine(Time.CurrentTimeMillis + " : " + Thread.CurrentThread.ManagedThreadId + " CMD OnUnsubscribe");
        }).Take(1).ObserveOn(DefaultScheduler.Instance).Map(i =>
        {
            _output.WriteLine(Time.CurrentTimeMillis + " : " + Thread.CurrentThread.ManagedThreadId + " : Doing some more computation in the onNext!!");

            try
            {
                Time.Wait(100);
            }
            catch (Exception ex)
            {
                _output.WriteLine(ex.ToString());
            }

            return i;
        });

        var latch = new CountdownEvent(1);

        o.OnSubscribe(() =>
        {
            _output.WriteLine(Time.CurrentTimeMillis + " : " + Thread.CurrentThread.ManagedThreadId + " : OnSubscribe");
        }).OnDispose(() =>
        {
            _output.WriteLine(Time.CurrentTimeMillis + " : " + Thread.CurrentThread.ManagedThreadId + " : OnUnsubscribe");
        }).Subscribe(i =>
        {
            _output.WriteLine(Time.CurrentTimeMillis + " : " + Thread.CurrentThread.ManagedThreadId + " : OnNext : " + i);
        }, e =>
        {
            latch.SignalEx();
            _output.WriteLine(Time.CurrentTimeMillis + " : " + Thread.CurrentThread.ManagedThreadId + " : OnError : " + e);
        }, () =>
        {
            latch.SignalEx();
            _output.WriteLine(Time.CurrentTimeMillis + " : " + Thread.CurrentThread.ManagedThreadId + " : OnCompleted");
        });

        latch.Wait(1000);

        _output.WriteLine("ReqLog : " + HystrixRequestLog.CurrentRequestLog.GetExecutedCommandsAsString());
        Assert.True(cmd.IsExecutedInThread);
        AssertCommandExecutionEvents(cmd, HystrixEventType.Success);
    }

    [Fact]
    public async Task TestExecutionHookThreadSuccess()
    {
        await AssertHooksOnSuccessAsync(() => GetCommand(ExecutionIsolationStrategy.Thread, ExecutionResultTest.Success), command =>
        {
            TestableExecutionHook hook = command.Builder.ExecutionHook;
            Assert.True(hook.CommandEmissionsMatch(1, 0, 1));
            Assert.True(hook.ExecutionEventsMatch(1, 0, 1));
            Assert.True(hook.FallbackEventsMatch(0, 0, 0));
            string result = hook.ExecutionSequence.ToString();

            Assert.Equal("onStart - onThreadStart - onExecutionStart - onExecutionEmit - onEmit - onExecutionSuccess - onThreadComplete - onSuccess - ",
                result);
        });
    }

    [Fact]
    public async Task TestExecutionHookThreadBadRequestException()
    {
        await AssertHooksOnFailureAsync(() => GetCommand(ExecutionIsolationStrategy.Thread, ExecutionResultTest.BadRequest), command =>
        {
            TestableExecutionHook hook = command.Builder.ExecutionHook;
            Assert.True(hook.CommandEmissionsMatch(0, 1, 0));
            Assert.True(hook.ExecutionEventsMatch(0, 1, 0));
            Assert.True(hook.FallbackEventsMatch(0, 0, 0));
            Assert.Equal(typeof(HystrixBadRequestException), hook.GetCommandException().GetType());
            Assert.Equal(typeof(HystrixBadRequestException), hook.GetExecutionException().GetType());

            Assert.Equal("onStart - onThreadStart - onExecutionStart - onExecutionError - onThreadComplete - onError - ", hook.ExecutionSequence.ToString());
        });
    }

    [Fact]
    public async Task TestExecutionHookThreadExceptionNoFallback()
    {
        await AssertHooksOnFailureAsync(() => GetCommand(ExecutionIsolationStrategy.Thread, ExecutionResultTest.Failure, 0, FallbackResultTest.Unimplemented),
            command =>
            {
                TestableExecutionHook hook = command.Builder.ExecutionHook;
                Assert.True(hook.CommandEmissionsMatch(0, 1, 0));
                Assert.True(hook.ExecutionEventsMatch(0, 1, 0));
                Assert.True(hook.FallbackEventsMatch(0, 0, 0));
                Assert.Equal(typeof(Exception), hook.GetCommandException().GetType());
                Assert.Equal(typeof(Exception), hook.GetExecutionException().GetType());
                Assert.Null(hook.GetFallbackException());

<<<<<<< HEAD
                // Steeltoe - remove deprecated!
                // Assert.Equal("onStart - onThreadStart - !onRunStart - onExecutionStart - onExecutionError - !onRunError - onThreadComplete - onError - ", hook.executionSequence.ToString());
                Assert.Equal("onStart - onThreadStart - onExecutionStart - onExecutionError - onThreadComplete - onError - ",
                    hook.ExecutionSequence.ToString());
            });
=======
            Assert.Equal("onStart - onThreadStart - onExecutionStart - onExecutionError - onThreadComplete - onError - ", hook.ExecutionSequence.ToString());
        });
>>>>>>> 78b57403
    }

    [Fact]
    public async Task TestExecutionHookThreadExceptionSuccessfulFallback()
    {
        await AssertHooksOnSuccessAsync(() =>
        {
            TestHystrixCommand<int> command = GetCommand(ExecutionIsolationStrategy.Thread, ExecutionResultTest.Failure, 0, FallbackResultTest.Success);
            command.IsFallbackUserDefined = true;
            return command;
        }, command =>
        {
            TestableExecutionHook hook = command.Builder.ExecutionHook;
            Assert.True(hook.CommandEmissionsMatch(1, 0, 1));
            Assert.True(hook.ExecutionEventsMatch(0, 1, 0));
            Assert.True(hook.FallbackEventsMatch(1, 0, 1));
            Assert.Equal(typeof(Exception), hook.GetExecutionException().GetType());

            Assert.Equal(
                "onStart - onThreadStart - onExecutionStart - onExecutionError - onThreadComplete - onFallbackStart - onFallbackEmit - onEmit - onFallbackSuccess - onSuccess - ",
                hook.ExecutionSequence.ToString());
        });
    }

    [Fact]
    public async Task TestExecutionHookThreadExceptionUnsuccessfulFallback()
    {
        await AssertHooksOnFailureAsync(() =>
        {
            TestHystrixCommand<int> command = GetCommand(ExecutionIsolationStrategy.Thread, ExecutionResultTest.Failure, 0, FallbackResultTest.Failure);
            command.IsFallbackUserDefined = true;
            return command;
        }, command =>
        {
            TestableExecutionHook hook = command.Builder.ExecutionHook;
            Assert.True(hook.CommandEmissionsMatch(0, 1, 0));
            Assert.True(hook.ExecutionEventsMatch(0, 1, 0));
            Assert.True(hook.FallbackEventsMatch(0, 1, 0));
            Assert.Equal(typeof(Exception), hook.GetCommandException().GetType());
            Assert.Equal(typeof(Exception), hook.GetExecutionException().GetType());
            Assert.Equal(typeof(Exception), hook.GetFallbackException().GetType());

            Assert.Equal("onStart - onThreadStart - onExecutionStart - onExecutionError - onThreadComplete - onFallbackStart - onFallbackError - onError - ",
                hook.ExecutionSequence.ToString());
        });
    }

    [Fact]
    public async Task TestExecutionHookThreadTimeoutNoFallbackRunSuccess()
    {
        await AssertHooksOnFailureAsync(
            () => GetCommand(ExecutionIsolationStrategy.Thread, ExecutionResultTest.Success, 500, FallbackResultTest.Unimplemented, 200), command =>
            {
                TestableExecutionHook hook = command.Builder.ExecutionHook;
                Assert.True(hook.CommandEmissionsMatch(0, 1, 0));
                Assert.True(hook.ExecutionEventsMatch(0, 0, 0));
                Assert.True(hook.FallbackEventsMatch(0, 0, 0));
                Assert.Equal(typeof(TimeoutException), hook.GetCommandException().GetType());
                Assert.Null(hook.GetFallbackException());
                _output.WriteLine("RequestLog : " + HystrixRequestLog.CurrentRequestLog.GetExecutedCommandsAsString());

                Assert.Equal("onStart - onThreadStart - onExecutionStart - onThreadComplete - onError - ", hook.ExecutionSequence.ToString());
            });
    }

    [Fact]
    public async Task TestExecutionHookThreadTimeoutSuccessfulFallbackRunSuccess()
    {
        await AssertHooksOnSuccessAsync(() =>
        {
            TestHystrixCommand<int> command = GetCommand(ExecutionIsolationStrategy.Thread, ExecutionResultTest.Success, 500, FallbackResultTest.Success, 200);
            command.IsFallbackUserDefined = true;
            return command;
        }, command =>
        {
            TestableExecutionHook hook = command.Builder.ExecutionHook;
            Assert.True(hook.CommandEmissionsMatch(1, 0, 1));
            Assert.True(hook.ExecutionEventsMatch(0, 0, 0));
            Assert.True(hook.FallbackEventsMatch(1, 0, 1));
            _output.WriteLine("RequestLog : " + HystrixRequestLog.CurrentRequestLog.GetExecutedCommandsAsString());

            Assert.Equal(
                "onStart - onThreadStart - onExecutionStart - onThreadComplete - onFallbackStart - onFallbackEmit - onEmit - onFallbackSuccess - onSuccess - ",
                hook.ExecutionSequence.ToString());
        });
    }

    [Fact]
    public async Task TestExecutionHookThreadTimeoutUnsuccessfulFallbackRunSuccess()
    {
        await AssertHooksOnFailureAsync(() =>
        {
            TestHystrixCommand<int> command = GetCommand(ExecutionIsolationStrategy.Thread, ExecutionResultTest.Success, 500, FallbackResultTest.Failure, 200);
            command.IsFallbackUserDefined = true;
            return command;
        }, command =>
        {
            TestableExecutionHook hook = command.Builder.ExecutionHook;
            Assert.True(hook.CommandEmissionsMatch(0, 1, 0));
            Assert.True(hook.ExecutionEventsMatch(0, 0, 0));
            Assert.True(hook.FallbackEventsMatch(0, 1, 0));
            Assert.Equal(typeof(TimeoutException), hook.GetCommandException().GetType());
            Assert.Equal(typeof(Exception), hook.GetFallbackException().GetType());

            Assert.Equal("onStart - onThreadStart - onExecutionStart - onThreadComplete - onFallbackStart - onFallbackError - onError - ",
                hook.ExecutionSequence.ToString());
        });
    }

    [Fact]
    public async Task TestExecutionHookThreadTimeoutNoFallbackRunFailure()
    {
        await AssertHooksOnFailureAsync(
            () => GetCommand(ExecutionIsolationStrategy.Thread, ExecutionResultTest.Failure, 500, FallbackResultTest.Unimplemented, 200), command =>
            {
                TestableExecutionHook hook = command.Builder.ExecutionHook;
                Assert.True(hook.CommandEmissionsMatch(0, 1, 0));
                Assert.True(hook.ExecutionEventsMatch(0, 0, 0));
                Assert.True(hook.FallbackEventsMatch(0, 0, 0));
                Assert.Equal(typeof(TimeoutException), hook.GetCommandException().GetType());
                Assert.Null(hook.GetFallbackException());

                Assert.Equal("onStart - onThreadStart - onExecutionStart - onThreadComplete - onError - ", hook.ExecutionSequence.ToString());
            });
    }

    [Fact]
    public async Task TestExecutionHookThreadTimeoutSuccessfulFallbackRunFailure()
    {
        await AssertHooksOnSuccessAsync(() =>
        {
            TestHystrixCommand<int> command = GetCommand(ExecutionIsolationStrategy.Thread, ExecutionResultTest.Failure, 500, FallbackResultTest.Success, 200);
            command.IsFallbackUserDefined = true;
            return command;
        }, command =>
        {
            TestableExecutionHook hook = command.Builder.ExecutionHook;
            _output.WriteLine("ReqLog : " + HystrixRequestLog.CurrentRequestLog.GetExecutedCommandsAsString());
            Assert.True(hook.CommandEmissionsMatch(1, 0, 1));
            Assert.True(hook.ExecutionEventsMatch(0, 0, 0));
            Assert.True(hook.FallbackEventsMatch(1, 0, 1));

            Assert.Equal(
                "onStart - onThreadStart - onExecutionStart - onThreadComplete - onFallbackStart - onFallbackEmit - onEmit - onFallbackSuccess - onSuccess - ",
                hook.ExecutionSequence.ToString());
        });
    }

    [Fact]
    public async Task TestExecutionHookThreadTimeoutUnsuccessfulFallbackRunFailure()
    {
        await AssertHooksOnFailureAsync(() =>
        {
            TestHystrixCommand<int> command = GetCommand(ExecutionIsolationStrategy.Thread, ExecutionResultTest.Failure, 500, FallbackResultTest.Failure, 200);
            command.IsFallbackUserDefined = true;
            return command;
        }, command =>
        {
            TestableExecutionHook hook = command.Builder.ExecutionHook;
            Assert.True(hook.CommandEmissionsMatch(0, 1, 0));
            Assert.True(hook.ExecutionEventsMatch(0, 0, 0));
            Assert.True(hook.FallbackEventsMatch(0, 1, 0));
            Assert.Equal(typeof(TimeoutException), hook.GetCommandException().GetType());
            Assert.Equal(typeof(Exception), hook.GetFallbackException().GetType());

            Assert.Equal("onStart - onThreadStart - onExecutionStart - onThreadComplete - onFallbackStart - onFallbackError - onError - ",
                hook.ExecutionSequence.ToString());
        });
    }

    [Fact]
    public async Task TestExecutionHookThreadPoolQueueFullNoFallback()
    {
        SingleThreadedPoolWithQueue pool = null;

        await AssertHooksOnFailFastAsync(() =>
        {
            var circuitBreaker = new TestCircuitBreaker();
            pool = new SingleThreadedPoolWithQueue(1);

            try
            {
                // fill the pool
                GetLatentCommand(ExecutionIsolationStrategy.Thread, ExecutionResultTest.Success, 500, FallbackResultTest.Unimplemented, circuitBreaker, pool,
                    600).Observe();

                Time.Wait(10); // Let it start

                // fill the queue
                GetLatentCommand(ExecutionIsolationStrategy.Thread, ExecutionResultTest.Success, 500, FallbackResultTest.Unimplemented, circuitBreaker, pool,
                    600).Observe();
            }
            catch (Exception)
            {
                // ignore
            }

            return GetLatentCommand(ExecutionIsolationStrategy.Thread, ExecutionResultTest.Success, 500, FallbackResultTest.Unimplemented, circuitBreaker, pool,
                600);
        }, command =>
        {
            TestableExecutionHook hook = command.Builder.ExecutionHook;
            Assert.True(hook.CommandEmissionsMatch(0, 1, 0));
            Assert.True(hook.ExecutionEventsMatch(0, 0, 0));
            Assert.True(hook.FallbackEventsMatch(0, 0, 0));
            Assert.Equal(typeof(RejectedExecutionException), hook.GetCommandException().GetType());
            Assert.Null(hook.GetFallbackException());
            Assert.Equal("onStart - onError - ", hook.ExecutionSequence.ToString());
            pool.Dispose();
        });
    }

    [Fact]
    public async Task TestExecutionHookThreadPoolQueueFullSuccessfulFallback()
    {
        SingleThreadedPoolWithQueue pool = null;

        await AssertHooksOnSuccessAsync(() =>
        {
            var circuitBreaker = new TestCircuitBreaker();
            pool = new SingleThreadedPoolWithQueue(1);

            try
            {
                // fill the pool
                TestHystrixCommand<int> lat1 = GetLatentCommand(ExecutionIsolationStrategy.Thread, ExecutionResultTest.Success, 500, FallbackResultTest.Success,
                    circuitBreaker, pool, 600);

                lat1.IsFallbackUserDefined = true;
                lat1.Observe();
                Time.Wait(30); // Let it start

                // fill the queue
                TestHystrixCommand<int> lat2 = GetLatentCommand(ExecutionIsolationStrategy.Thread, ExecutionResultTest.Success, 500, FallbackResultTest.Success,
                    circuitBreaker, pool, 600);

                lat2.IsFallbackUserDefined = true;
                lat2.Observe();
            }
            catch (Exception)
            {
                // ignore
            }

            TestHystrixCommand<int> lat3 = GetLatentCommand(ExecutionIsolationStrategy.Thread, ExecutionResultTest.Success, 500, FallbackResultTest.Success,
                circuitBreaker, pool, 600);

            lat3.IsFallbackUserDefined = true;
            return lat3;
        }, command =>
        {
            TestableExecutionHook hook = command.Builder.ExecutionHook;
            Assert.True(hook.CommandEmissionsMatch(1, 0, 1));
            Assert.True(hook.ExecutionEventsMatch(0, 0, 0));
            Assert.True(hook.FallbackEventsMatch(1, 0, 1));
            Assert.Equal("onStart - onFallbackStart - onFallbackEmit - onEmit - onFallbackSuccess - onSuccess - ", hook.ExecutionSequence.ToString());
            pool.Dispose();
        });
    }

    [Fact]
    public async Task TestExecutionHookThreadPoolQueueFullUnsuccessfulFallback()
    {
        SingleThreadedPoolWithQueue pool = null;

        await AssertHooksOnFailFastAsync(() =>
        {
            var circuitBreaker = new TestCircuitBreaker();
            pool = new SingleThreadedPoolWithQueue(1);

            try
            {
                // fill the pool
                TestHystrixCommand<int> lat1 = GetLatentCommand(ExecutionIsolationStrategy.Thread, ExecutionResultTest.Success, 500, FallbackResultTest.Failure,
                    circuitBreaker, pool, 600);

                lat1.IsFallbackUserDefined = true;
                lat1.Observe();

                Time.Wait(10); // let it start

                // fill the queue
                TestHystrixCommand<int> lat2 = GetLatentCommand(ExecutionIsolationStrategy.Thread, ExecutionResultTest.Success, 500, FallbackResultTest.Failure,
                    circuitBreaker, pool, 600);

                lat2.IsFallbackUserDefined = true;
                lat2.Observe();
            }
            catch (Exception)
            {
                // ignore
            }

            TestHystrixCommand<int> lat3 = GetLatentCommand(ExecutionIsolationStrategy.Thread, ExecutionResultTest.Success, 500, FallbackResultTest.Failure,
                circuitBreaker, pool, 600);

            lat3.IsFallbackUserDefined = true;
            return lat3;
        }, command =>
        {
            TestableExecutionHook hook = command.Builder.ExecutionHook;
            Assert.True(hook.CommandEmissionsMatch(0, 1, 0));
            Assert.True(hook.ExecutionEventsMatch(0, 0, 0));
            Assert.True(hook.FallbackEventsMatch(0, 1, 0));
            Assert.Equal(typeof(RejectedExecutionException), hook.GetCommandException().GetType());
            Assert.Equal(typeof(Exception), hook.GetFallbackException().GetType());
            Assert.Equal("onStart - onFallbackStart - onFallbackError - onError - ", hook.ExecutionSequence.ToString());
            pool.Dispose();
        });
    }

    [Fact]
    public async Task TestExecutionHookThreadPoolFullNoFallback()
    {
        SingleThreadedPoolWithNoQueue pool = null;

        await AssertHooksOnFailFastAsync(() =>
        {
            var circuitBreaker = new TestCircuitBreaker();
            pool = new SingleThreadedPoolWithNoQueue();

            try
            {
                // fill the pool
                GetLatentCommand(ExecutionIsolationStrategy.Thread, ExecutionResultTest.Success, 500, FallbackResultTest.Unimplemented, circuitBreaker, pool,
                    600).Observe();
            }
            catch (Exception)
            {
                // ignore
            }

            return GetLatentCommand(ExecutionIsolationStrategy.Thread, ExecutionResultTest.Success, 500, FallbackResultTest.Unimplemented, circuitBreaker, pool,
                600);
        }, command =>
        {
            TestableExecutionHook hook = command.Builder.ExecutionHook;
            Assert.True(hook.CommandEmissionsMatch(0, 1, 0));
            Assert.True(hook.ExecutionEventsMatch(0, 0, 0));
            Assert.True(hook.FallbackEventsMatch(0, 0, 0));
            Assert.Equal(typeof(RejectedExecutionException), hook.GetCommandException().GetType());
            Assert.Null(hook.GetFallbackException());
            Assert.Equal("onStart - onError - ", hook.ExecutionSequence.ToString());
            pool.Dispose();
        });
    }

    [Fact]
    public async Task TestExecutionHookThreadPoolFullSuccessfulFallback()
    {
        SingleThreadedPoolWithNoQueue pool = null;

        await AssertHooksOnSuccessAsync(() =>
        {
            var circuitBreaker = new TestCircuitBreaker();
            pool = new SingleThreadedPoolWithNoQueue();

            try
            {
                // fill the pool
                TestHystrixCommand<int> lat = GetLatentCommand(ExecutionIsolationStrategy.Thread, ExecutionResultTest.Success, 500, FallbackResultTest.Success,
                    circuitBreaker, pool, 600);

                lat.IsFallbackUserDefined = true;
                lat.Observe();
            }
            catch (Exception)
            {
                // ignore
            }

            TestHystrixCommand<int> lat2 = GetLatentCommand(ExecutionIsolationStrategy.Thread, ExecutionResultTest.Success, 500, FallbackResultTest.Success,
                circuitBreaker, pool, 600);

            lat2.IsFallbackUserDefined = true;
            return lat2;
        }, command =>
        {
            TestableExecutionHook hook = command.Builder.ExecutionHook;
            Assert.True(hook.CommandEmissionsMatch(1, 0, 1));
            Assert.True(hook.ExecutionEventsMatch(0, 0, 0));
            Assert.Equal("onStart - onFallbackStart - onFallbackEmit - onEmit - onFallbackSuccess - onSuccess - ", hook.ExecutionSequence.ToString());
            pool.Dispose();
        });
    }

    [Fact]
    public async Task TestExecutionHookThreadPoolFullUnsuccessfulFallback()
    {
        SingleThreadedPoolWithNoQueue pool = null;

        await AssertHooksOnFailFastAsync(() =>
        {
            var circuitBreaker = new TestCircuitBreaker();
            pool = new SingleThreadedPoolWithNoQueue();

            try
            {
                // fill the pool
                TestHystrixCommand<int> lat = GetLatentCommand(ExecutionIsolationStrategy.Thread, ExecutionResultTest.Success, 500, FallbackResultTest.Failure,
                    circuitBreaker, pool, 600);

                lat.IsFallbackUserDefined = true;
                lat.Observe();
            }
            catch (Exception)
            {
                // ignore
            }

            TestHystrixCommand<int> lat1 = GetLatentCommand(ExecutionIsolationStrategy.Thread, ExecutionResultTest.Success, 500, FallbackResultTest.Failure,
                circuitBreaker, pool, 600);

            lat1.IsFallbackUserDefined = true;
            return lat1;
        }, command =>
        {
            TestableExecutionHook hook = command.Builder.ExecutionHook;
            Assert.True(hook.CommandEmissionsMatch(0, 1, 0));
            Assert.True(hook.ExecutionEventsMatch(0, 0, 0));
            Assert.True(hook.FallbackEventsMatch(0, 1, 0));
            Assert.Equal(typeof(RejectedExecutionException), hook.GetCommandException().GetType());
            Assert.Equal(typeof(Exception), hook.GetFallbackException().GetType());
            Assert.Equal("onStart - onFallbackStart - onFallbackError - onError - ", hook.ExecutionSequence.ToString());
            pool.Dispose();
        });
    }

    [Fact]
    public async Task TestExecutionHookThreadShortCircuitNoFallback()
    {
        await AssertHooksOnFailFastAsync(() => GetCircuitOpenCommand(ExecutionIsolationStrategy.Thread, FallbackResultTest.Unimplemented), command =>
        {
            TestableExecutionHook hook = command.Builder.ExecutionHook;
            Assert.True(hook.CommandEmissionsMatch(0, 1, 0));
            Assert.True(hook.ExecutionEventsMatch(0, 0, 0));
            Assert.True(hook.FallbackEventsMatch(0, 0, 0));
            Assert.Equal(typeof(Exception), hook.GetCommandException().GetType());
            Assert.Null(hook.GetFallbackException());
            Assert.Equal("onStart - onError - ", hook.ExecutionSequence.ToString());
        });
    }

    [Fact]
    public async Task TestExecutionHookThreadShortCircuitSuccessfulFallback()
    {
        await AssertHooksOnSuccessAsync(() =>
        {
            TestHystrixCommand<int> command = GetCircuitOpenCommand(ExecutionIsolationStrategy.Thread, FallbackResultTest.Success);
            command.IsFallbackUserDefined = true;
            return command;
        }, command =>
        {
            TestableExecutionHook hook = command.Builder.ExecutionHook;
            Assert.True(hook.CommandEmissionsMatch(1, 0, 1));
            Assert.True(hook.ExecutionEventsMatch(0, 0, 0));
            Assert.True(hook.FallbackEventsMatch(1, 0, 1));
            Assert.Equal("onStart - onFallbackStart - onFallbackEmit - onEmit - onFallbackSuccess - onSuccess - ", hook.ExecutionSequence.ToString());
        });
    }

    [Fact]
    public async Task TestExecutionHookThreadShortCircuitUnsuccessfulFallback()
    {
        await AssertHooksOnFailFastAsync(() =>
        {
            var circuitBreaker = new TestCircuitBreaker();
            circuitBreaker.SetForceShortCircuit(true);
            TestHystrixCommand<int> cmd = GetCircuitOpenCommand(ExecutionIsolationStrategy.Thread, FallbackResultTest.Failure);
            cmd.IsFallbackUserDefined = true;
            return cmd;
        }, command =>
        {
            TestableExecutionHook hook = command.Builder.ExecutionHook;
            Assert.True(hook.CommandEmissionsMatch(0, 1, 0));
            Assert.True(hook.ExecutionEventsMatch(0, 0, 0));
            Assert.True(hook.FallbackEventsMatch(0, 1, 0));
            Assert.Equal(typeof(Exception), hook.GetCommandException().GetType());
            Assert.Equal(typeof(Exception), hook.GetFallbackException().GetType());
            Assert.Equal("onStart - onFallbackStart - onFallbackError - onError - ", hook.ExecutionSequence.ToString());
        });
    }

    [Fact]
    public async Task TestExecutionHookResponseFromCache()
    {
        IHystrixCommandKey key = HystrixCommandKeyDefault.AsKey("Hook-Cache");

        await GetCommand(key, ExecutionIsolationStrategy.Thread, ExecutionResultTest.Success, 0, FallbackResultTest.Unimplemented, 0, new TestCircuitBreaker(),
            null, 100, CacheEnabledTest.Yes, 42, 10, 10).Observe();

        await AssertHooksOnSuccessAsync(
            () => GetCommand(key, ExecutionIsolationStrategy.Thread, ExecutionResultTest.Success, 0, FallbackResultTest.Unimplemented, 0,
                new TestCircuitBreaker(), null, 100, CacheEnabledTest.Yes, 42, 10, 10), command =>
            {
                TestableExecutionHook hook = command.Builder.ExecutionHook;
                Assert.True(hook.CommandEmissionsMatch(0, 0, 0));
                Assert.True(hook.ExecutionEventsMatch(0, 0, 0));
                Assert.True(hook.FallbackEventsMatch(0, 0, 0));
                Assert.Equal("onCacheHit - ", hook.ExecutionSequence.ToString());
            });
    }

    protected override TestHystrixCommand<int> GetCommand(ExecutionIsolationStrategy isolationStrategy, ExecutionResultTest executionResult,
        int executionLatency, FallbackResultTest fallbackResult, int fallbackLatency, TestCircuitBreaker circuitBreaker, IHystrixThreadPool threadPool,
        int timeout, CacheEnabledTest cacheEnabled, object value, SemaphoreSlim executionSemaphore, SemaphoreSlim fallbackSemaphore,
        bool circuitBreakerDisabled)
    {
        IHystrixCommandKey commandKey = HystrixCommandKeyDefault.AsKey($"Flexible-{Interlocked.Increment(ref _uniqueNameCounter)}");

        AbstractFlexibleTestHystrixCommand result = FlexibleTestHystrixCommand.From(commandKey, isolationStrategy, executionResult, executionLatency,
            fallbackResult, fallbackLatency, circuitBreaker, threadPool, timeout, cacheEnabled, value, executionSemaphore, fallbackSemaphore,
            circuitBreakerDisabled);

        result.Output = _output;

        if (result.ExecutionHook is TestableExecutionHook testExecHook)
        {
            testExecHook.Output = _output;
        }

        return result;
    }

    protected override TestHystrixCommand<int> GetCommand(IHystrixCommandKey commandKey, ExecutionIsolationStrategy isolationStrategy,
        ExecutionResultTest executionResult, int executionLatency, FallbackResultTest fallbackResult, int fallbackLatency, TestCircuitBreaker circuitBreaker,
        IHystrixThreadPool threadPool, int timeout, CacheEnabledTest cacheEnabled, object value, SemaphoreSlim executionSemaphore,
        SemaphoreSlim fallbackSemaphore, bool circuitBreakerDisabled)
    {
        AbstractFlexibleTestHystrixCommand result = FlexibleTestHystrixCommand.From(commandKey, isolationStrategy, executionResult, executionLatency,
            fallbackResult, fallbackLatency, circuitBreaker, threadPool, timeout, cacheEnabled, value, executionSemaphore, fallbackSemaphore,
            circuitBreakerDisabled);

        result.Output = _output;

        if (result.ExecutionHook is TestableExecutionHook testExecHook)
        {
            testExecHook.Output = _output;
        }

        return result;
    }

    protected override async Task AssertHooksOnSuccessAsync(Func<TestHystrixCommand<int>> ctor, Action<TestHystrixCommand<int>> assertion)
    {
        AssertExecute(ctor(), assertion, true);
        await AssertBlockingQueueAsync(ctor(), assertion, true);
        AssertNonBlockingQueue(ctor(), assertion, true, false);
        AssertBlockingObserve(ctor(), assertion, true);
        AssertNonBlockingObserve(ctor(), assertion, true);
    }

    protected override async Task AssertHooksOnFailureAsync(Func<TestHystrixCommand<int>> ctor, Action<TestHystrixCommand<int>> assertion)
    {
        AssertExecute(ctor(), assertion, false);
        await AssertBlockingQueueAsync(ctor(), assertion, false);
        AssertNonBlockingQueue(ctor(), assertion, false, false);
        AssertBlockingObserve(ctor(), assertion, false);
        AssertNonBlockingObserve(ctor(), assertion, false);
    }

    protected override async Task AssertHooksOnFailureAsync(Func<TestHystrixCommand<int>> ctor, Action<TestHystrixCommand<int>> assertion, bool failFast)
    {
        AssertExecute(ctor(), assertion, false);
        await AssertBlockingQueueAsync(ctor(), assertion, false);
        AssertNonBlockingQueue(ctor(), assertion, false, failFast);
        AssertBlockingObserve(ctor(), assertion, false);
        AssertNonBlockingObserve(ctor(), assertion, false);
    }

    private void AssertExecute(TestHystrixCommand<int> command, Action<TestHystrixCommand<int>> assertion, bool isSuccess)
    {
        _output.WriteLine(Time.CurrentTimeMillis + " : " + Thread.CurrentThread.ManagedThreadId + " : Running command.execute() and then assertions...");

        if (isSuccess)
        {
            command.Execute();
        }
        else
        {
            try
            {
                command.Execute();
                Assert.True(false, "Expected a command failure!");
            }
            catch (Exception ex)
            {
                _output.WriteLine("Received expected ex : " + ex);
            }
        }

        assertion(command);
    }

    private async Task AssertBlockingQueueAsync(TestHystrixCommand<int> command, Action<TestHystrixCommand<int>> assertion, bool isSuccess)
    {
        _output.WriteLine("Running command.queue(), immediately blocking and then running assertions...");

        if (isSuccess)
        {
            await command.ExecuteAsync();
        }
        else
        {
            try
            {
                await command.ExecuteAsync();
                Assert.False(true, "Expected a command failure!");
            }
            catch (OperationCanceledException)
            {
                throw;
            }
            catch (AggregateException ee)
            {
                _output.WriteLine("Received expected ex : " + ee.InnerException);
            }
            catch (Exception e)
            {
                _output.WriteLine("Received expected ex : " + e);
            }
        }

        assertion(command);
    }

    private void AssertNonBlockingQueue(TestHystrixCommand<int> command, Action<TestHystrixCommand<int>> assertion, bool isSuccess, bool failFast)
    {
        _output.WriteLine("Running command.queue(), sleeping the test thread until command is complete, and then running assertions...");
        Task<int> f = null;

        if (failFast)
        {
            try
            {
                f = command.ExecuteAsync();
                Assert.False(true, "Expected a failure when queuing the command");
            }
            catch (Exception ex)
            {
                _output.WriteLine("Received expected fail fast ex : " + ex);
            }
        }
        else
        {
            f = command.ExecuteAsync();
        }

        AwaitCommandCompletion(command);

        assertion(command);

        if (isSuccess)
        {
            _ = f.Result;
        }
        else
        {
            try
            {
                _ = f.Result;
                Assert.False(true, "Expected a command failure!");
            }
            catch (OperationCanceledException)
            {
                throw;
            }
            catch (AggregateException ee)
            {
                _output.WriteLine("Received expected ex : " + ee.InnerException);
            }
            catch (Exception e)
            {
                _output.WriteLine("Received expected ex : " + e);
            }
        }
    }

    private void AwaitCommandCompletion<T>(TestHystrixCommand<T> command)
    {
        while (!command.IsExecutionComplete)
        {
            try
            {
                Time.Wait(10);
            }
            catch (Exception)
            {
                throw new Exception("interrupted");
            }
        }
    }

    private sealed class TestCallbackThreadForThreadIsolationTestHystrixCommand : TestHystrixCommand<bool>
    {
        private readonly AtomicReference<Thread> _commandThread;

        public TestCallbackThreadForThreadIsolationTestHystrixCommand(AtomicReference<Thread> commandThread, TestCommandBuilder builder)
            : base(builder)
        {
            _commandThread = commandThread;
        }

        protected override bool Run()
        {
            _commandThread.Value = Thread.CurrentThread;
            return true;
        }
    }

    private sealed class TestCallbackThreadForSemaphoreIsolationTestHystrixCommand : TestHystrixCommand<bool>
    {
        private readonly AtomicReference<Thread> _commandThread;

        public TestCallbackThreadForSemaphoreIsolationTestHystrixCommand(AtomicReference<Thread> commandThread, TestCommandBuilder builder)
            : base(builder)
        {
            _commandThread = commandThread;
        }

        protected override bool Run()
        {
            _commandThread.Value = Thread.CurrentThread;
            return true;
        }
    }

    private sealed class TestExecutionTimeoutValueHystrixCommand : HystrixCommand<string>
    {
        public TestExecutionTimeoutValueHystrixCommand(HystrixCommandOptions commandOptions)
            : base(commandOptions)
        {
        }

        protected override string Run()
        {
            Time.WaitUntil(() => Token.IsCancellationRequested, 3000);
            Token.ThrowIfCancellationRequested();
            return "hello";
        }

        protected override string RunFallback()
        {
            if (IsResponseTimedOut)
            {
                return "timed-out";
            }

            return "abc";
        }
    }
}<|MERGE_RESOLUTION|>--- conflicted
+++ resolved
@@ -3491,16 +3491,9 @@
                 Assert.Equal(typeof(Exception), hook.GetExecutionException().GetType());
                 Assert.Null(hook.GetFallbackException());
 
-<<<<<<< HEAD
-                // Steeltoe - remove deprecated!
-                // Assert.Equal("onStart - onThreadStart - !onRunStart - onExecutionStart - onExecutionError - !onRunError - onThreadComplete - onError - ", hook.executionSequence.ToString());
                 Assert.Equal("onStart - onThreadStart - onExecutionStart - onExecutionError - onThreadComplete - onError - ",
                     hook.ExecutionSequence.ToString());
             });
-=======
-            Assert.Equal("onStart - onThreadStart - onExecutionStart - onExecutionError - onThreadComplete - onError - ", hook.ExecutionSequence.ToString());
-        });
->>>>>>> 78b57403
     }
 
     [Fact]
