--- conflicted
+++ resolved
@@ -2433,9 +2433,6 @@
                 this.output = output;
             }
 
-<<<<<<< HEAD
-            public override string RequestArgument => arg;
-=======
             public MyCollapser(ITestOutputHelper output, string arg, bool reqCacheEnabled, int timerDelayInMilliseconds)
                 : base(
                     HystrixCollapserKeyDefault.AsKey("UNITTEST"),
@@ -2447,7 +2444,6 @@
                 this.arg = arg;
                 this.output = output;
             }
->>>>>>> 91d72483
 
             public override string RequestArgument => arg;
 
@@ -2477,8 +2473,6 @@
             }
 
             protected override string CacheKey => arg;
-<<<<<<< HEAD
-=======
 
             private static IHystrixCollapserOptions GetCollapserOptions(bool reqCacheEnabled)
             {
@@ -2488,7 +2482,6 @@
                 };
                 return opts;
             }
->>>>>>> 91d72483
 
             private static IHystrixCollapserOptions GetCollapserOptions(bool reqCacheEnabled, int timerDelayInMilliseconds)
             {
@@ -2627,22 +2620,14 @@
 
             protected override void OnErrorCore(Exception error)
             {
-<<<<<<< HEAD
-                output.WriteLine("OnError @ " + (DateTime.Now.Ticks / 10000) + " : " + error.Message.ToString());
-=======
                 output.WriteLine("OnError @ " + Time.CurrentTimeMillis + " : " + error.Message.ToString());
->>>>>>> 91d72483
                 OnErrorEvents.Add(error);
                 latch.SignalEx();
             }
 
             protected override void OnNextCore(T value)
             {
-<<<<<<< HEAD
-                output.WriteLine("OnNext @ " + (DateTime.Now.Ticks / 10000) + " : " + value.ToString());
-=======
                 output.WriteLine("OnNext @ " + Time.CurrentTimeMillis + " : " + value.ToString());
->>>>>>> 91d72483
                 OnNextEvents.Add(value);
             }
         }
