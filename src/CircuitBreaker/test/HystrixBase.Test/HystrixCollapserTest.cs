﻿// Licensed to the .NET Foundation under one or more agreements.
// The .NET Foundation licenses this file to you under the Apache 2.0 License.
// See the LICENSE file in the project root for more information.

using Steeltoe.CircuitBreaker.Hystrix.Collapser;
using Steeltoe.CircuitBreaker.Hystrix.Util;
using Steeltoe.Common.Util;
using System;
using System.Collections.Concurrent;
using System.Collections.Generic;
using System.Linq;
using System.Reactive;
using System.Reactive.Linq;
using System.Reflection;
using System.Threading;
using System.Threading.Tasks;
using Xunit;
using Xunit.Abstractions;

namespace Steeltoe.CircuitBreaker.Hystrix.Test
{
    public class HystrixCollapserTest : HystrixTestBase
    {
        private readonly ITestOutputHelper output;

        public HystrixCollapserTest(ITestOutputHelper output)
            : base()
        {
            this.output = output;
        }

        public override void Dispose()
        {
            base.Dispose();
            HystrixCollapserMetrics.Reset();
        }

        [Fact]
        [Trait("Category", "FlakyOnHostedAgents")]
        public void TestTwoRequests()
        {
            var timer = new TestCollapserTimer(output);
            HystrixCollapser<List<string>, string, string> collapser1 = new TestRequestCollapser(output, timer, 1);
            var response1 = collapser1.ExecuteAsync();
            HystrixCollapser<List<string>, string, string> collapser2 = new TestRequestCollapser(output, timer, 2);
            var response2 = collapser2.ExecuteAsync();

            timer.IncrementTime(10); // let time pass that equals the default delay/period

            Assert.Equal("1", response1.Result);
            if (response2.Wait(1000))
            {
                Assert.Equal("2", response2.Result);
            }
            else
            {
                Assert.False(true, "Timed out");
            }

            Assert.Equal(1, HystrixRequestLog.CurrentRequestLog.AllExecutedCommands.Count);

            var metrics = collapser1.Metrics;
            Assert.True(metrics == collapser2.Metrics);

            var command = HystrixRequestLog.CurrentRequestLog.AllExecutedCommands.First();
            Assert.Equal(2, command.NumberCollapsed);
        }

        [Fact]
        [Trait("Category", "FlakyOnHostedAgents")]
        public void TestMultipleBatches()
        {
            var timer = new TestCollapserTimer(output);
            HystrixCollapser<List<string>, string, string> collapser1 = new TestRequestCollapser(output, timer, 1);
            var response1 = collapser1.ExecuteAsync();
            var response2 = new TestRequestCollapser(output, timer, 2).ExecuteAsync();
            timer.IncrementTime(10); // let time pass that equals the default delay/period

            Assert.Equal("1", GetResult(response1, 1000));
            Assert.Equal("2", GetResult(response2, 1000));

            // now request more
            var response3 = new TestRequestCollapser(output, timer, 3).ExecuteAsync();
            timer.IncrementTime(10); // let time pass that equals the default delay/period

            Assert.Equal("3", GetResult(response3, 1000));

            // we should have had it execute twice now
            Assert.Equal(2, HystrixRequestLog.CurrentRequestLog.AllExecutedCommands.Count);

            var cmdIterator = HystrixRequestLog.CurrentRequestLog.AllExecutedCommands;

            Assert.Equal(2, cmdIterator.First().NumberCollapsed);
            Assert.Equal(1, cmdIterator.Last().NumberCollapsed);
        }

        [Fact]
        [Trait("Category", "FlakyOnHostedAgents")]
        public void TestMaxRequestsInBatch()
        {
            var timer = new TestCollapserTimer(output);
            HystrixCollapser<List<string>, string, string> collapser1 = new TestRequestCollapser(output, timer, 1, 2, 10);
            HystrixCollapser<List<string>, string, string> collapser2 = new TestRequestCollapser(output, timer, 2, 2, 10);
            HystrixCollapser<List<string>, string, string> collapser3 = new TestRequestCollapser(output, timer, 3, 2, 10);
            output.WriteLine("*** " + Time.CurrentTimeMillis + " : " + Thread.CurrentThread.ManagedThreadId + " Constructed the collapsers");
            var response1 = collapser1.ExecuteAsync();
            var response2 = collapser2.ExecuteAsync();
            var response3 = collapser3.ExecuteAsync();
            output.WriteLine("*** " + Time.CurrentTimeMillis + " : " + Thread.CurrentThread.ManagedThreadId + " queued the collapsers");

            timer.IncrementTime(10); // let time pass that equals the default delay/period
            output.WriteLine("*** " + Time.CurrentTimeMillis + " : " + Thread.CurrentThread.ManagedThreadId + " incremented the virtual timer");

            Assert.Equal("1", GetResult(response1, 1000));
            Assert.Equal("2", GetResult(response2, 1000));
            Assert.Equal("3", GetResult(response3, 1000));

            // we should have had it execute twice because the batch size was 2
            output.WriteLine("ReqLog : " + HystrixRequestLog.CurrentRequestLog.GetExecutedCommandsAsString());
            Assert.Equal(2, HystrixRequestLog.CurrentRequestLog.AllExecutedCommands.Count);

            var cmdIterator = HystrixRequestLog.CurrentRequestLog.AllExecutedCommands;
            Assert.Equal(2, cmdIterator.First().NumberCollapsed);
            Assert.Equal(1, cmdIterator.Last().NumberCollapsed);
        }

        [Fact]
        [Trait("Category", "FlakyOnHostedAgents")]
        public void TestRequestsOverTime()
        {
            var timer = new TestCollapserTimer(output);
            HystrixCollapser<List<string>, string, string> collapser1 = new TestRequestCollapser(output, timer, 1);
            var response1 = collapser1.ExecuteAsync();
            timer.IncrementTime(5);
            var response2 = new TestRequestCollapser(output, timer, 2).ExecuteAsync();
            timer.IncrementTime(8);

            // should execute here
            var response3 = new TestRequestCollapser(output, timer, 3).ExecuteAsync();
            timer.IncrementTime(6);
            var response4 = new TestRequestCollapser(output, timer, 4).ExecuteAsync();
            timer.IncrementTime(8);

            // should execute here
            var response5 = new TestRequestCollapser(output, timer, 5).ExecuteAsync();
            timer.IncrementTime(10);

            // should execute here

            // wait for all tasks to complete
            Assert.Equal("1", GetResult(response1, 1000));
            Assert.Equal("2", GetResult(response2, 1000));
            Assert.Equal("3", GetResult(response3, 1000));
            Assert.Equal("4", GetResult(response4, 1000));
            Assert.Equal("5", GetResult(response5, 1000));

            Assert.Equal(3, HystrixRequestLog.CurrentRequestLog.AllExecutedCommands.Count);

            var cmdIterator = HystrixRequestLog.CurrentRequestLog.AllExecutedCommands.ToArray();
            Assert.Equal(2, cmdIterator[0].NumberCollapsed);
            Assert.Equal(2, cmdIterator[1].NumberCollapsed);
            Assert.Equal(1, cmdIterator[2].NumberCollapsed);
        }

        [Fact]
        [Trait("Category", "FlakyOnHostedAgents")]
        public void TestDuplicateArgumentsWithRequestCachingOn()
        {
            var num = 10;

            var observables = new List<IObservable<int>>();
            for (var i = 0; i < num; i++)
            {
                var c = new MyCollapser(output, "5", true);
                var observable = c.ToObservable();
                observables.Add(observable);
            }

            var subscribers = new List<TestSubscriber<int>>();
            foreach (var o in observables)
            {
                var sub = new TestSubscriber<int>(output);
                subscribers.Add(sub);
                o.Subscribe(sub);
            }

            Time.Wait(100);

            // all subscribers should receive the same value
            foreach (var sub in subscribers)
            {
                sub.AwaitTerminalEvent(1000);
                output.WriteLine("Subscriber received : " + sub.OnNextEvents.Count);
                sub.AssertNoErrors();
                sub.AssertValues(5);
            }
        }

        [Fact]
        [Trait("Category", "FlakyOnHostedAgents")]
        public void TestDuplicateArgumentsWithRequestCachingOff()
        {
            var num = 10;

            var observables = new List<IObservable<int>>();
            for (var i = 0; i < num; i++)
            {
                var c = new MyCollapser(output, "5", false, 500);
                observables.Add(c.ToObservable());
            }

            var subscribers = new List<TestSubscriber<int>>();
            foreach (var o in observables)
            {
                var sub = new TestSubscriber<int>(output);
                subscribers.Add(sub);
                o.Subscribe(sub);
            }

            // Wait to make sure batch ran
            Time.Wait(100);

            var numErrors = new AtomicInteger(0);
            var numValues = new AtomicInteger(0);

            // only the first subscriber should receive the value.
            // the others should get an error that the batch contains duplicates
            foreach (var sub in subscribers)
            {
                sub.AwaitTerminalEvent(1000);
                if (sub.OnCompletedEvents.Count == 0)
                {
                    output.WriteLine(Thread.CurrentThread.ManagedThreadId + " Error : " + sub.OnErrorEvents.Count);
                    sub.AssertError(typeof(ArgumentException));
                    sub.AssertNoValues();
                    numErrors.GetAndIncrement();
                }
                else
                {
                    output.WriteLine(Thread.CurrentThread.ManagedThreadId + " OnNext : " + sub.OnNextEvents.Count);
                    sub.AssertValues(5);
                    sub.AssertCompleted();
                    sub.AssertNoErrors();
                    numValues.GetAndIncrement();
                }
            }

            Assert.Equal(1, numValues.Value);
            Assert.Equal(num - 1, numErrors.Value);
        }

        // public static IObservable<TSource> OnSubscribe<TSource>(IObservable<TSource> source)
        // {
        //    return Observable.Create<TSource>(o =>
        //    {
        //        var d = source.Subscribe(o);
        //        TestSubscriber<TSource> sub = o as TestSubscriber<TSource>;
        //        if (sub != null)
        //        {
        //            return Disposable.Create(() =>
        //            {
        //                d.Dispose();
        //                sub.Dispose();
        //            });
        //        }
        //        return d;
        //    });

        // }
        [Fact]
        [Trait("Category", "FlakyOnHostedAgents")]
        public void TestUnsubscribeFromSomeDuplicateArgsDoesNotRemoveFromBatch()
        {
            var num = 10;

            var observables = new List<IObservable<int>>();
            var collapsers = new List<MyCollapser>();
            for (var i = 0; i < num; i++)
            {
                var c = new MyCollapser(output, "5", true);
                collapsers.Add(c);
                var obs = c.ToObservable();
                observables.Add(obs);
            }

            var subscribers = new List<TestSubscriber<int>>();
            var subscriptions = new List<IDisposable>();

            foreach (var o in observables)
            {
                var sub = new TestSubscriber<int>(output);
                subscribers.Add(sub);
                var s = o.Subscribe(sub);
                sub.Subscription = s;
                subscriptions.Add(s);
            }

            // unsubscribe from all but 1
            for (var i = 0; i < num - 1; i++)
            {
                subscribers[i].Unsubscribe();
            }

            Time.Wait(100);

            // all subscribers with an active subscription should receive the same value
            foreach (var sub in subscribers)
            {
                if (!sub.IsUnsubscribed)
                {
                    sub.AwaitTerminalEvent(1000);
                    output.WriteLine("Subscriber received : " + sub.OnNextEvents.Count);
                    sub.AssertNoErrors();
                    sub.AssertValues(5);
                }
                else
                {
                    output.WriteLine("Subscriber is unsubscribed");
                }
            }
        }

        [Fact]
        [Trait("Category", "FlakyOnHostedAgents")]
        public void TestUnsubscribeOnOneDoesntKillBatch()
        {
            var timer = new TestCollapserTimer(output);
            HystrixCollapser<List<string>, string, string> collapser1 = new TestRequestCollapser(output, timer, 1);
            var cts1 = new CancellationTokenSource();
            var cts2 = new CancellationTokenSource();
            var response1 = collapser1.ExecuteAsync(cts1.Token);
            var response2 = new TestRequestCollapser(output, timer, 2).ExecuteAsync(cts2.Token);

            // kill the first
            cts1.Cancel();

            // response1.cancel(true);
            timer.IncrementTime(10); // let time pass that equals the default delay/period

            // the first is cancelled so should return null
            try
            {
                GetResult(response1, 1000);
                Assert.True(false, "expect CancellationException after cancelling");
            }
            catch (Exception)
            {
                // expected
            }

            // we should still get a response on the second
            Assert.Equal("2", GetResult(response2, 1000));
            Assert.Equal(1, HystrixRequestLog.CurrentRequestLog.AllExecutedCommands.Count);

            var cmdIterator = HystrixRequestLog.CurrentRequestLog.AllExecutedCommands;
            Assert.Equal(1, cmdIterator.First().NumberCollapsed);
        }

        [Fact]
        [Trait("Category", "FlakyOnHostedAgents")]
        public void TestShardedRequests()
        {
            var timer = new TestCollapserTimer(output);
            HystrixCollapser<List<string>, string, string> collapser1 = new TestShardedRequestCollapser(output, timer, "1a");
            var response1 = collapser1.ExecuteAsync();
            var response2 = new TestShardedRequestCollapser(output, timer, "2b").ExecuteAsync();
            var response3 = new TestShardedRequestCollapser(output, timer, "3b").ExecuteAsync();
            var response4 = new TestShardedRequestCollapser(output, timer, "4a").ExecuteAsync();
            timer.IncrementTime(10); // let time pass that equals the default delay/period

            Assert.Equal("1a", GetResult(response1, 1000));
            Assert.Equal("2b", GetResult(response2, 1000));
            Assert.Equal("3b", GetResult(response3, 1000));
            Assert.Equal("4a", GetResult(response4, 1000));

            /* we should get 2 batches since it gets sharded */
            Assert.Equal(2, HystrixRequestLog.CurrentRequestLog.AllExecutedCommands.Count);

            var cmdIterator = HystrixRequestLog.CurrentRequestLog.AllExecutedCommands;
            Assert.Equal(2, cmdIterator.First().NumberCollapsed);
            Assert.Equal(2, cmdIterator.Last().NumberCollapsed);
        }

        [Fact]
        [Trait("Category", "FlakyOnHostedAgents")]
        public void TestRequestScope()
        {
            var timer = new TestCollapserTimer(output);
            HystrixCollapser<List<string>, string, string> collapser1 = new TestRequestCollapser(output, timer, "1");
            var response1 = collapser1.ExecuteAsync();
            var response2 = new TestRequestCollapser(output, timer, "2").ExecuteAsync();

            // simulate a new request
            RequestCollapserFactory.ResetRequest();

            var response3 = new TestRequestCollapser(output, timer, "3").ExecuteAsync();
            var response4 = new TestRequestCollapser(output, timer, "4").ExecuteAsync();

            timer.IncrementTime(10); // let time pass that equals the default delay/period

            Assert.Equal("1", GetResult(response1, 1000));
            Assert.Equal("2", GetResult(response2, 1000));
            Assert.Equal("3", GetResult(response3, 1000));
            Assert.Equal("4", GetResult(response4, 1000));

            // 2 different batches should execute, 1 per request
            Assert.Equal(2, HystrixRequestLog.CurrentRequestLog.AllExecutedCommands.Count);

            var cmdIterator = HystrixRequestLog.CurrentRequestLog.AllExecutedCommands;
            Assert.Equal(2, cmdIterator.First().NumberCollapsed);
            Assert.Equal(2, cmdIterator.Last().NumberCollapsed);
        }

        [Fact]
        [Trait("Category", "FlakyOnHostedAgents")]
        public void TestGlobalScope()
        {
            var timer = new TestCollapserTimer(output);
            HystrixCollapser<List<string>, string, string> collapser1 = new TestGloballyScopedRequestCollapser(output, timer, "1");
            var response1 = collapser1.ExecuteAsync();
            var response2 = new TestGloballyScopedRequestCollapser(output, timer, "2").ExecuteAsync();

            // simulate a new request
            RequestCollapserFactory.ResetRequest();

            var response3 = new TestGloballyScopedRequestCollapser(output, timer, "3").ExecuteAsync();
            var response4 = new TestGloballyScopedRequestCollapser(output, timer, "4").ExecuteAsync();

            timer.IncrementTime(10); // let time pass that equals the default delay/period
            Assert.Equal("1", GetResult(response1, 1000));
            Assert.Equal("2", GetResult(response2, 1000));
            Assert.Equal("3", GetResult(response3, 1000));
            Assert.Equal("4", GetResult(response4, 1000));

            // despite having cleared the cache in between we should have a single execution because this is on the global not request cache
            Assert.Equal(1, HystrixRequestLog.CurrentRequestLog.AllExecutedCommands.Count);

            var cmdIterator = HystrixRequestLog.CurrentRequestLog.AllExecutedCommands;
            Assert.Equal(4, cmdIterator.First().NumberCollapsed);
        }

        [Fact]
        [Trait("Category", "FlakyOnHostedAgents")]
        public void TestErrorHandlingViaFutureException()
        {
            var timer = new TestCollapserTimer(output);
            HystrixCollapser<List<string>, string, string> collapser1 = new TestRequestCollapserWithFaultyCreateCommand(output, timer, "1");
            var response1 = collapser1.ExecuteAsync();
            var response2 = new TestRequestCollapserWithFaultyCreateCommand(output, timer, "2").ExecuteAsync();
            timer.IncrementTime(10); // let time pass that equals the default delay/period

            try
            {
                GetResult(response1, 1000);
                Assert.True(false, "we should have received an exception");
            }
            catch (Exception)
            {
                // what we expect
                // output.WriteLine(e.ToString());
            }

            try
            {
                GetResult(response2, 1000);
                Assert.True(false, "we should have received an exception");
            }
            catch (Exception)
            {
                // what we expect
                // output.WriteLine(e.ToString());
            }

            Assert.Equal(0, HystrixRequestLog.CurrentRequestLog.AllExecutedCommands.Count);
        }

        [Fact]
        [Trait("Category", "FlakyOnHostedAgents")]
        public void TestErrorHandlingWhenMapToResponseFails()
        {
            var timer = new TestCollapserTimer(output);
            HystrixCollapser<List<string>, string, string> collapser1 = new TestRequestCollapserWithFaultyMapToResponse(output, timer, "1");
            var response1 = collapser1.ExecuteAsync();
            var response2 = new TestRequestCollapserWithFaultyMapToResponse(output, timer, "2").ExecuteAsync();
            timer.IncrementTime(10); // let time pass that equals the default delay/period
            try
            {
                GetResult(response1, 1000);
                Assert.True(false, "we should have received an exception");
            }
            catch (Exception)
            {
                // what we expect
                // output.WriteLine(e.ToString());
            }

            try
            {
                GetResult(response2, 1000);
                Assert.True(false, "we should have received an exception");
            }
            catch (Exception)
            {
                // what we expect
                // output.WriteLine(e.ToString());
            }

            // the batch failed so no executions
            // but it still executed the command once
            Assert.Equal(1, HystrixRequestLog.CurrentRequestLog.AllExecutedCommands.Count);

            var cmdIterator = HystrixRequestLog.CurrentRequestLog.AllExecutedCommands;
            Assert.Equal(2, cmdIterator.First().NumberCollapsed);
        }

        [Fact]
        [Trait("Category", "FlakyOnHostedAgents")]
        public void TestRequestVariableLifecycle1()
        {
            // do actual work
            var timer = new TestCollapserTimer(output);
            HystrixCollapser<List<string>, string, string> collapser1 = new TestRequestCollapser(output, timer, 1);
            var response1 = collapser1.ExecuteAsync();
            timer.IncrementTime(5);
            var response2 = new TestRequestCollapser(output, timer, 2).ExecuteAsync();
            timer.IncrementTime(8);

            // should execute here
            var response3 = new TestRequestCollapser(output, timer, 3).ExecuteAsync();
            timer.IncrementTime(6);
            var response4 = new TestRequestCollapser(output, timer, 4).ExecuteAsync();
            timer.IncrementTime(8);

            // should execute here
            var response5 = new TestRequestCollapser(output, timer, 5).ExecuteAsync();
            timer.IncrementTime(10);

            // should execute here

            // wait for all tasks to complete
            Assert.Equal("1", GetResult(response1, 1000));
            Assert.Equal("2", GetResult(response2, 1000));
            Assert.Equal("3", GetResult(response3, 1000));
            Assert.Equal("4", GetResult(response4, 1000));
            Assert.Equal("5", GetResult(response5, 1000));

            // each task should have been executed 3 times
            foreach (var t in timer.Tasks.Values)
            {
                Assert.Equal(3, t.Task.Count.Value);
            }

            output.WriteLine("timer.tasks.size() A: " + timer.Tasks.Count);
            output.WriteLine("tasks in test: " + timer.Tasks);

            var cmdIterator = HystrixRequestLog.CurrentRequestLog.AllExecutedCommands.ToList();
            Assert.Equal(2, cmdIterator[0].NumberCollapsed);
            Assert.Equal(2, cmdIterator[1].NumberCollapsed);
            Assert.Equal(1, cmdIterator[2].NumberCollapsed);

            output.WriteLine("timer.tasks.size() B: " + timer.Tasks.Count);
            var rv = RequestCollapserFactory.GetRequestVariable<List<string>, string, string>(new TestRequestCollapser(output, timer, 1).CollapserKey.Name);

            context.Dispose();

            Assert.NotNull(rv);

            // they should have all been removed as part of ThreadContext.remove()
            Assert.Empty(timer.Tasks);
        }

        [Fact]
        [Trait("Category", "FlakyOnHostedAgents")]
        public void TestRequestVariableLifecycle2()
        {
            var timer = new TestCollapserTimer(output);
            var responses = new ConcurrentDictionary<Task<string>, Task<string>>();
            var threads = new List<Task>();

            // kick off work (simulating a single request with multiple threads)
            for (var t = 0; t < 5; t++)
            {
                var outerLoop = t;
                var th = new Task(
                    () =>
                    {
                        for (var i = 0; i < 100; i++)
                        {
                            var uniqueInt = (outerLoop * 100) + i;
                            var tsk = new TestRequestCollapser(output, timer, uniqueInt).ExecuteAsync();
                            responses.TryAdd(tsk, tsk);
                        }
                    },
                    CancellationToken.None,
                    TaskCreationOptions.LongRunning);
                th.Start();
                threads.Add(th);
            }

            Task.WaitAll(threads.ToArray());

            // we expect 5 threads * 100 responses each
            Assert.Equal(500, responses.Count);

            foreach (var f in responses.Values)
            {
                // they should not be done yet because the counter hasn't incremented
                Assert.False(f.IsCompleted);
            }

            timer.IncrementTime(5);
            HystrixCollapser<List<string>, string, string> collapser1 = new TestRequestCollapser(output, timer, 2);
            var response2 = collapser1.ExecuteAsync();
            timer.IncrementTime(8);

            // should execute here
            var response3 = new TestRequestCollapser(output, timer, 3).ExecuteAsync();
            timer.IncrementTime(6);
            var response4 = new TestRequestCollapser(output, timer, 4).ExecuteAsync();
            timer.IncrementTime(8);

            // should execute here
            var response5 = new TestRequestCollapser(output, timer, 5).ExecuteAsync();
            timer.IncrementTime(10);

            // should execute here

            // wait for all tasks to complete
            foreach (var f in responses.Values)
            {
                GetResult(f, 1000);
            }

            Assert.Equal("2", GetResult(response2, 1000));
            Assert.Equal("3", GetResult(response3, 1000));
            Assert.Equal("4", GetResult(response4, 1000));
            Assert.Equal("5", GetResult(response5, 1000));

            // each task should have been executed 3 times
            foreach (var t in timer.Tasks.Values)
            {
                Assert.Equal(3, t.Task.Count.Value);
            }

            var cmdIterator = HystrixRequestLog.CurrentRequestLog.AllExecutedCommands.ToList();
            Assert.Equal(500, cmdIterator[0].NumberCollapsed);
            Assert.Equal(2, cmdIterator[1].NumberCollapsed);
            Assert.Equal(1, cmdIterator[2].NumberCollapsed);
            var rv = RequestCollapserFactory.GetRequestVariable<List<string>, string, string>(new TestRequestCollapser(output, timer, 1).CollapserKey.Name);

            context.Dispose();

            Assert.NotNull(rv);

            // they should have all been removed as part of ThreadContext.remove()
            Assert.Empty(timer.Tasks);
        }

        [Fact]
        [Trait("Category", "FlakyOnHostedAgents")]
        public void TestRequestCache1()
        {
            var timer = new TestCollapserTimer(output);
            var command1 = new SuccessfulCacheableCollapsedCommand(output, timer, "A", true);
            var command2 = new SuccessfulCacheableCollapsedCommand(output, timer, "A", true);

            var f1 = command1.ExecuteAsync();
            var f2 = command2.ExecuteAsync();

            // increment past batch time so it executes
            timer.IncrementTime(15);

            try
            {
                Assert.Equal("A", GetResult(f1, 1000));
                Assert.Equal("A", GetResult(f2, 1000));
            }
            catch (Exception e)
            {
                throw new Exception(e.ToString());
            }

            var f3 = command1.ExecuteAsync();

            // increment past batch time so it executes
            timer.IncrementTime(15);

            try
            {
                Assert.Equal("A", GetResult(f3, 1000));
            }
            catch (Exception e)
            {
                throw new Exception(e.ToString());
            }

            // we should still have executed only one command
            Assert.Equal(1, HystrixRequestLog.CurrentRequestLog.AllExecutedCommands.Count);

            var command = HystrixRequestLog.CurrentRequestLog.AllExecutedCommands.AsEnumerable().First();
            output.WriteLine("command.getExecutionEvents(): " + command.ExecutionEvents.Count);
            Assert.Equal(2, command.ExecutionEvents.Count);
            Assert.Contains(HystrixEventType.SUCCESS, command.ExecutionEvents);
            Assert.Contains(HystrixEventType.COLLAPSED, command.ExecutionEvents);

            Assert.Equal(1, command.NumberCollapsed);
        }

        [Fact]
        [Trait("Category", "FlakyOnHostedAgents")]
        public void TestRequestCache2()
        {
            var timer = new TestCollapserTimer(output);
            var command1 = new SuccessfulCacheableCollapsedCommand(output, timer, "A", true);
            var command2 = new SuccessfulCacheableCollapsedCommand(output, timer, "B", true);

            var f1 = command1.ExecuteAsync();
            var f2 = command2.ExecuteAsync();

            // increment past batch time so it executes
            timer.IncrementTime(15);

            try
            {
                Assert.Equal("A", GetResult(f1, 1000));
                Assert.Equal("B", GetResult(f2, 1000));
            }
            catch (Exception e)
            {
                throw new Exception(e.ToString());
            }

            var f3 = command1.ExecuteAsync();
            var f4 = command2.ExecuteAsync();

            // increment past batch time so it executes
            timer.IncrementTime(15);

            try
            {
                Assert.Equal("A", GetResult(f3, 1000));
                Assert.Equal("B", GetResult(f4, 1000));
            }
            catch (Exception e)
            {
                throw new Exception(e.ToString());
            }

            // we should still have executed only one command
            Assert.Equal(1, HystrixRequestLog.CurrentRequestLog.AllExecutedCommands.Count);

            var command = HystrixRequestLog.CurrentRequestLog.AllExecutedCommands.AsEnumerable().First();
            output.WriteLine("command.getExecutionEvents(): " + command.ExecutionEvents.Count);
            Assert.Equal(2, command.ExecutionEvents.Count);
            Assert.Contains(HystrixEventType.SUCCESS, command.ExecutionEvents);
            Assert.Contains(HystrixEventType.COLLAPSED, command.ExecutionEvents);
        }

        [Fact]
        [Trait("Category", "FlakyOnHostedAgents")]
        public void TestRequestCache3()
        {
            var timer = new TestCollapserTimer(output);
            var command1 = new SuccessfulCacheableCollapsedCommand(output, timer, "A", true);
            var command2 = new SuccessfulCacheableCollapsedCommand(output, timer, "B", true);
            var command3 = new SuccessfulCacheableCollapsedCommand(output, timer, "B", true);

            var f1 = command1.ExecuteAsync();
            var f2 = command2.ExecuteAsync();
            var f3 = command3.ExecuteAsync();

            // increment past batch time so it executes
            timer.IncrementTime(15);

            try
            {
                Assert.Equal("A", GetResult(f1, 1000));
                Assert.Equal("B", GetResult(f2, 1000));
                Assert.Equal("B", GetResult(f3, 1000));
            }
            catch (Exception)
            {
                throw;
            }

            var f4 = command1.ExecuteAsync();
            var f5 = command2.ExecuteAsync();
            var f6 = command3.ExecuteAsync();

            // increment past batch time so it executes
            timer.IncrementTime(15);

            try
            {
                Assert.Equal("A", GetResult(f4, 1000));
                Assert.Equal("B", GetResult(f5, 1000));
                Assert.Equal("B", GetResult(f6, 1000));
            }
            catch (Exception)
            {
                throw;
            }

            // we should still have executed only one command
            Assert.Equal(1, HystrixRequestLog.CurrentRequestLog.AllExecutedCommands.Count);

            var command = HystrixRequestLog.CurrentRequestLog.AllExecutedCommands.ToList()[0];
            Assert.Equal(2, command.ExecutionEvents.Count);
            Assert.Contains(HystrixEventType.SUCCESS, command.ExecutionEvents);
            Assert.Contains(HystrixEventType.COLLAPSED, command.ExecutionEvents);

            Assert.Equal(2, command.NumberCollapsed);
        }

        [Fact]
        [Trait("Category", "FlakyOnHostedAgents")]
        public void TestNoRequestCache3()
        {
            var timer = new TestCollapserTimer(output);
            var command1 = new SuccessfulCacheableCollapsedCommand(output, timer, "A", false);
            var command2 = new SuccessfulCacheableCollapsedCommand(output, timer, "B", false);
            var command3 = new SuccessfulCacheableCollapsedCommand(output, timer, "B", false);

            var f1 = command1.ExecuteAsync();
            var f2 = command2.ExecuteAsync();
            var f3 = command3.ExecuteAsync();

            // increment past batch time so it executes
            timer.IncrementTime(15);

            try
            {
                Assert.Equal("A", GetResult(f1, 1000));
                Assert.Equal("B", GetResult(f2, 1000));
                Assert.Equal("B", GetResult(f3, 1000));
            }
            catch (Exception)
            {
                throw;
            }

            var f4 = command1.ExecuteAsync();
            var f5 = command2.ExecuteAsync();
            var f6 = command3.ExecuteAsync();

            // increment past batch time so it executes
            timer.IncrementTime(15);

            try
            {
                Assert.Equal("A", GetResult(f4, 1000));
                Assert.Equal("B", GetResult(f5, 1000));
                Assert.Equal("B", GetResult(f6, 1000));
            }
            catch (Exception)
            {
                throw;
            }

            // request caching is turned off on this so we expect 2 command executions
            Assert.Equal(2, HystrixRequestLog.CurrentRequestLog.AllExecutedCommands.Count);

            // we expect to see it with SUCCESS and COLLAPSED and both
            var commandA = HystrixRequestLog.CurrentRequestLog.AllExecutedCommands.ToList()[0];
            Assert.Equal(2, commandA.ExecutionEvents.Count);
            Assert.Contains(HystrixEventType.SUCCESS, commandA.ExecutionEvents);
            Assert.Contains(HystrixEventType.COLLAPSED, commandA.ExecutionEvents);

            // we expect to see it with SUCCESS and COLLAPSED and both
            var commandB = HystrixRequestLog.CurrentRequestLog.AllExecutedCommands.ToList()[1];
            Assert.Equal(2, commandB.ExecutionEvents.Count);
            Assert.Contains(HystrixEventType.SUCCESS, commandB.ExecutionEvents);
            Assert.Contains(HystrixEventType.COLLAPSED, commandB.ExecutionEvents);

            var cmdIterator = HystrixRequestLog.CurrentRequestLog.AllExecutedCommands.ToList();
            Assert.Equal(2, cmdIterator[0].NumberCollapsed);  // 1 for A, 1 for B.  Batch contains only unique arguments (no duplicates)
            Assert.Equal(2, cmdIterator[1].NumberCollapsed);  // 1 for A, 1 for B.  Batch contains only unique arguments (no duplicates)
        }

        [Fact]
        [Trait("Category", "FlakyOnHostedAgents")]
        public void TestRequestCacheWithNullRequestArgument()
        {
            var commands = new ConcurrentQueue<HystrixCommand<List<string>>>();

            var timer = new TestCollapserTimer(output);
            var command1 = new SuccessfulCacheableCollapsedCommand(output, timer, null, true, commands);
            var command2 = new SuccessfulCacheableCollapsedCommand(output, timer, null, true, commands);

            var f1 = command1.ExecuteAsync();
            var f2 = command2.ExecuteAsync();

            // increment past batch time so it executes
            timer.IncrementTime(15);

            Assert.Equal("NULL", GetResult(f1, 1000));
            Assert.Equal("NULL", GetResult(f2, 1000));

            // it should have executed 1 command
            Assert.Single(commands);
            commands.TryPeek(out var peek);
            Assert.Contains(HystrixEventType.SUCCESS, peek.ExecutionEvents);
            Assert.Contains(HystrixEventType.COLLAPSED, peek.ExecutionEvents);

            var f3 = command1.ExecuteAsync();

            // increment past batch time so it executes
            timer.IncrementTime(15);

            Assert.Equal("NULL", GetResult(f3, 1000));

            // it should still be 1 ... no new executions
            Assert.Single(commands);
            Assert.Equal(1, HystrixRequestLog.CurrentRequestLog.AllExecutedCommands.Count);

            var cmdIterator = HystrixRequestLog.CurrentRequestLog.AllExecutedCommands.ToList();
            Assert.Equal(1, cmdIterator[0].NumberCollapsed);
        }

        [Fact]
        [Trait("Category", "FlakyOnHostedAgents")]
        public void TestRequestCacheWithCommandError()
        {
            var commands = new ConcurrentQueue<HystrixCommand<List<string>>>();

            var timer = new TestCollapserTimer(output);
            var command1 = new SuccessfulCacheableCollapsedCommand(output, timer, "FAILURE", true, commands);
            var command2 = new SuccessfulCacheableCollapsedCommand(output, timer, "FAILURE", true, commands);

            var f1 = command1.ExecuteAsync();
            var f2 = command2.ExecuteAsync();

            // increment past batch time so it executes
            timer.IncrementTime(15);

            try
            {
                Assert.Equal("A", GetResult(f1, 1000));
                Assert.Equal("A", GetResult(f2, 1000));
                Assert.True(false, "exception should have been thrown");
            }
            catch (Exception)
            {
                // expected
            }

            // it should have executed 1 command
            Assert.Single(commands);
            commands.TryPeek(out var peek);

            Assert.Contains(HystrixEventType.FAILURE, peek.ExecutionEvents);
            Assert.Contains(HystrixEventType.COLLAPSED, peek.ExecutionEvents);

            var f3 = command1.ExecuteAsync();

            // increment past batch time so it executes
            timer.IncrementTime(15);

            try
            {
                Assert.Equal("A", GetResult(f3, 1000));
                Assert.True(false, "exception should have been thrown");
            }
            catch (Exception)
            {
                // expected
            }

            // it should still be 1 ... no new executions
            Assert.Single(commands);
            Assert.Equal(1, HystrixRequestLog.CurrentRequestLog.AllExecutedCommands.Count);

            var cmdIterator = HystrixRequestLog.CurrentRequestLog.AllExecutedCommands.ToList();
            Assert.Equal(1, cmdIterator[0].NumberCollapsed);
        }

        [Fact]
        [Trait("Category", "FlakyOnHostedAgents")]
        public void TestRequestCacheWithCommandTimeout()
        {
            var commands = new ConcurrentQueue<HystrixCommand<List<string>>>();

            var timer = new TestCollapserTimer(output);
            var command1 = new SuccessfulCacheableCollapsedCommand(output, timer, "TIMEOUT", true, commands);
            var command2 = new SuccessfulCacheableCollapsedCommand(output, timer, "TIMEOUT", true, commands);

            var f1 = command1.ExecuteAsync();
            var f2 = command2.ExecuteAsync();

            // increment past batch time so it executes
            timer.IncrementTime(15);

            try
            {
                Assert.Equal("A", GetResult(f1, 1000));
                Assert.Equal("A", GetResult(f2, 1000));
                Assert.True(false, "exception should have been thrown");
            }
            catch (Exception)
            {
                // expected
            }

            // it should have executed 1 command
            Assert.Single(commands);
            commands.TryPeek(out var peek);
            Assert.Contains(HystrixEventType.TIMEOUT, peek.ExecutionEvents);
            Assert.Contains(HystrixEventType.COLLAPSED, peek.ExecutionEvents);

            var f3 = command1.ExecuteAsync();

            // increment past batch time so it executes
            timer.IncrementTime(15);

            try
            {
                Assert.Equal("A", GetResult(f3, 1000));
                Assert.True(false, "exception should have been thrown");
            }
            catch (Exception)
            {
                // expected
            }

            // it should still be 1 ... no new executions
            Assert.Single(commands);
            Assert.Equal(1, HystrixRequestLog.CurrentRequestLog.AllExecutedCommands.Count);

            var cmdIterator = HystrixRequestLog.CurrentRequestLog.AllExecutedCommands.ToList();
            Assert.Equal(1, cmdIterator[0].NumberCollapsed);
        }

        [Fact]
        [Trait("Category", "FlakyOnHostedAgents")]
        public async Task TestRequestWithCommandShortCircuited()
        {
            var timer = new TestCollapserTimer(output);
            HystrixCollapser<List<string>, string, string> collapser1 = new TestRequestCollapserWithShortCircuitedCommand(output, timer, "1");
            var response1 = collapser1.Observe();
            var response2 = new TestRequestCollapserWithShortCircuitedCommand(output, timer, "2").Observe();
            timer.IncrementTime(10); // let time pass that equals the default delay/period

            try
            {
                await response1.FirstAsync();
                Assert.True(false, "we should have received an exception");
            }
            catch (Exception e)
            {
                output.WriteLine(e.ToString());

                // what we expect
            }

            try
            {
                await response2.FirstAsync();
                Assert.True(false, "we should have received an exception");
            }
            catch (Exception e)
            {
                output.WriteLine(e.ToString());

                // what we expect
            }

            // it will execute once (short-circuited)
            Assert.Equal(1, HystrixRequestLog.CurrentRequestLog.AllExecutedCommands.Count);

            var cmdIterator = HystrixRequestLog.CurrentRequestLog.AllExecutedCommands.ToList();
            Assert.Equal(2, cmdIterator[0].NumberCollapsed);
        }

        [Fact]
        [Trait("Category", "FlakyOnHostedAgents")]
        public void TestVoidResponseTypeFireAndForgetCollapsing1()
        {
            var timer = new TestCollapserTimer(output);
            var collapser1 = new TestCollapserWithVoidResponseType(output, timer, 1);
            var response1 = collapser1.ExecuteAsync();
            var response2 = new TestCollapserWithVoidResponseType(output, timer, 2).ExecuteAsync();
            timer.IncrementTime(100); // let time pass that equals the default delay/period

            // normally someone wouldn't wait on these, but we need to make sure they do in fact return
            // and not block indefinitely in case someone does call get()
            Assert.Null(GetResult(response1, 1000));
            Assert.Null(GetResult(response2, 1000));

            Assert.Equal(1, HystrixRequestLog.CurrentRequestLog.AllExecutedCommands.Count);

            var cmdIterator = HystrixRequestLog.CurrentRequestLog.AllExecutedCommands.ToList();
            Assert.Equal(2, cmdIterator[0].NumberCollapsed);
        }

        [Fact]
        [Trait("Category", "FlakyOnHostedAgents")]
        public void TestVoidResponseTypeFireAndForgetCollapsing2()
        {
            var timer = new TestCollapserTimer(output);
            var collapser1 = new TestCollapserWithVoidResponseTypeAndMissingMapResponseToRequests(output, timer, 1);
            var response1 = collapser1.ExecuteAsync();
            new TestCollapserWithVoidResponseTypeAndMissingMapResponseToRequests(output, timer, 2).ExecuteAsync();
            timer.IncrementTime(100); // let time pass that equals the default delay/period

            // we will fetch one of these just so we wait for completion ... but expect an error
            try
            {
                Assert.Null(GetResult(response1, 1000));
                Assert.False(true, "expected an error as mapResponseToRequests did not set responses");
            }
            catch (Exception e)
            {
                Assert.True(e.InnerException is InvalidOperationException);
                Assert.StartsWith("No response set by", e.InnerException.Message);
            }

            Assert.Equal(1, HystrixRequestLog.CurrentRequestLog.AllExecutedCommands.Count);

            var cmdIterator = HystrixRequestLog.CurrentRequestLog.AllExecutedCommands.ToList();
            Assert.Equal(2, cmdIterator[0].NumberCollapsed);
        }

        [Fact]
        [Trait("Category", "FlakyOnHostedAgents")]
        public void TestVoidResponseTypeFireAndForgetCollapsing3()
        {
            ICollapserTimer timer = new RealCollapserTimer();
            var collapser1 = new TestCollapserWithVoidResponseType(output, timer, 1);
            Assert.Null(collapser1.Execute());

            Assert.Equal(1, HystrixRequestLog.CurrentRequestLog.AllExecutedCommands.Count);

            var cmdIterator = HystrixRequestLog.CurrentRequestLog.AllExecutedCommands.ToList();
            Assert.Equal(1, cmdIterator[0].NumberCollapsed);
        }

        [Fact]
        [Trait("Category", "FlakyOnHostedAgents")]
        public void TestEarlyUnsubscribeExecutedViaToObservable()
        {
            var timer = new TestCollapserTimer(output);
            HystrixCollapser<List<string>, string, string> collapser1 = new TestRequestCollapser(output, timer, 1);
            var response1 = collapser1.ToObservable();
            HystrixCollapser<List<string>, string, string> collapser2 = new TestRequestCollapser(output, timer, 2);
            var response2 = collapser2.ToObservable();

            var latch1 = new CountdownEvent(1);
            var latch2 = new CountdownEvent(1);

            var value1 = new AtomicReference<string>(null);
            var value2 = new AtomicReference<string>(null);

            var s1 = response1
                    .OnDispose(() =>
            {
                output.WriteLine(Time.CurrentTimeMillis + " : s1 Unsubscribed!");
                latch1.SignalEx();
            })
                    .Subscribe(
                (s) =>
                {
                    output.WriteLine(Time.CurrentTimeMillis + " : s1 OnNext : " + s);
                    value1.Value = s;
                },
                (e) =>
                {
                    output.WriteLine(Time.CurrentTimeMillis + " : s1 OnError : " + e);
                    latch1.SignalEx();
                },
                () =>
                {
                    output.WriteLine(Time.CurrentTimeMillis + " : s1 OnCompleted!");
                    latch1.SignalEx();
                });

            var s2 = response2
                    .OnDispose(() =>
                    {
                        output.WriteLine(Time.CurrentTimeMillis + " : s2 Unsubscribed!");
                        latch2.SignalEx();
                    })
                    .Subscribe(
                (s) =>
                {
                    output.WriteLine(Time.CurrentTimeMillis + " : s2 OnNext : " + s);
                    value2.Value = s;
                },
                (e) =>
                {
                    output.WriteLine(Time.CurrentTimeMillis + " : s2 OnError : " + e);
                    latch2.SignalEx();
                },
                () =>
                {
                    output.WriteLine(Time.CurrentTimeMillis + " : s2 OnCompleted!");
                    latch2.SignalEx();
                });

            s1.Dispose();

            timer.IncrementTime(10); // let time pass that equals the default delay/period

            Assert.True(latch1.Wait(1000));
            Assert.True(latch2.Wait(1000));

            Assert.Null(value1.Value);
            Assert.Equal("2", value2.Value);

            output.WriteLine("ReqLog : " + HystrixRequestLog.CurrentRequestLog.GetExecutedCommandsAsString());
            Assert.Equal(1, HystrixRequestLog.CurrentRequestLog.AllExecutedCommands.Count);
            var metrics = collapser1.Metrics;
            Assert.True(metrics == collapser2.Metrics);

            var cmdIterator = HystrixRequestLog.CurrentRequestLog.AllExecutedCommands.ToList();
            Assert.Equal(1, cmdIterator[0].NumberCollapsed);
        }

        [Fact]
        [Trait("Category", "FlakyOnHostedAgents")]
        public void TestEarlyUnsubscribeExecutedViaObserve()
        {
            var timer = new TestCollapserTimer(output);
            HystrixCollapser<List<string>, string, string> collapser1 = new TestRequestCollapser(output, timer, 1);
            var response1 = collapser1.Observe();
            HystrixCollapser<List<string>, string, string> collapser2 = new TestRequestCollapser(output, timer, 2);
            var response2 = collapser2.Observe();

            var latch1 = new CountdownEvent(1);
            var latch2 = new CountdownEvent(1);

            var value1 = new AtomicReference<string>(null);
            var value2 = new AtomicReference<string>(null);

            var s1 = response1
                    .OnDispose(() =>
                    {
                        output.WriteLine(Time.CurrentTimeMillis + " : s1 Unsubscribed!");
                        latch1.SignalEx();
                    })
                    .Subscribe(
                (s) =>
                {
                    output.WriteLine(Time.CurrentTimeMillis + " : s1 OnNext : " + s);
                    value1.Value = s;
                },
                (e) =>
                {
                    output.WriteLine(Time.CurrentTimeMillis + " : s1 OnError : " + e);
                    latch1.SignalEx();
                },
                () =>
                {
                    output.WriteLine(Time.CurrentTimeMillis + " : s1 OnCompleted!");
                    latch1.SignalEx();
                });

            var s2 = response2
                    .OnDispose(() =>
                    {
                        output.WriteLine(Time.CurrentTimeMillis + " : s2 Unsubscribed!");
                        latch2.SignalEx();
                    })
                    .Subscribe(
                (s) =>
                {
                    output.WriteLine(Time.CurrentTimeMillis + " : s2 OnNext : " + s);
                    value2.Value = s;
                },
                (e) =>
                {
                    output.WriteLine(Time.CurrentTimeMillis + " : s2 OnError : " + e);
                    latch2.SignalEx();
                },
                () =>
                {
                    output.WriteLine(Time.CurrentTimeMillis + " : s2 OnCompleted!");
                    latch2.SignalEx();
                });
            s1.Dispose();

            timer.IncrementTime(10); // let time pass that equals the default delay/period

            Assert.True(latch1.Wait(1000));
            Assert.True(latch2.Wait(1000));

            Assert.Null(value1.Value);
            Assert.Equal("2", value2.Value);

            output.WriteLine("ReqLog : " + HystrixRequestLog.CurrentRequestLog.GetExecutedCommandsAsString());
            Assert.Equal(1, HystrixRequestLog.CurrentRequestLog.AllExecutedCommands.Count);
            var metrics = collapser1.Metrics;
            Assert.True(metrics == collapser2.Metrics);

            var cmdIterator = HystrixRequestLog.CurrentRequestLog.AllExecutedCommands.ToList();
            Assert.Equal(1, cmdIterator[0].NumberCollapsed);
        }

        [Fact]
        [Trait("Category", "FlakyOnHostedAgents")]
        public void TestEarlyUnsubscribeFromAllCancelsBatch()
        {
            var timer = new TestCollapserTimer(output);
            HystrixCollapser<List<string>, string, string> collapser1 = new TestRequestCollapser(output, timer, 1);
            var response1 = collapser1.Observe();
            HystrixCollapser<List<string>, string, string> collapser2 = new TestRequestCollapser(output, timer, 2);
            var response2 = collapser2.Observe();

            var latch1 = new CountdownEvent(1);
            var latch2 = new CountdownEvent(1);

            var value1 = new AtomicReference<string>(null);
            var value2 = new AtomicReference<string>(null);

            var s1 = response1
                    .OnDispose(() =>
                    {
                        output.WriteLine(Time.CurrentTimeMillis + " : s1 Unsubscribed!");
                        latch1.SignalEx();
                    })
                    .Subscribe(
                (s) =>
                {
                    output.WriteLine(Time.CurrentTimeMillis + " : s1 OnNext : " + s);
                    value1.Value = s;
                },
                (e) =>
                {
                    output.WriteLine(Time.CurrentTimeMillis + " : s1 OnError : " + e);
                    latch1.SignalEx();
                },
                () =>
                {
                    output.WriteLine(Time.CurrentTimeMillis + " : s1 OnCompleted!");
                    latch1.SignalEx();
                });

            var s2 = response2
                    .OnDispose(() =>
                    {
                        output.WriteLine(Time.CurrentTimeMillis + " : s2 Unsubscribed!");
                        latch2.SignalEx();
                    })
                    .Subscribe(
                (s) =>
                {
                    output.WriteLine(Time.CurrentTimeMillis + " : s2 OnNext : " + s);
                    value2.Value = s;
                },
                (e) =>
                {
                    output.WriteLine(Time.CurrentTimeMillis + " : s2 OnError : " + e);
                    latch2.SignalEx();
                },
                () =>
                {
                    output.WriteLine(Time.CurrentTimeMillis + " : s2 OnCompleted!");
                    latch2.SignalEx();
                });

            s1.Dispose();
            s2.Dispose();

            timer.IncrementTime(10); // let time pass that equals the default delay/period

            Assert.True(latch1.Wait(1000));
            Assert.True(latch2.Wait(1000));

            Assert.Null(value1.Value);
            Assert.Null(value2.Value);

            output.WriteLine("ReqLog : " + HystrixRequestLog.CurrentRequestLog.GetExecutedCommandsAsString());
            Assert.Equal(0, HystrixRequestLog.CurrentRequestLog.AllExecutedCommands.Count);
        }

        [Fact]
        [Trait("Category", "FlakyOnHostedAgents")]
        public void TestRequestThenCacheHitAndCacheHitUnsubscribed()
        {
            var timer = new TestCollapserTimer(output);
            HystrixCollapser<List<string>, string, string> collapser1 = new SuccessfulCacheableCollapsedCommand(output, timer, "foo", true);
            var response1 = collapser1.Observe();
            HystrixCollapser<List<string>, string, string> collapser2 = new SuccessfulCacheableCollapsedCommand(output, timer, "foo", true);
            var response2 = collapser2.Observe();

            var latch1 = new CountdownEvent(1);
            var latch2 = new CountdownEvent(1);

            var value1 = new AtomicReference<string>(null);
            var value2 = new AtomicReference<string>(null);

            var s1 = response1
                    .OnDispose(() =>
                    {
                        output.WriteLine(Time.CurrentTimeMillis + " : s1 Unsubscribed!");
                        latch1.SignalEx();
                    })
                    .Subscribe(
                (s) =>
                {
                    output.WriteLine(Time.CurrentTimeMillis + " : s1 OnNext : " + s);
                    value1.Value = s;
                },
                (e) =>
                {
                    output.WriteLine(Time.CurrentTimeMillis + " : s1 OnError : " + e);
                    latch1.SignalEx();
                },
                () =>
                {
                    output.WriteLine(Time.CurrentTimeMillis + " : s1 OnCompleted!");
                    latch1.SignalEx();
                });

            var s2 = response2
                    .OnDispose(() =>
                    {
                        output.WriteLine(Time.CurrentTimeMillis + " : s2 Unsubscribed!");
                        latch2.SignalEx();
                    })
                    .Subscribe(
                (s) =>
                {
                    output.WriteLine(Time.CurrentTimeMillis + " : s2 OnNext : " + s);
                    value2.Value = s;
                },
                (e) =>
                {
                    output.WriteLine(Time.CurrentTimeMillis + " : s2 OnError : " + e);
                    latch2.SignalEx();
                },
                () =>
                {
                    output.WriteLine(Time.CurrentTimeMillis + " : s2 OnCompleted!");
                    latch2.SignalEx();
                });

            s2.Dispose();

            timer.IncrementTime(10); // let time pass that equals the default delay/period

            Assert.True(latch1.Wait(1000));
            Assert.True(latch2.Wait(1000));

            Assert.Equal("foo", value1.Value);
            Assert.Null(value2.Value);

            output.WriteLine("ReqLog : " + HystrixRequestLog.CurrentRequestLog.GetExecutedCommandsAsString());
            Assert.Equal(1, HystrixRequestLog.CurrentRequestLog.AllExecutedCommands.Count);

            var cmdIterator = HystrixRequestLog.CurrentRequestLog.AllExecutedCommands.ToList();
            AssertCommandExecutionEvents(cmdIterator[0], HystrixEventType.SUCCESS, HystrixEventType.COLLAPSED);
            Assert.Equal(1, cmdIterator[0].NumberCollapsed); // should only be 1 collapsed - other came from cache, then was cancelled
        }

        [Fact]
        [Trait("Category", "FlakyOnHostedAgents")]
        public void TestRequestThenCacheHitAndOriginalUnsubscribed()
        {
            // TODO:
            var timer = new TestCollapserTimer(output);
            HystrixCollapser<List<string>, string, string> collapser1 = new SuccessfulCacheableCollapsedCommand(output, timer, "foo", true);
            var response1 = collapser1.Observe();
            HystrixCollapser<List<string>, string, string> collapser2 = new SuccessfulCacheableCollapsedCommand(output, timer, "foo", true);
            var response2 = collapser2.Observe();

            var latch1 = new CountdownEvent(1);
            var latch2 = new CountdownEvent(1);

            var value1 = new AtomicReference<string>(null);
            var value2 = new AtomicReference<string>(null);
            var s1 = response1
                .OnDispose(() =>
                {
                    output.WriteLine(Time.CurrentTimeMillis + " : s1 Unsubscribed!");
                    latch1.SignalEx();
                })
                .Subscribe(
                (s) =>
                {
                    output.WriteLine(Time.CurrentTimeMillis + " : s1 OnNext : " + s);
                    value1.Value = s;
                },
                (e) =>
                {
                    output.WriteLine(Time.CurrentTimeMillis + " : s1 OnError : " + e);
                    latch1.SignalEx();
                },
                () =>
                {
                    output.WriteLine(Time.CurrentTimeMillis + " : s1 OnCompleted!");
                    latch1.SignalEx();
                });

            var s2 = response2
                .OnDispose(() =>
                {
                    output.WriteLine(Time.CurrentTimeMillis + " : s2 Unsubscribed!");
                    latch2.SignalEx();
                })
                .Subscribe(
                (s) =>
                {
                    output.WriteLine(Time.CurrentTimeMillis + " : s2 OnNext : " + s);
                    value2.Value = s;
                },
                (e) =>
                {
                    output.WriteLine(Time.CurrentTimeMillis + " : s2 OnError : " + e);
                    latch2.SignalEx();
                },
                () =>
                {
                    output.WriteLine(Time.CurrentTimeMillis + " : s2 OnCompleted!");
                    latch2.SignalEx();
                });

            s1.Dispose();

            timer.IncrementTime(10); // let time pass that equals the default delay/period

            Assert.True(latch1.Wait(1000));
            Assert.True(latch2.Wait(1000));

            Assert.Null(value1.Value);
            Assert.Equal("foo", value2.Value);

            output.WriteLine("ReqLog : " + HystrixRequestLog.CurrentRequestLog.GetExecutedCommandsAsString());
            Assert.Equal(1, HystrixRequestLog.CurrentRequestLog.AllExecutedCommands.Count);

            var cmdIterator = HystrixRequestLog.CurrentRequestLog.AllExecutedCommands.ToList();
            AssertCommandExecutionEvents(cmdIterator[0], HystrixEventType.SUCCESS, HystrixEventType.COLLAPSED);
            Assert.Equal(1, cmdIterator[0].NumberCollapsed); // should only be 1 collapsed - other came from cache, then was cancelled
        }

        [Fact]
        [Trait("Category", "FlakyOnHostedAgents")]
        public void TestRequestThenTwoCacheHitsOriginalAndOneCacheHitUnsubscribed()
        {
            var timer = new TestCollapserTimer(output);
            HystrixCollapser<List<string>, string, string> collapser1 = new SuccessfulCacheableCollapsedCommand(output, timer, "foo", true);
            var response1 = collapser1.Observe();
            HystrixCollapser<List<string>, string, string> collapser2 = new SuccessfulCacheableCollapsedCommand(output, timer, "foo", true);
            var response2 = collapser2.Observe();
            HystrixCollapser<List<string>, string, string> collapser3 = new SuccessfulCacheableCollapsedCommand(output, timer, "foo", true);
            var response3 = collapser3.Observe();

            var latch1 = new CountdownEvent(1);
            var latch2 = new CountdownEvent(1);
            var latch3 = new CountdownEvent(1);

            var value1 = new AtomicReference<string>(null);
            var value2 = new AtomicReference<string>(null);
            var value3 = new AtomicReference<string>(null);
            var s1 = response1
                .OnDispose(() =>
                {
                    output.WriteLine(Time.CurrentTimeMillis + " : s1 Unsubscribed!");
                    latch1.SignalEx();
                })
                .Subscribe(
                (s) =>
                {
                    output.WriteLine(Time.CurrentTimeMillis + " : s1 OnNext : " + s);
                    value1.Value = s;
                },
                (e) =>
                {
                    output.WriteLine(Time.CurrentTimeMillis + " : s1 OnError : " + e);
                    latch1.SignalEx();
                },
                () =>
                {
                    output.WriteLine(Time.CurrentTimeMillis + " : s1 OnCompleted!");
                    latch1.SignalEx();
                });

            var s2 = response2
                .OnDispose(() =>
                {
                    output.WriteLine(Time.CurrentTimeMillis + " : s2 Unsubscribed!");
                    latch2.SignalEx();
                })
                .Subscribe(
                (s) =>
                {
                    output.WriteLine(Time.CurrentTimeMillis + " : s2 OnNext : " + s);
                    value2.Value = s;
                },
                (e) =>
                {
                    output.WriteLine(Time.CurrentTimeMillis + " : s2 OnError : " + e);
                    latch2.SignalEx();
                },
                () =>
                {
                    output.WriteLine(Time.CurrentTimeMillis + " : s2 OnCompleted!");
                    latch2.SignalEx();
                });

            var s3 = response3
                .OnDispose(() =>
                {
                    output.WriteLine(Time.CurrentTimeMillis + " : s3 Unsubscribed!");
                    latch3.SignalEx();
                })
                .Subscribe(
                (s) =>
                {
                    output.WriteLine(Time.CurrentTimeMillis + " : s3 OnNext : " + s);
                    value3.Value = s;
                },
                (e) =>
                {
                    output.WriteLine(Time.CurrentTimeMillis + " : s3 OnError : " + e);
                    latch3.SignalEx();
                },
                () =>
                {
                    output.WriteLine(Time.CurrentTimeMillis + " : s3 OnCompleted!");
                    latch3.SignalEx();
                });

            s1.Dispose();
            s3.Dispose();

            timer.IncrementTime(10); // let time pass that equals the default delay/period

            Assert.True(latch1.Wait(1000));
            Assert.True(latch2.Wait(1000));
            Assert.True(latch3.Wait(1000));

            Assert.Null(value1.Value);
            Assert.Equal("foo", value2.Value);
            Assert.Null(value3.Value);

            output.WriteLine("ReqLog : " + HystrixRequestLog.CurrentRequestLog.GetExecutedCommandsAsString());
            Assert.Equal(1, HystrixRequestLog.CurrentRequestLog.AllExecutedCommands.Count);

            var cmdIterator = HystrixRequestLog.CurrentRequestLog.AllExecutedCommands.ToList();
            AssertCommandExecutionEvents(cmdIterator[0], HystrixEventType.SUCCESS, HystrixEventType.COLLAPSED);
            Assert.Equal(1, cmdIterator[0].NumberCollapsed); // should only be 1 collapsed - other came from cache, then was cancelled
        }

        [Fact]
        [Trait("Category", "FlakyOnHostedAgents")]

        public void TestRequestThenTwoCacheHitsAllUnsubscribed()
        {
            var timer = new TestCollapserTimer(output);
            HystrixCollapser<List<string>, string, string> collapser1 = new SuccessfulCacheableCollapsedCommand(output, timer, "foo", true);
            var response1 = collapser1.Observe();
            HystrixCollapser<List<string>, string, string> collapser2 = new SuccessfulCacheableCollapsedCommand(output, timer, "foo", true);
            var response2 = collapser2.Observe();
            HystrixCollapser<List<string>, string, string> collapser3 = new SuccessfulCacheableCollapsedCommand(output, timer, "foo", true);
            var response3 = collapser3.Observe();

            var latch1 = new CountdownEvent(1);
            var latch2 = new CountdownEvent(1);
            var latch3 = new CountdownEvent(1);

            var value1 = new AtomicReference<string>(null);
            var value2 = new AtomicReference<string>(null);
            var value3 = new AtomicReference<string>(null);

            var s1 = response1
                .OnDispose(() =>
                {
                    output.WriteLine(Time.CurrentTimeMillis + " : s1 Unsubscribed!");
                    latch1.SignalEx();
                })
                .Subscribe(
                (s) =>
                {
                    output.WriteLine(Time.CurrentTimeMillis + " : s1 OnNext : " + s);
                    value1.Value = s;
                },
                (e) =>
                {
                    output.WriteLine(Time.CurrentTimeMillis + " : s1 OnError : " + e);
                    latch1.SignalEx();
                },
                () =>
                {
                    output.WriteLine(Time.CurrentTimeMillis + " : s1 OnCompleted!");
                    latch1.SignalEx();
                });

            var s2 = response2
                .OnDispose(() =>
                {
                    output.WriteLine(Time.CurrentTimeMillis + " : s2 Unsubscribed!");
                    latch2.SignalEx();
                })
                .Subscribe(
                (s) =>
                {
                    output.WriteLine(Time.CurrentTimeMillis + " : s2 OnNext : " + s);
                    value2.Value = s;
                },
                (e) =>
                {
                    output.WriteLine(Time.CurrentTimeMillis + " : s2 OnError : " + e);
                    latch2.SignalEx();
                },
                () =>
                {
                    output.WriteLine(Time.CurrentTimeMillis + " : s2 OnCompleted!");
                    latch2.SignalEx();
                });

            var s3 = response3
                .OnDispose(() =>
                {
                    output.WriteLine(Time.CurrentTimeMillis + " : s3 Unsubscribed!");
                    latch3.SignalEx();
                })
                .Subscribe(
                (s) =>
                {
                    output.WriteLine(Time.CurrentTimeMillis + " : s3 OnNext : " + s);
                    value3.Value = s;
                },
                (e) =>
                {
                    output.WriteLine(Time.CurrentTimeMillis + " : s3 OnError : " + e);
                    latch3.SignalEx();
                },
                () =>
                {
                    output.WriteLine(Time.CurrentTimeMillis + " : s3 OnCompleted!");
                    latch3.SignalEx();
                });

            s1.Dispose();
            s2.Dispose();
            s3.Dispose();

            timer.IncrementTime(10); // let time pass that equals the default delay/period

            Assert.True(latch1.Wait(1000));
            Assert.True(latch2.Wait(1000));
            Assert.True(latch3.Wait(1000));

            Assert.Null(value1.Value);
            Assert.Null(value2.Value);
            Assert.Null(value3.Value);

            output.WriteLine("ReqLog : " + HystrixRequestLog.CurrentRequestLog.GetExecutedCommandsAsString());
            Assert.Equal(0, HystrixRequestLog.CurrentRequestLog.AllExecutedCommands.Count);
        }

        protected void AssertCommandExecutionEvents(IHystrixInvokableInfo command, params HystrixEventType[] expectedEventTypes)
        {
            var emitExpected = false;
            var expectedEmitCount = 0;

            var fallbackEmitExpected = false;
            var expectedFallbackEmitCount = 0;

            var condensedEmitExpectedEventTypes = new List<HystrixEventType>();

            foreach (var expectedEventType in expectedEventTypes)
            {
                if (expectedEventType.Equals(HystrixEventType.EMIT))
                {
                    if (!emitExpected)
                    {
                        // first EMIT encountered, add it to condensedEmitExpectedEventTypes
                        condensedEmitExpectedEventTypes.Add(HystrixEventType.EMIT);
                    }

                    emitExpected = true;
                    expectedEmitCount++;
                }
                else if (expectedEventType.Equals(HystrixEventType.FALLBACK_EMIT))
                {
                    if (!fallbackEmitExpected)
                    {
                        // first FALLBACK_EMIT encountered, add it to condensedEmitExpectedEventTypes
                        condensedEmitExpectedEventTypes.Add(HystrixEventType.FALLBACK_EMIT);
                    }

                    fallbackEmitExpected = true;
                    expectedFallbackEmitCount++;
                }
                else
                {
                    condensedEmitExpectedEventTypes.Add(expectedEventType);
                }
            }

            var actualEventTypes = command.ExecutionEvents;
            Assert.Equal(expectedEmitCount, command.NumberEmissions);
            Assert.Equal(expectedFallbackEmitCount, command.NumberFallbackEmissions);
            Assert.Equal(condensedEmitExpectedEventTypes, actualEventTypes);
        }

        private static T GetResult<T>(Task<T> task, int timeout)
        {
            if (task.Wait(timeout))
            {
                return task.Result;
            }
            else
            {
                return default;
            }
        }

        private class TestRequestCollapser : HystrixCollapser<List<string>, string, string>
        {
            protected readonly string value;
            protected ConcurrentQueue<HystrixCommand<List<string>>> commandsExecuted;
            protected ITestOutputHelper output;

            public TestRequestCollapser(ITestOutputHelper output, TestCollapserTimer timer, int value)
                : this(output, timer, value.ToString())
            {
            }

            public TestRequestCollapser(ITestOutputHelper output, TestCollapserTimer timer, string value)
                : this(output, timer, value, 10000, 10)
            {
            }

            public TestRequestCollapser(ITestOutputHelper output, RequestCollapserScope scope, TestCollapserTimer timer, string value)
                : this(output, scope, timer, value, 10000, 10)
            {
            }

            public TestRequestCollapser(ITestOutputHelper output, TestCollapserTimer timer, string value, ConcurrentQueue<HystrixCommand<List<string>>> executionLog)
                : this(output, timer, value, 10000, 10, executionLog)
            {
            }

            public TestRequestCollapser(ITestOutputHelper output, TestCollapserTimer timer, int value, int defaultMaxRequestsInBatch, int defaultTimerDelayInMilliseconds)
                : this(output, timer, value.ToString(), defaultMaxRequestsInBatch, defaultTimerDelayInMilliseconds)
            {
            }

            public TestRequestCollapser(ITestOutputHelper output, TestCollapserTimer timer, string value, int defaultMaxRequestsInBatch, int defaultTimerDelayInMilliseconds)
                : this(output, timer, value, defaultMaxRequestsInBatch, defaultTimerDelayInMilliseconds, null)
            {
            }

            public TestRequestCollapser(ITestOutputHelper output, RequestCollapserScope scope, TestCollapserTimer timer, string value, int defaultMaxRequestsInBatch, int defaultTimerDelayInMilliseconds)
                : this(output, scope, timer, value, defaultMaxRequestsInBatch, defaultTimerDelayInMilliseconds, null)
            {
            }

            public TestRequestCollapser(ITestOutputHelper output, TestCollapserTimer timer, string value, int defaultMaxRequestsInBatch, int defaultTimerDelayInMilliseconds, ConcurrentQueue<HystrixCommand<List<string>>> executionLog)
                : this(output, RequestCollapserScope.REQUEST, timer, value, defaultMaxRequestsInBatch, defaultTimerDelayInMilliseconds, executionLog)
            {
            }

            private static HystrixCollapserMetrics CreateMetrics()
            {
                var key = HystrixCollapserKeyDefault.AsKey("COLLAPSER_ONE");
                return HystrixCollapserMetrics.GetInstance(key, new HystrixCollapserOptions(key));
            }

            public TestRequestCollapser(ITestOutputHelper output, RequestCollapserScope scope, TestCollapserTimer timer, string value, int defaultMaxRequestsInBatch, int defaultTimerDelayInMilliseconds, ConcurrentQueue<HystrixCommand<List<string>>> executionLog)
                : base(CollapserKeyFromString(timer), scope, timer, GetOptions(CollapserKeyFromString(timer), defaultMaxRequestsInBatch, defaultTimerDelayInMilliseconds), CreateMetrics())
            {
                this.value = value;
                commandsExecuted = executionLog;
                this.output = output;
            }

            public static IHystrixCollapserOptions GetOptions(IHystrixCollapserKey key, int defaultMaxRequestsInBatch, int defaultTimerDelayInMilliseconds)
            {
                var opts = new HystrixCollapserOptions(key)
                {
                    MaxRequestsInBatch = defaultMaxRequestsInBatch,
                    TimerDelayInMilliseconds = defaultTimerDelayInMilliseconds
                };
                return opts;
            }

            public override string RequestArgument => value;

            protected override HystrixCommand<List<string>> CreateCommand(ICollection<ICollapsedRequest<string, string>> requests)
            {
                /* return a mocked command */
                HystrixCommand<List<string>> command = new TestCollapserCommand(output, requests);
                if (commandsExecuted != null)
                {
                    commandsExecuted.Enqueue(command);
                }

                return command;
            }

            protected override void MapResponseToRequests(List<string> batchResponse, ICollection<ICollapsedRequest<string, string>> requests)
            {
                // for simplicity I'll assume it's a 1:1 mapping between lists ... in real implementations they often need to index to maps
                // to allow random access as the response size does not match the request size
                if (batchResponse.Count != requests.Count)
                {
                    throw new Exception("lists don't match in size => " + batchResponse.Count + " : " + requests.Count);
                }

                var i = 0;
                foreach (var request in requests)
                {
                    request.Response = batchResponse[i++];
                }
            }
        }

        private class TestShardedRequestCollapser : TestRequestCollapser
        {
            public TestShardedRequestCollapser(ITestOutputHelper output, TestCollapserTimer timer, string value)
                : base(output, timer, value)
            {
            }

            protected override ICollection<ICollection<ICollapsedRequest<string, string>>> ShardRequests(ICollection<ICollapsedRequest<string, string>> requests)
            {
                ICollection<ICollapsedRequest<string, string>> typeA = new List<ICollapsedRequest<string, string>>();
                ICollection<ICollapsedRequest<string, string>> typeB = new List<ICollapsedRequest<string, string>>();

                foreach (var request in requests)
                {
                    if (request.Argument.EndsWith("a"))
                    {
                        typeA.Add(request);
                    }
                    else if (request.Argument.EndsWith("b"))
                    {
                        typeB.Add(request);
                    }
                }

<<<<<<< HEAD
                var shards = new List<ICollection<ICollapsedRequest<string, string>>>();
                shards.Add(typeA);
                shards.Add(typeB);
=======
                var shards = new List<ICollection<ICollapsedRequest<string, string>>>
                {
                    typeA,
                    typeB
                };
>>>>>>> b1bbf729
                return shards;
            }
        }

        private class TestGloballyScopedRequestCollapser : TestRequestCollapser
        {
            public TestGloballyScopedRequestCollapser(ITestOutputHelper output, TestCollapserTimer timer, string value)
                : base(output, RequestCollapserScope.GLOBAL, timer, value)
            {
            }
        }

        private class TestRequestCollapserWithFaultyCreateCommand : TestRequestCollapser
        {
            public TestRequestCollapserWithFaultyCreateCommand(ITestOutputHelper output, TestCollapserTimer timer, string value)
                : base(output, timer, value)
            {
            }

            protected override HystrixCommand<List<string>> CreateCommand(ICollection<ICollapsedRequest<string, string>> requests)
            {
                throw new Exception("some failure");
            }
        }

        private class TestRequestCollapserWithShortCircuitedCommand : TestRequestCollapser
        {
            public TestRequestCollapserWithShortCircuitedCommand(ITestOutputHelper output, TestCollapserTimer timer, string value)
                : base(output, timer, value)
            {
            }

            protected override HystrixCommand<List<string>> CreateCommand(ICollection<ICollapsedRequest<string, string>> requests)
            {
                // args don't matter as it's short-circuited
                return new ShortCircuitedCommand(output);
            }
        }

        private class TestRequestCollapserWithFaultyMapToResponse : TestRequestCollapser
        {
            public TestRequestCollapserWithFaultyMapToResponse(ITestOutputHelper output, TestCollapserTimer timer, string value)
             : base(output, timer, value)
            {
            }

            protected override void MapResponseToRequests(List<string> batchResponse, ICollection<ICollapsedRequest<string, string>> requests)
            {
                // pretend we blow up with an NPE
                throw new Exception("batchResponse was null and we blew up");
            }
        }

        private class TestCollapserCommand : TestHystrixCommand<List<string>>
        {
            private readonly ICollection<ICollapsedRequest<string, string>> requests;
            private readonly ITestOutputHelper output;

            public TestCollapserCommand(ITestOutputHelper output, ICollection<ICollapsedRequest<string, string>> requests)
                : base(TestPropsBuilder().SetCommandOptionDefaults(GetCommandOptions()))
            {
                this.requests = requests;
                this.output = output;
            }

            protected override List<string> Run()
            {
                output.WriteLine(">>> TestCollapserCommand run() ... batch size: " + requests.Count);

                // simulate a batch request
                var response = new List<string>();
                foreach (var request in requests)
                {
                    if (request.Argument == null)
                    {
                        response.Add("NULL");
                    }
                    else
                    {
                        if (request.Argument.Equals("FAILURE"))
                        {
                            throw new Exception("Simulated Error");
                        }

                        if (request.Argument.Equals("TIMEOUT"))
                        {
                            try
                            {
                                Time.Wait(800);
                            }
                            catch (Exception e)
                            {
                                output.WriteLine(e.ToString());
                            }
                        }

                        response.Add(request.Argument);
                    }
                }

                return response;
            }

            private static IHystrixCommandOptions GetCommandOptions()
            {
                var opts = HystrixCommandOptionsTest.GetUnitTestOptions();
                opts.ExecutionTimeoutInMilliseconds = 500;
                return opts;
            }
        }

        private class SuccessfulCacheableCollapsedCommand : TestRequestCollapser
        {
            private readonly bool cacheEnabled;

            public SuccessfulCacheableCollapsedCommand(ITestOutputHelper output, TestCollapserTimer timer, string value, bool cacheEnabled)
                : base(output, timer, value)
            {
                this.cacheEnabled = cacheEnabled;
            }

            public SuccessfulCacheableCollapsedCommand(ITestOutputHelper output, TestCollapserTimer timer, string value, bool cacheEnabled, ConcurrentQueue<HystrixCommand<List<string>>> executionLog)
                : base(output, timer, value, executionLog)
            {
                this.cacheEnabled = cacheEnabled;
            }

            protected override string CacheKey
            {
                get
                {
                    if (cacheEnabled)
                    {
                        return "aCacheKey_" + value;
                    }
                    else
                    {
                        return null;
                    }
                }
            }
        }

        private class ShortCircuitedCommand : HystrixCommand<List<string>>
        {
            private readonly ITestOutputHelper output;

            public ShortCircuitedCommand(ITestOutputHelper output)
                : base(GetCommandOptions())
            {
                this.output = output;
            }

            protected override List<string> Run()
            {
                output.WriteLine("*** execution (this shouldn't happen)");

                // this won't ever get called as we're forcing short-circuiting
<<<<<<< HEAD
                var values = new List<string>();
                values.Add("hello");
=======
                var values = new List<string>
                {
                    "hello"
                };
>>>>>>> b1bbf729
                return values;
            }

            private static IHystrixCommandOptions GetCommandOptions()
            {
                IHystrixCommandOptions opts = HystrixCommandOptionsTest.GetUnitTestOptions();

                opts.CircuitBreakerForceOpen = true;
                opts.GroupKey = HystrixCommandGroupKeyDefault.AsKey("shortCircuitedCommand");

                return opts;
            }
        }

        private class FireAndForgetCommand : HystrixCommand<object>
        {
            private readonly ITestOutputHelper output;

            public FireAndForgetCommand(ITestOutputHelper output, List<int> values)
                : base(GetCommandOptions())
            {
                this.output = output;
            }

            protected override object Run()
            {
                output.WriteLine("*** FireAndForgetCommand execution: " + Thread.CurrentThread.ManagedThreadId);
                return null;
            }

            private static IHystrixCommandOptions GetCommandOptions()
            {
                IHystrixCommandOptions opts = HystrixCommandOptionsTest.GetUnitTestOptions();
                opts.GroupKey = HystrixCommandGroupKeyDefault.AsKey("fireAndForgetCommand");

                return opts;
            }
        }

        private class TestCollapserTimer : ICollapserTimer
        {
            public readonly ConcurrentDictionary<ATask, ATask> Tasks = new ConcurrentDictionary<ATask, ATask>();
            private readonly object _lock = new object();
            private readonly ITestOutputHelper output;

            public TestCollapserTimer(ITestOutputHelper output)
            {
                this.output = output;
            }

            public TimerReference AddListener(ITimerListener collapseTask)
            {
                var listener = new TestTimerListener(collapseTask);
                var t = new ATask(output, listener);
                Tasks.TryAdd(t, t);

                var refr = new TestTimerReference(this, listener, TimeSpan.FromMilliseconds(0));
                return refr;
            }

            public void IncrementTime(int timeInMilliseconds)
            {
                lock (_lock)
                {
                    foreach (var t in Tasks.Values)
                    {
                        t.IncrementTime(timeInMilliseconds);
                    }
                }
            }
        }

        private class TestTimerReference : TimerReference
        {
            private readonly TestCollapserTimer ctimer;

            public TestTimerReference(TestCollapserTimer ctimer, ITimerListener listener, TimeSpan period)
                : base(listener, period)
            {
                this.ctimer = ctimer;
            }

            protected override void Dispose(bool disposing)
            {
                // Called when context is disposed
                foreach (var v in ctimer.Tasks.Values)
                {
                    if (v.Task == _listener)
                    {
                        _ = ctimer.Tasks.TryRemove(v, out var removed);
                    }
                }

                base.Dispose(disposing);
            }
        }

        private class ATask
        {
            public readonly TestTimerListener Task;

            // our relative time that we'll use
            public volatile int Time = 0;
            public volatile int ExecutionCount = 0;
            private readonly int delay = 10;
            private readonly object _lock = new object();
            private readonly ITestOutputHelper output;

            public ATask(ITestOutputHelper output, TestTimerListener task)
            {
                Task = task;
                this.output = output;
            }

            public void IncrementTime(int timeInMilliseconds)
            {
                lock (_lock)
                {
                    Time += timeInMilliseconds;
                    if (Task != null)
                    {
                        if (ExecutionCount == 0)
                        {
                            output.WriteLine("ExecutionCount 0 => Time: " + Time + " Delay: " + delay);
                            if (Time >= delay)
                            {
                                // first execution, we're past the delay time
                                ExecuteTask();
                            }
                        }
                        else
                        {
                            output.WriteLine("ExecutionCount 1+ => Time: " + Time + " Delay: " + delay);
                            if (Time >= delay)
                            {
                                // subsequent executions, we're past the interval time
                                ExecuteTask();
                            }
                        }
                    }
                }
            }

            private void ExecuteTask()
            {
                lock (_lock)
                {
                    output.WriteLine("Executing task ...");
                    Task.Tick();
                    Time = 0; // we reset time after each execution
                    ExecutionCount++;
                    output.WriteLine("executionCount: " + ExecutionCount);
                }
            }
        }

        private class TestTimerListener : ITimerListener
        {
            public readonly ITimerListener ActualListener;
            public readonly AtomicInteger Count = new AtomicInteger();

            public TestTimerListener(ITimerListener actual)
            {
                ActualListener = actual;
            }

            public void Tick()
            {
                Count.IncrementAndGet();
                ActualListener.Tick();
            }

            public int IntervalTimeInMilliseconds => 10;
        }

        private static IHystrixCollapserKey CollapserKeyFromString(object o)
        {
            return new HystrixCollapserKeyDefault(o.ToString() + o.GetHashCode());
        }

        private class TestCollapserWithVoidResponseType : HystrixCollapser<object, object, int>
        {
            private readonly int value;
            private readonly ITestOutputHelper output;

            public TestCollapserWithVoidResponseType(ITestOutputHelper output, ICollapserTimer timer, int value)
                : base(CollapserKeyFromString(timer), RequestCollapserScope.REQUEST, timer, GetCollapserOptions(CollapserKeyFromString(timer)))
            {
                this.value = value;
                this.output = output;
            }

            private static IHystrixCollapserOptions GetCollapserOptions(IHystrixCollapserKey key)
            {
                var opts = new HystrixCollapserOptions(key)
                {
                    MaxRequestsInBatch = 1000,
                    TimerDelayInMilliseconds = 50
                };
                return opts;
            }

            public override int RequestArgument => value;

            protected override HystrixCommand<object> CreateCommand(ICollection<ICollapsedRequest<object, int>> requests)
            {
                var args = new List<int>();
                foreach (var request in requests)
                {
                    args.Add(request.Argument);
                }

                return new FireAndForgetCommand(output, args);
            }

            protected override void MapResponseToRequests(object batchResponse, ICollection<ICollapsedRequest<object, int>> requests)
            {
                foreach (var r in requests)
                {
                    r.Response = null;
                }
            }
        }

        private class TestCollapserWithVoidResponseTypeAndMissingMapResponseToRequests : HystrixCollapser<object, object, int>
        {
            private readonly int value;
            private readonly ITestOutputHelper output;

            public TestCollapserWithVoidResponseTypeAndMissingMapResponseToRequests(ITestOutputHelper output, ICollapserTimer timer, int value)
                : base(CollapserKeyFromString(timer), RequestCollapserScope.REQUEST, timer, GetCollapserOptions(CollapserKeyFromString(timer)))
            {
                this.value = value;
                this.output = output;
            }

            public override int RequestArgument => value;

            protected override HystrixCommand<object> CreateCommand(ICollection<ICollapsedRequest<object, int>> requests)
            {
                var args = new List<int>();
                foreach (var request in requests)
                {
                    args.Add(request.Argument);
                }

                return new FireAndForgetCommand(output, args);
            }

            protected override void MapResponseToRequests(object batchResponse, ICollection<ICollapsedRequest<object, int>> requests)
            {
            }

            private static IHystrixCollapserOptions GetCollapserOptions(IHystrixCollapserKey key)
            {
                var opts = new HystrixCollapserOptions(key)
                {
                    MaxRequestsInBatch = 1000,
                    TimerDelayInMilliseconds = 50
                };
                return opts;
            }
        }

        private class Pair<A, B>
        {
            public readonly A AA;
            public readonly B BB;

            public Pair(A a, B b)
            {
                AA = a;
                BB = b;
            }
        }

        private class MyCommand : HystrixCommand<List<Pair<string, int>>>
        {
            private readonly List<string> args;
            private readonly ITestOutputHelper output;

            public MyCommand(ITestOutputHelper output, List<string> args)
                : base(GetCommandOptions())
            {
                this.args = args;
                this.output = output;
            }

            protected override List<Pair<string, int>> Run()
            {
                output.WriteLine("Executing batch command on : " + Thread.CurrentThread.ManagedThreadId + " with args : " + args);
                var results = new List<Pair<string, int>>();
                foreach (var arg in args)
                {
                    results.Add(new Pair<string, int>(arg, int.Parse(arg)));
                }

                return results;
            }

            private static IHystrixCommandOptions GetCommandOptions()
            {
                var opts = new HystrixCommandOptions()
                {
                    GroupKey = HystrixCommandGroupKeyDefault.AsKey("BATCH")
                };
                return opts;
            }
        }

        private class MyCollapser : HystrixCollapser<List<Pair<string, int>>, int, string>
        {
            private readonly string arg;
            private readonly ITestOutputHelper output;

            public MyCollapser(ITestOutputHelper output, string arg, bool reqCacheEnabled)
                : base(
                    HystrixCollapserKeyDefault.AsKey("UNITTEST"),
                    RequestCollapserScope.REQUEST,
                    new RealCollapserTimer(),
                    GetCollapserOptions(reqCacheEnabled),
                    HystrixCollapserMetrics.GetInstance(HystrixCollapserKeyDefault.AsKey("UNITTEST"), GetCollapserOptions(reqCacheEnabled)))
            {
                this.arg = arg;
                this.output = output;
            }

            public MyCollapser(ITestOutputHelper output, string arg, bool reqCacheEnabled, int timerDelayInMilliseconds)
                : base(
                    HystrixCollapserKeyDefault.AsKey("UNITTEST"),
                    RequestCollapserScope.REQUEST,
                    new RealCollapserTimer(),
                    GetCollapserOptions(reqCacheEnabled, timerDelayInMilliseconds),
                    HystrixCollapserMetrics.GetInstance(HystrixCollapserKeyDefault.AsKey("UNITTEST"), GetCollapserOptions(reqCacheEnabled, timerDelayInMilliseconds)))
            {
                this.arg = arg;
                this.output = output;
            }

            public override string RequestArgument => arg;

            protected override HystrixCommand<List<Pair<string, int>>> CreateCommand(ICollection<ICollapsedRequest<int, string>> collapsedRequests)
            {
                var args = new List<string>(collapsedRequests.Count);
                foreach (var req in collapsedRequests)
                {
                    args.Add(req.Argument);
                }

                return new MyCommand(output, args);
            }

            protected override void MapResponseToRequests(List<Pair<string, int>> batchResponse, ICollection<ICollapsedRequest<int, string>> collapsedRequests)
            {
                foreach (var pair in batchResponse)
                {
                    foreach (var collapsedReq in collapsedRequests)
                    {
                        if (collapsedReq.Argument.Equals(pair.AA))
                        {
                            collapsedReq.Response = pair.BB;
                        }
                    }
                }
            }

            protected override string CacheKey => arg;

            private static IHystrixCollapserOptions GetCollapserOptions(bool reqCacheEnabled)
            {
                var opts = new HystrixCollapserOptions(HystrixCollapserKeyDefault.AsKey("UNITTEST"))
                {
                    RequestCacheEnabled = reqCacheEnabled,
                };
                return opts;
            }

            private static IHystrixCollapserOptions GetCollapserOptions(bool reqCacheEnabled, int timerDelayInMilliseconds)
            {
                var opts = new HystrixCollapserOptions(HystrixCollapserKeyDefault.AsKey("UNITTEST"))
                {
                    RequestCacheEnabled = reqCacheEnabled,
                    TimerDelayInMilliseconds = timerDelayInMilliseconds
                };
                return opts;
            }
        }

        private class TestSubscriber<T> : ObserverBase<T>, IDisposable
        {
            private readonly CountdownEvent latch = new CountdownEvent(1);
            private readonly ITestOutputHelper output;
            private int completions = 0;

            public TestSubscriber(ITestOutputHelper output)
            {
                this.output = output;
                OnNextEvents = new List<T>();
                OnErrorEvents = new List<Exception>();
            }

            public void Unsubscribe()
            {
                if (Subscription != null)
                {
                    Subscription.Dispose();
                }

                IsUnsubscribed = true;
            }

            public List<T> OnNextEvents { get; private set; }

            public List<Notification<T>> OnCompletedEvents
            {
                get
                {
                    var c = completions;
                    var results = new List<Notification<T>>();
                    for (var i = 0; i < c; i++)
                    {
                        results.Add(Notification.CreateOnCompleted<T>());
                    }

                    return results;
                }
            }

            public List<Exception> OnErrorEvents { get; private set; }

            public bool IsUnsubscribed { get; set; } = false;

            public IDisposable Subscription { get; set; }

            public void AwaitTerminalEvent(int timeInMilli)
            {
                try
                {
                    latch.Wait(timeInMilli);
                }
                catch (Exception e)
                {
                    Assert.False(true, e.Message);
                }
            }

            public void AssertNoErrors()
            {
                if (OnErrorEvents.Count > 0)
                {
                    Assert.False(true, "Unexpecteed onError events");
                }
            }

            public void AssertValues(params T[] check)
            {
                foreach (var v in check)
                {
                    if (!OnNextEvents.Contains(v))
                    {
                        Assert.False(true, "Value not found: " + v);
                    }
                }
            }

            internal void AssertError(Type et)
            {
                if (OnErrorEvents.Count != 1)
                {
                    Assert.False(true, "No errors or multiple errors");
                }

                var e = OnErrorEvents[0];
                var eTypeInfo = e.GetType().GetTypeInfo();
                var etTypeInfo = et.GetTypeInfo();
                if (eTypeInfo.Equals(etTypeInfo) || eTypeInfo.IsSubclassOf(et))
                {
                    return;
                }

                Assert.False(true, "Exceptions differ, Expected: " + et.ToString() + " Found: " + e.GetType());
            }

            internal void AssertNoValues()
            {
                var c = OnNextEvents.Count;
                if (c != 0)
                {
                    Assert.False(true, "No onNext events expected yet some received: " + c);
                }
            }

            internal void AssertCompleted()
            {
                var s = completions;
                if (s == 0)
                {
                    Assert.False(true, "Not completed!");
                }
                else if (s > 1)
                {
                    Assert.False(true, "Completed multiple times: " + s);
                }
            }

            protected override void OnCompletedCore()
            {
                output.WriteLine("OnCompleted @ " + Time.CurrentTimeMillis);
                completions++;
                latch.SignalEx();
            }

            protected override void OnErrorCore(Exception error)
            {
                output.WriteLine("OnError @ " + Time.CurrentTimeMillis + " : " + error.Message.ToString());
                OnErrorEvents.Add(error);
                latch.SignalEx();
            }

            protected override void OnNextCore(T value)
            {
                output.WriteLine("OnNext @ " + Time.CurrentTimeMillis + " : " + value.ToString());
                OnNextEvents.Add(value);
            }
        }
    }
}<|MERGE_RESOLUTION|>--- conflicted
+++ resolved
@@ -1932,17 +1932,11 @@
                     }
                 }
 
-<<<<<<< HEAD
-                var shards = new List<ICollection<ICollapsedRequest<string, string>>>();
-                shards.Add(typeA);
-                shards.Add(typeB);
-=======
                 var shards = new List<ICollection<ICollapsedRequest<string, string>>>
                 {
                     typeA,
                     typeB
                 };
->>>>>>> b1bbf729
                 return shards;
             }
         }
@@ -2101,15 +2095,10 @@
                 output.WriteLine("*** execution (this shouldn't happen)");
 
                 // this won't ever get called as we're forcing short-circuiting
-<<<<<<< HEAD
-                var values = new List<string>();
-                values.Add("hello");
-=======
                 var values = new List<string>
                 {
                     "hello"
                 };
->>>>>>> b1bbf729
                 return values;
             }
 
