--- conflicted
+++ resolved
@@ -67,30 +67,18 @@
             IHystrixCommandKey key = HystrixCommandKeyDefault.AsKey("CMD-Health-A");
 
             CountdownEvent latch = new CountdownEvent(1);
-<<<<<<< HEAD
-            stream.Observe().Take(10).Subscribe(new LatchedObserver(output, latch));
-
-            // no writes
-            Assert.True(latch.Wait(10000), "CountdownEvent was not set!");
-            output.WriteLine("ReqLog : " + HystrixRequestLog.CurrentRequestLog.GetExecutedCommandsAsString());
-=======
-            var observer = new LatchedObserver(output, latch);
-            stream = HealthCountsStream.GetInstance(key, 10, 100);
-            latchSubscription = stream.Observe().Subscribe(observer);
-            Assert.True(Time.WaitUntil(() => observer.StreamRunning, 1000), "Stream failed to start");
-            Assert.True(WaitForLatchedObserverToUpdate(observer, 1, 500, output), "Latch took to long to update");
->>>>>>> 91d72483
+            var observer = new LatchedObserver(output, latch);
+            stream = HealthCountsStream.GetInstance(key, 10, 100);
+            latchSubscription = stream.Observe().Subscribe(observer);
+            Assert.True(Time.WaitUntil(() => observer.StreamRunning, 1000), "Stream failed to start");
+            Assert.True(WaitForLatchedObserverToUpdate(observer, 1, 500, output), "Latch took to long to update");
             Assert.Equal(0L, stream.Latest.ErrorCount);
             Assert.Equal(0L, stream.Latest.TotalRequests);
         }
 
         [Fact]
         [Trait("Category", "FlakyOnHostedAgents")]
-<<<<<<< HEAD
-        public void TestSingleSuccess()
-=======
         public async void TestSingleSuccess()
->>>>>>> 91d72483
         {
             IHystrixCommandKey key = HystrixCommandKeyDefault.AsKey("CMD-Health-B");
 
@@ -102,26 +90,15 @@
             latchSubscription = stream.Observe().Subscribe(observer);
             Assert.True(Time.WaitUntil(() => observer.StreamRunning, 1000), "Stream failed to start");
 
-<<<<<<< HEAD
-            cmd.Observe();
-
-            Assert.True(latch.Wait(10000), "CountdownEvent was not set!");
-            output.WriteLine("ReqLog : " + HystrixRequestLog.CurrentRequestLog.GetExecutedCommandsAsString());
-=======
             await cmd.Observe();
             Assert.True(WaitForLatchedObserverToUpdate(observer, 1, 500, output), "Latch took to long to update");
->>>>>>> 91d72483
             Assert.Equal(0L, stream.Latest.ErrorCount);
             Assert.Equal(1L, stream.Latest.TotalRequests);
         }
 
         [Fact]
         [Trait("Category", "FlakyOnHostedAgents")]
-<<<<<<< HEAD
-        public void TestSingleFailure()
-=======
         public async void TestSingleFailure()
->>>>>>> 91d72483
         {
             IHystrixCommandKey key = HystrixCommandKeyDefault.AsKey("CMD-Health-C");
 
@@ -133,50 +110,30 @@
             latchSubscription = stream.Observe().Subscribe(observer);
             Assert.True(Time.WaitUntil(() => observer.StreamRunning, 1000), "Stream failed to start");
 
-<<<<<<< HEAD
-            cmd.Observe();
-            Assert.True(latch.Wait(10000), "CountdownEvent was not set!");
-=======
             await cmd.Observe();
             Assert.True(WaitForLatchedObserverToUpdate(observer, 1, 500, output), "Latch took to long to update");
 
->>>>>>> 91d72483
             output.WriteLine("ReqLog : " + HystrixRequestLog.CurrentRequestLog.GetExecutedCommandsAsString());
             Assert.Equal(1L, stream.Latest.ErrorCount);
             Assert.Equal(1L, stream.Latest.TotalRequests);
         }
 
         [Fact]
-<<<<<<< HEAD
-        [Trait("Category", "FlakyOnHostedAgents")]
-        public void TestSingleTimeout()
+        public async void TestSingleTimeout()
         {
             IHystrixCommandKey key = HystrixCommandKeyDefault.AsKey("CMD-Health-D");
-            stream = HealthCountsStream.GetInstance(key, 10, 600);
-=======
-        public async void TestSingleTimeout()
-        {
-            IHystrixCommandKey key = HystrixCommandKeyDefault.AsKey("CMD-Health-D");
->>>>>>> 91d72483
-
-            CountdownEvent latch = new CountdownEvent(1);
-            var observer = new LatchedObserver(output, latch);
-            stream = HealthCountsStream.GetInstance(key, 10, 100);
-
-<<<<<<< HEAD
-            Command cmd = Command.From(groupKey, key, HystrixEventType.TIMEOUT);
-
-            cmd.Observe();
-=======
+
+            CountdownEvent latch = new CountdownEvent(1);
+            var observer = new LatchedObserver(output, latch);
+            stream = HealthCountsStream.GetInstance(key, 10, 100);
+
             Command cmd = Command.From(groupKey, key, HystrixEventType.TIMEOUT);  // Timeout 1000
             latchSubscription = stream.Observe().Subscribe(observer);
             Assert.True(Time.WaitUntil(() => observer.StreamRunning, 1000), "Stream failed to start");
 
             await cmd.Observe();
             Assert.True(WaitForLatchedObserverToUpdate(observer, 1, 500, output), "Latch took to long to update");
->>>>>>> 91d72483
-
-            Assert.True(latch.Wait(10000), "CountdownEvent was not set!");
+
             output.WriteLine("ReqLog : " + HystrixRequestLog.CurrentRequestLog.GetExecutedCommandsAsString());
             Assert.Equal(1L, stream.Latest.ErrorCount);
             Assert.Equal(1L, stream.Latest.TotalRequests);
@@ -184,11 +141,7 @@
 
         [Fact]
         [Trait("Category", "FlakyOnHostedAgents")]
-<<<<<<< HEAD
-        public void TestSingleBadRequest()
-=======
         public async void TestSingleBadRequest()
->>>>>>> 91d72483
         {
             IHystrixCommandKey key = HystrixCommandKeyDefault.AsKey("CMD-Health-E");
 
@@ -196,13 +149,6 @@
             var observer = new LatchedObserver(output, latch);
             stream = HealthCountsStream.GetInstance(key, 10, 100);
 
-<<<<<<< HEAD
-            Command cmd = Command.From(groupKey, key, HystrixEventType.BAD_REQUEST);
-
-            cmd.Observe();
-            Assert.True(latch.Wait(10000), "CountdownEvent was not set!");
-            output.WriteLine("ReqLog : " + HystrixRequestLog.CurrentRequestLog.GetExecutedCommandsAsString());
-=======
             Command cmd = CommandStreamTest.Command.From(groupKey, key, HystrixEventType.BAD_REQUEST);
             latchSubscription = stream.Observe().Subscribe(observer);
             Assert.True(Time.WaitUntil(() => observer.StreamRunning, 1000), "Stream failed to start");
@@ -211,18 +157,13 @@
 
             Assert.True(WaitForLatchedObserverToUpdate(observer, 1, 500, output), "Latch took to long to update");
 
->>>>>>> 91d72483
             Assert.Equal(0L, stream.Latest.ErrorCount);
             Assert.Equal(0L, stream.Latest.TotalRequests);
         }
 
         [Fact]
         [Trait("Category", "FlakyOnHostedAgents")]
-<<<<<<< HEAD
-        public void TestRequestFromCache()
-=======
         public async void TestRequestFromCache()
->>>>>>> 91d72483
         {
             IHystrixCommandKey key = HystrixCommandKeyDefault.AsKey("CMD-Health-F");
 
@@ -234,13 +175,6 @@
             Command cmd2 = Command.From(groupKey, key, HystrixEventType.RESPONSE_FROM_CACHE);
             Command cmd3 = Command.From(groupKey, key, HystrixEventType.RESPONSE_FROM_CACHE);
 
-<<<<<<< HEAD
-            cmd1.Observe();
-            cmd2.Observe();
-            cmd3.Observe();
-            Assert.True(latch.Wait(10000), "CountdownEvent was not set!");
-            output.WriteLine("ReqLog : " + HystrixRequestLog.CurrentRequestLog.GetExecutedCommandsAsString());
-=======
             latchSubscription = stream.Observe().Subscribe(observer);
             Assert.True(Time.WaitUntil(() => observer.StreamRunning, 1000), "Stream failed to start");
 
@@ -249,18 +183,13 @@
             await cmd3.Observe();
 
             Assert.True(WaitForLatchedObserverToUpdate(observer, 1, 500, output), "Latch took to long to update");
->>>>>>> 91d72483
             Assert.Equal(0L, stream.Latest.ErrorCount);
             Assert.Equal(1L, stream.Latest.TotalRequests); // responses from cache should not show up here
         }
 
         [Fact]
         [Trait("Category", "FlakyOnHostedAgents")]
-<<<<<<< HEAD
-        public void TestShortCircuited()
-=======
         public async void TestShortCircuited()
->>>>>>> 91d72483
         {
             IHystrixCommandKey key = HystrixCommandKeyDefault.AsKey("CMD-Health-G");
 
@@ -287,14 +216,10 @@
             Assert.True(WaitForLatchedObserverToUpdate(observer, 1, 500, output), "Latch took to long to update");
             output.WriteLine(Time.CurrentTimeMillis + " Running short circuits");
 
-<<<<<<< HEAD
-            Assert.True(latch.Wait(10000), "CountdownEvent was not set!");
-=======
             await shortCircuit1.Observe();
             await shortCircuit2.Observe();
             Assert.True(WaitForLatchedObserverToUpdate(observer, 1, 500, output), "Latch took to long to update");
 
->>>>>>> 91d72483
             Assert.True(shortCircuit1.IsResponseShortCircuited);
             Assert.True(shortCircuit2.IsResponseShortCircuited);
 
@@ -305,11 +230,7 @@
 
         [Fact]
         [Trait("Category", "FlakyOnHostedAgents")]
-<<<<<<< HEAD
-        public void TestSemaphoreRejected()
-=======
         public async void TestSemaphoreRejected()
->>>>>>> 91d72483
         {
             IHystrixCommandKey key = HystrixCommandKeyDefault.AsKey("CMD-Health-H");
             List<Command> saturators = new List<Command>();
@@ -340,12 +261,6 @@
 
             await Task.Delay(50);
 
-<<<<<<< HEAD
-            Assert.True(latch.Wait(10000), "CountdownEvent was not set!");
-            output.WriteLine("ReqLog : " + HystrixRequestLog.CurrentRequestLog.GetExecutedCommandsAsString());
-            Assert.True(rejected1.IsResponseSemaphoreRejected);
-            Assert.True(rejected2.IsResponseSemaphoreRejected);
-=======
             tasks.Add(Task.Run(() => rejected1.Execute()));
             tasks.Add(Task.Run(() => rejected2.Execute()));
 
@@ -353,7 +268,6 @@
             Assert.True(WaitForLatchedObserverToUpdate(observer, 1, 500, output), "Latch took to long to update");
             Assert.True(rejected1.IsResponseSemaphoreRejected, "rejected1 not rejected");
             Assert.True(rejected2.IsResponseSemaphoreRejected, "rejected2 not rejected");
->>>>>>> 91d72483
 
             // should only see failures here, not SHORT-CIRCUITS
             Assert.Equal(2L, stream.Latest.ErrorCount);
@@ -368,38 +282,19 @@
             List<Command> saturators = new List<Command>();
 
             CountdownEvent latch = new CountdownEvent(1);
-<<<<<<< HEAD
-            stream.Observe().Take(10).Subscribe(new LatchedObserver(output, latch));
-
-            // 10 commands will saturate threadpools when called concurrently.
-            // submit 2 more requests and they should be THREADPOOL_REJECTED
-            // should see 10 SUCCESSes, 2 THREADPOOL_REJECTED and 2 FALLBACK_SUCCESSes
-            List<Command> saturators = new List<Command>();
-=======
-            var observer = new LatchedObserver(output, latch);
-            stream = HealthCountsStream.GetInstance(key, 10, 100);
->>>>>>> 91d72483
+            var observer = new LatchedObserver(output, latch);
+            stream = HealthCountsStream.GetInstance(key, 10, 100);
 
             for (int i = 0; i < 10; i++)
             {
-                saturators.Add(Command.From(groupKey, key, HystrixEventType.SUCCESS, 400));
-            }
-
-<<<<<<< HEAD
-            Command rejected1 = Command.From(groupKey, key, HystrixEventType.SUCCESS, 0);
-            Command rejected2 = Command.From(groupKey, key, HystrixEventType.SUCCESS, 0);
-
-            foreach (Command saturator in saturators)
-            {
-                saturator.Observe();
-            }
-=======
+                saturators.Add(CommandStreamTest.Command.From(groupKey, key, HystrixEventType.SUCCESS, 400));
+            }
+
             Command rejected1 = CommandStreamTest.Command.From(groupKey, key, HystrixEventType.SUCCESS, 0);
             Command rejected2 = CommandStreamTest.Command.From(groupKey, key, HystrixEventType.SUCCESS, 0);
 
             latchSubscription = stream.Observe().Subscribe(observer);
             Assert.True(Time.WaitUntil(() => observer.StreamRunning, 1000), "Stream failed to start");
->>>>>>> 91d72483
 
             // 10 commands will saturate threadpools when called concurrently.
             // submit 2 more requests and they should be THREADPOOL_REJECTED
@@ -413,79 +308,43 @@
             tasks.Add(rejected1.ExecuteAsync());
             tasks.Add(rejected2.ExecuteAsync());
 
-<<<<<<< HEAD
-            Assert.True(latch.Wait(10000), "CountdownEvent was not set!");
-            output.WriteLine("ReqLog : " + HystrixRequestLog.CurrentRequestLog.GetExecutedCommandsAsString());
-            Assert.True(rejected1.IsResponseThreadPoolRejected, "Command1 IsResponseThreadPoolRejected");
-            Assert.True(rejected2.IsResponseThreadPoolRejected, "Command2 IsResponseThreadPoolRejected");
-=======
             Task.WaitAll(tasks.ToArray());
             Assert.True(WaitForLatchedObserverToUpdate(observer, 1, 500, output), "Latch took to long to update");
 
             Assert.True(rejected1.IsResponseThreadPoolRejected, "rejected1 not rejected");
             Assert.True(rejected2.IsResponseThreadPoolRejected, "rejected2 not rejected");
->>>>>>> 91d72483
             Assert.Equal(2L, stream.Latest.ErrorCount);
             Assert.Equal(12L, stream.Latest.TotalRequests);
         }
 
         [Fact]
         [Trait("Category", "FlakyOnHostedAgents")]
-<<<<<<< HEAD
-        public void TestFallbackFailure()
-=======
         public async void TestFallbackFailure()
->>>>>>> 91d72483
         {
             IHystrixCommandKey key = HystrixCommandKeyDefault.AsKey("CMD-Health-J");
 
             CountdownEvent latch = new CountdownEvent(1);
-<<<<<<< HEAD
-            stream.Observe().Take(10).Subscribe(new LatchedObserver(output, latch));
-
-            Command cmd = Command.From(groupKey, key, HystrixEventType.FAILURE, 20, HystrixEventType.FALLBACK_FAILURE);
-=======
-            var observer = new LatchedObserver(output, latch);
-            stream = HealthCountsStream.GetInstance(key, 10, 100);
->>>>>>> 91d72483
+            var observer = new LatchedObserver(output, latch);
+            stream = HealthCountsStream.GetInstance(key, 10, 100);
 
             Command cmd = CommandStreamTest.Command.From(groupKey, key, HystrixEventType.FAILURE, 20, HystrixEventType.FALLBACK_FAILURE);
 
-<<<<<<< HEAD
-            Assert.True(latch.Wait(10000), "CountdownEvent was not set!");
-            output.WriteLine("ReqLog : " + HystrixRequestLog.CurrentRequestLog.GetExecutedCommandsAsString());
-=======
             latchSubscription = stream.Observe().Subscribe(observer);
             Assert.True(Time.WaitUntil(() => observer.StreamRunning, 1000), "Stream failed to start");
 
             await Assert.ThrowsAsync<HystrixRuntimeException>(async () => await cmd.Observe());
             Assert.True(WaitForLatchedObserverToUpdate(observer, 1, 500, output), "Latch took to long to update");
 
->>>>>>> 91d72483
             Assert.Equal(1L, stream.Latest.ErrorCount);
             Assert.Equal(1L, stream.Latest.TotalRequests);
         }
 
         [Fact]
         [Trait("Category", "FlakyOnHostedAgents")]
-<<<<<<< HEAD
-        public void TestFallbackMissing()
-=======
         public async void TestFallbackMissing()
->>>>>>> 91d72483
         {
             IHystrixCommandKey key = HystrixCommandKeyDefault.AsKey("CMD-Health-K");
             CountdownEvent latch = new CountdownEvent(1);
-<<<<<<< HEAD
-            stream.Observe().Take(10).Subscribe(new LatchedObserver(output, latch));
-
-            Command cmd = Command.From(groupKey, key, HystrixEventType.FAILURE, 20, HystrixEventType.FALLBACK_MISSING);
-
-            cmd.Observe();
-
-            Assert.True(latch.Wait(10000), "CountdownEvent was not set!");
-            output.WriteLine("ReqLog : " + HystrixRequestLog.CurrentRequestLog.GetExecutedCommandsAsString());
-=======
             var observer = new LatchedObserver(output, latch);
             stream = HealthCountsStream.GetInstance(key, 10, 100);
 
@@ -496,18 +355,13 @@
             await Assert.ThrowsAsync<HystrixRuntimeException>(async () => await cmd.Observe());
             Assert.True(WaitForLatchedObserverToUpdate(observer, 1, 500, output), "Latch took to long to update");
 
->>>>>>> 91d72483
             Assert.Equal(1L, stream.Latest.ErrorCount);
             Assert.Equal(1L, stream.Latest.TotalRequests);
         }
 
         [Fact]
         [Trait("Category", "FlakyOnHostedAgents")]
-<<<<<<< HEAD
-        public void TestFallbackRejection()
-=======
         public async void TestFallbackRejection()
->>>>>>> 91d72483
         {
             IHystrixCommandKey key = HystrixCommandKeyDefault.AsKey("CMD-Health-L");
             List<Command> fallbackSaturators = new List<Command>();
@@ -515,23 +369,6 @@
             var observer = new LatchedObserver(output, latch);
             stream = HealthCountsStream.GetInstance(key, 10, 100);
 
-<<<<<<< HEAD
-            // fallback semaphore size is 5.  So let 5 commands saturate that semaphore, then
-            // let 2 more commands go to fallback.  they should get rejected by the fallback-semaphore
-            List<Command> fallbackSaturators = new List<Command>();
-            for (int i = 0; i < 5; i++)
-            {
-                fallbackSaturators.Add(Command.From(groupKey, key, HystrixEventType.FAILURE, 20, HystrixEventType.FALLBACK_SUCCESS, 400));
-            }
-
-            Command rejection1 = Command.From(groupKey, key, HystrixEventType.FAILURE, 20, HystrixEventType.FALLBACK_SUCCESS, 0);
-            Command rejection2 = Command.From(groupKey, key, HystrixEventType.FAILURE, 20, HystrixEventType.FALLBACK_SUCCESS, 0);
-
-            foreach (Command saturator in fallbackSaturators)
-            {
-                saturator.Observe();
-            }
-=======
             for (int i = 0; i < 5; i++)
             {
                 fallbackSaturators.Add(CommandStreamTest.Command.From(groupKey, key, HystrixEventType.FAILURE, 0, HystrixEventType.FALLBACK_SUCCESS, 500));
@@ -542,7 +379,6 @@
 
             latchSubscription = stream.Observe().Subscribe(observer);
             Assert.True(Time.WaitUntil(() => observer.StreamRunning, 1000), "Stream failed to start");
->>>>>>> 91d72483
 
             // fallback semaphore size is 5.  So let 5 commands saturate that semaphore, then
             // let 2 more commands go to fallback.  they should get rejected by the fallback-semaphore
@@ -554,10 +390,6 @@
 
             await Task.Delay(50);
 
-<<<<<<< HEAD
-            Assert.True(latch.Wait(10000), "CountdownEvent was not set!");
-            output.WriteLine("ReqLog : " + HystrixRequestLog.CurrentRequestLog.GetExecutedCommandsAsString());
-=======
             output.WriteLine("ReqLog1 @ " + Time.CurrentTimeMillis + " " + HystrixRequestLog.CurrentRequestLog.GetExecutedCommandsAsString());
             await Assert.ThrowsAsync<HystrixRuntimeException>(async () => await rejection1.Observe());
             await Assert.ThrowsAsync<HystrixRuntimeException>(async () => await rejection2.Observe());
@@ -566,18 +398,13 @@
 
             Task.WaitAll(tasks.ToArray());
             Assert.True(WaitForLatchedObserverToUpdate(observer, 1, 500, output), "Latch took to long to update");
->>>>>>> 91d72483
             Assert.Equal(7L, stream.Latest.ErrorCount);
             Assert.Equal(7L, stream.Latest.TotalRequests);
         }
 
         [Fact]
         [Trait("Category", "FlakyOnHostedAgents")]
-<<<<<<< HEAD
-        public void TestMultipleEventsOverTimeGetStoredAndAgeOut()
-=======
         public async void TestMultipleEventsOverTimeGetStoredAndAgeOut()
->>>>>>> 91d72483
         {
             IHystrixCommandKey key = HystrixCommandKeyDefault.AsKey("CMD-Health-M");
 
@@ -585,26 +412,17 @@
             var observer = new LatchedObserver(output, latch);
             stream = HealthCountsStream.GetInstance(key, 10, 100);
 
-<<<<<<< HEAD
-            Command cmd1 = Command.From(groupKey, key, HystrixEventType.SUCCESS, 20);
-            Command cmd2 = Command.From(groupKey, key, HystrixEventType.FAILURE, 10);
-=======
             Command cmd1 = CommandStreamTest.Command.From(groupKey, key, HystrixEventType.SUCCESS, 20);
             Command cmd2 = CommandStreamTest.Command.From(groupKey, key, HystrixEventType.FAILURE, 10);
->>>>>>> 91d72483
 
             // by doing a take(30), we ensure that all rolling counts go back to 0
             latchSubscription = stream.Observe().Take(30 + LatchedObserver.STABLE_TICK_COUNT).Subscribe(observer);
             Assert.True(Time.WaitUntil(() => observer.StreamRunning, 1000), "Stream failed to start");
 
-<<<<<<< HEAD
-            Assert.True(latch.Wait(10000), "CountdownEvent was not set!");
-=======
             await cmd1.Observe();
             await cmd2.Observe();
             Assert.True(latch.Wait(10000), "CountdownEvent was not set!");
 
->>>>>>> 91d72483
             output.WriteLine("ReqLog : " + HystrixRequestLog.CurrentRequestLog.GetExecutedCommandsAsString());
             Assert.Equal(0L, stream.Latest.ErrorCount);
             Assert.Equal(0L, stream.Latest.TotalRequests);
@@ -673,7 +491,6 @@
         }
 
         [Fact]
-        [Trait("Category", "FlakyOnHostedAgents")]
         public void TestTwoSubscribersOneUnsubscribes()
         {
             IHystrixCommandKey key = HystrixCommandKeyDefault.AsKey("CMD-Health-O");
