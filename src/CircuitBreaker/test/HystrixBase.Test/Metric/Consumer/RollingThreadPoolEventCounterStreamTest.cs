--- conflicted
+++ resolved
@@ -66,45 +66,25 @@
         {
             IHystrixThreadPoolKey threadPoolKey = HystrixThreadPoolKeyDefault.AsKey("ThreadPool-A");
             CountdownEvent latch = new CountdownEvent(1);
-<<<<<<< HEAD
-            stream.Observe().Take(5).Subscribe(new LatchedObserver(output, latch));
-
-            // no writes
-            Assert.True(latch.Wait(10000), "CountdownEvent was not set!");
-=======
-            var observer = new LatchedObserver(output, latch);
-
-            stream = RollingThreadPoolEventCounterStream.GetInstance(threadPoolKey, 10, 500);
-            latchSubscription = stream.Observe().Subscribe(observer);
-            Assert.True(Time.WaitUntil(() => observer.StreamRunning, 2000), "Stream failed to start");
-
-            Assert.True(WaitForLatchedObserverToUpdate(observer, 1, 2000, output), "Latch took to long to update");
->>>>>>> 91d72483
+            var observer = new LatchedObserver(output, latch);
+
+            stream = RollingThreadPoolEventCounterStream.GetInstance(threadPoolKey, 10, 500);
+            latchSubscription = stream.Observe().Subscribe(observer);
+            Assert.True(Time.WaitUntil(() => observer.StreamRunning, 2000), "Stream failed to start");
+
+            Assert.True(WaitForLatchedObserverToUpdate(observer, 1, 2000, output), "Latch took to long to update");
             Assert.Equal(2, stream.Latest.Length);
             Assert.Equal(0, stream.GetLatestCount(ThreadPoolEventType.EXECUTED) + stream.GetLatestCount(ThreadPoolEventType.REJECTED));
         }
 
         [Fact]
         [Trait("Category", "FlakyOnHostedAgents")]
-<<<<<<< HEAD
-        public void TestSingleSuccess()
-=======
         public async void TestSingleSuccess()
->>>>>>> 91d72483
         {
             IHystrixCommandGroupKey groupKey = HystrixCommandGroupKeyDefault.AsKey("ThreadPool-B");
             IHystrixThreadPoolKey threadPoolKey = HystrixThreadPoolKeyDefault.AsKey("ThreadPool-B");
             IHystrixCommandKey key = HystrixCommandKeyDefault.AsKey("RollingCounter-B");
             CountdownEvent latch = new CountdownEvent(1);
-<<<<<<< HEAD
-            stream.Observe().Take(5).Subscribe(new LatchedObserver(output, latch));
-
-            Command cmd = Command.From(groupKey, key, HystrixEventType.SUCCESS, 20);
-
-            cmd.Observe();
-
-            Assert.True(latch.Wait(10000), "CountdownEvent was not set!");
-=======
             var observer = new LatchedObserver(output, latch);
 
             stream = RollingThreadPoolEventCounterStream.GetInstance(threadPoolKey, 10, 500);
@@ -115,33 +95,19 @@
 
             await cmd.Observe();
             Assert.True(WaitForLatchedObserverToUpdate(observer, 1, 2000, output), "Latch took to long to update");
->>>>>>> 91d72483
-            Assert.Equal(2, stream.Latest.Length);
-            Assert.Equal(1, stream.GetLatestCount(ThreadPoolEventType.EXECUTED));
-            Assert.Equal(0, stream.GetLatestCount(ThreadPoolEventType.REJECTED));
-        }
-
-        [Fact]
-        [Trait("Category", "FlakyOnHostedAgents")]
-<<<<<<< HEAD
-        public void TestSingleFailure()
-=======
+            Assert.Equal(2, stream.Latest.Length);
+            Assert.Equal(1, stream.GetLatestCount(ThreadPoolEventType.EXECUTED));
+            Assert.Equal(0, stream.GetLatestCount(ThreadPoolEventType.REJECTED));
+        }
+
+        [Fact]
+        [Trait("Category", "FlakyOnHostedAgents")]
         public async void TestSingleFailure()
->>>>>>> 91d72483
         {
             IHystrixCommandGroupKey groupKey = HystrixCommandGroupKeyDefault.AsKey("ThreadPool-C");
             IHystrixThreadPoolKey threadPoolKey = HystrixThreadPoolKeyDefault.AsKey("ThreadPool-C");
             IHystrixCommandKey key = HystrixCommandKeyDefault.AsKey("RollingCounter-C");
             CountdownEvent latch = new CountdownEvent(1);
-<<<<<<< HEAD
-            stream.Observe().Take(5).Subscribe(new LatchedObserver(output, latch));
-
-            Command cmd = Command.From(groupKey, key, HystrixEventType.FAILURE, 20);
-
-            cmd.Observe();
-
-            Assert.True(latch.Wait(10000), "CountdownEvent was not set!");
-=======
             var observer = new LatchedObserver(output, latch);
 
             stream = RollingThreadPoolEventCounterStream.GetInstance(threadPoolKey, 10, 500);
@@ -152,33 +118,19 @@
 
             await cmd.Observe();
             Assert.True(WaitForLatchedObserverToUpdate(observer, 1, 2000, output), "Latch took to long to update");
->>>>>>> 91d72483
-            Assert.Equal(2, stream.Latest.Length);
-            Assert.Equal(1, stream.GetLatestCount(ThreadPoolEventType.EXECUTED));
-            Assert.Equal(0, stream.GetLatestCount(ThreadPoolEventType.REJECTED));
-        }
-
-        [Fact]
-        [Trait("Category", "FlakyOnHostedAgents")]
-<<<<<<< HEAD
-        public void TestSingleTimeout()
-=======
+            Assert.Equal(2, stream.Latest.Length);
+            Assert.Equal(1, stream.GetLatestCount(ThreadPoolEventType.EXECUTED));
+            Assert.Equal(0, stream.GetLatestCount(ThreadPoolEventType.REJECTED));
+        }
+
+        [Fact]
+        [Trait("Category", "FlakyOnHostedAgents")]
         public async void TestSingleTimeout()
->>>>>>> 91d72483
         {
             IHystrixCommandGroupKey groupKey = HystrixCommandGroupKeyDefault.AsKey("ThreadPool-D");
             IHystrixThreadPoolKey threadPoolKey = HystrixThreadPoolKeyDefault.AsKey("ThreadPool-D");
             IHystrixCommandKey key = HystrixCommandKeyDefault.AsKey("RollingCounter-D");
             CountdownEvent latch = new CountdownEvent(1);
-<<<<<<< HEAD
-            stream.Observe().Take(5).Subscribe(new LatchedObserver(output, latch));
-
-            Command cmd = Command.From(groupKey, key, HystrixEventType.TIMEOUT);
-
-            cmd.Observe();
-
-            Assert.True(latch.Wait(10000), "CountdownEvent was not set!");
-=======
             var observer = new LatchedObserver(output, latch);
 
             stream = RollingThreadPoolEventCounterStream.GetInstance(threadPoolKey, 10, 500);
@@ -189,33 +141,19 @@
 
             await cmd.Observe();
             Assert.True(WaitForLatchedObserverToUpdate(observer, 1, 2000, output), "Latch took to long to update");
->>>>>>> 91d72483
-            Assert.Equal(2, stream.Latest.Length);
-            Assert.Equal(1, stream.GetLatestCount(ThreadPoolEventType.EXECUTED));
-            Assert.Equal(0, stream.GetLatestCount(ThreadPoolEventType.REJECTED));
-        }
-
-        [Fact]
-        [Trait("Category", "FlakyOnHostedAgents")]
-<<<<<<< HEAD
-        public void TestSingleBadRequest()
-=======
+            Assert.Equal(2, stream.Latest.Length);
+            Assert.Equal(1, stream.GetLatestCount(ThreadPoolEventType.EXECUTED));
+            Assert.Equal(0, stream.GetLatestCount(ThreadPoolEventType.REJECTED));
+        }
+
+        [Fact]
+        [Trait("Category", "FlakyOnHostedAgents")]
         public async void TestSingleBadRequest()
->>>>>>> 91d72483
         {
             IHystrixCommandGroupKey groupKey = HystrixCommandGroupKeyDefault.AsKey("ThreadPool-E");
             IHystrixThreadPoolKey threadPoolKey = HystrixThreadPoolKeyDefault.AsKey("ThreadPool-E");
             IHystrixCommandKey key = HystrixCommandKeyDefault.AsKey("RollingCounter-E");
             CountdownEvent latch = new CountdownEvent(1);
-<<<<<<< HEAD
-            stream.Observe().Take(5).Subscribe(new LatchedObserver(output, latch));
-
-            Command cmd = Command.From(groupKey, key, HystrixEventType.BAD_REQUEST);
-
-            cmd.Observe();
-
-            Assert.True(latch.Wait(10000), "CountdownEvent was not set!");
-=======
             var observer = new LatchedObserver(output, latch);
 
             stream = RollingThreadPoolEventCounterStream.GetInstance(threadPoolKey, 10, 500);
@@ -226,51 +164,33 @@
 
             await Assert.ThrowsAsync<HystrixBadRequestException>(async () => await cmd.Observe());
             Assert.True(WaitForLatchedObserverToUpdate(observer, 1, 2000, output), "Latch took to long to update");
->>>>>>> 91d72483
-            Assert.Equal(2, stream.Latest.Length);
-            Assert.Equal(1, stream.GetLatestCount(ThreadPoolEventType.EXECUTED));
-            Assert.Equal(0, stream.GetLatestCount(ThreadPoolEventType.REJECTED));
-        }
-
-        [Fact]
-        [Trait("Category", "FlakyOnHostedAgents")]
-<<<<<<< HEAD
-        public void TestRequestFromCache()
-=======
+            Assert.Equal(2, stream.Latest.Length);
+            Assert.Equal(1, stream.GetLatestCount(ThreadPoolEventType.EXECUTED));
+            Assert.Equal(0, stream.GetLatestCount(ThreadPoolEventType.REJECTED));
+        }
+
+        [Fact]
+        [Trait("Category", "FlakyOnHostedAgents")]
         public async void TestRequestFromCache()
->>>>>>> 91d72483
         {
             IHystrixCommandGroupKey groupKey = HystrixCommandGroupKeyDefault.AsKey("ThreadPool-F");
             IHystrixThreadPoolKey threadPoolKey = HystrixThreadPoolKeyDefault.AsKey("ThreadPool-F");
             IHystrixCommandKey key = HystrixCommandKeyDefault.AsKey("RollingCounter-F");
             CountdownEvent latch = new CountdownEvent(1);
-<<<<<<< HEAD
-            stream.Observe().Take(5).Subscribe(new LatchedObserver(output, latch));
-
-            Command cmd1 = Command.From(groupKey, key, HystrixEventType.SUCCESS, 20);
-            Command cmd2 = Command.From(groupKey, key, HystrixEventType.RESPONSE_FROM_CACHE);
-            Command cmd3 = Command.From(groupKey, key, HystrixEventType.RESPONSE_FROM_CACHE);
-=======
-            var observer = new LatchedObserver(output, latch);
-
-            stream = RollingThreadPoolEventCounterStream.GetInstance(threadPoolKey, 10, 500);
-            latchSubscription = stream.Observe().Subscribe(observer);
-            Assert.True(Time.WaitUntil(() => observer.StreamRunning, 2000), "Stream failed to start");
->>>>>>> 91d72483
+            var observer = new LatchedObserver(output, latch);
+
+            stream = RollingThreadPoolEventCounterStream.GetInstance(threadPoolKey, 10, 500);
+            latchSubscription = stream.Observe().Subscribe(observer);
+            Assert.True(Time.WaitUntil(() => observer.StreamRunning, 2000), "Stream failed to start");
 
             Command cmd1 = CommandStreamTest.Command.From(groupKey, key, HystrixEventType.SUCCESS, 0);
             Command cmd2 = CommandStreamTest.Command.From(groupKey, key, HystrixEventType.RESPONSE_FROM_CACHE);
             Command cmd3 = CommandStreamTest.Command.From(groupKey, key, HystrixEventType.RESPONSE_FROM_CACHE);
 
-<<<<<<< HEAD
-            Assert.True(latch.Wait(10000), "CountdownEvent was not set!");
-            output.WriteLine("ReqLog : " + HystrixRequestLog.CurrentRequestLog.GetExecutedCommandsAsString());
-=======
             await cmd1.Observe();
             await cmd2.Observe();
             await cmd3.Observe();
             Assert.True(WaitForLatchedObserverToUpdate(observer, 1, 2000, output), "Latch took to long to update");
->>>>>>> 91d72483
 
             // RESPONSE_FROM_CACHE should not show up at all in thread pool counters - just the success
             Assert.Equal(2, stream.Latest.Length);
@@ -280,28 +200,12 @@
 
         [Fact]
         [Trait("Category", "FlakyOnHostedAgents")]
-<<<<<<< HEAD
-        public void TestShortCircuited()
-=======
         public async Task TestShortCircuited()
->>>>>>> 91d72483
         {
             IHystrixCommandGroupKey groupKey = HystrixCommandGroupKeyDefault.AsKey("ThreadPool-G");
             IHystrixThreadPoolKey threadPoolKey = HystrixThreadPoolKeyDefault.AsKey("ThreadPool-G");
             IHystrixCommandKey key = HystrixCommandKeyDefault.AsKey("RollingCounter-G");
             CountdownEvent latch = new CountdownEvent(1);
-<<<<<<< HEAD
-            stream.Observe().Take(5).Subscribe(new LatchedObserver(output, latch));
-
-            // 3 failures in a row will trip circuit.  let bucket roll once then submit 2 requests.
-            // should see 3 FAILUREs and 2 SHORT_CIRCUITs and each should see a FALLBACK_SUCCESS
-            Command failure1 = Command.From(groupKey, key, HystrixEventType.FAILURE, 20);
-            Command failure2 = Command.From(groupKey, key, HystrixEventType.FAILURE, 20);
-            Command failure3 = Command.From(groupKey, key, HystrixEventType.FAILURE, 20);
-
-            Command shortCircuit1 = Command.From(groupKey, key, HystrixEventType.SUCCESS);
-            Command shortCircuit2 = Command.From(groupKey, key, HystrixEventType.SUCCESS);
-=======
             var observer = new LatchedObserver(output, latch);
 
             stream = RollingThreadPoolEventCounterStream.GetInstance(threadPoolKey, 10, 500);
@@ -316,7 +220,6 @@
 
             Command shortCircuit1 = CommandStreamTest.Command.From(groupKey, key, HystrixEventType.SUCCESS);
             Command shortCircuit2 = CommandStreamTest.Command.From(groupKey, key, HystrixEventType.SUCCESS);
->>>>>>> 91d72483
 
             await failure1.Observe();
             await failure2.Observe();
@@ -327,13 +230,8 @@
             await shortCircuit1.Observe();
             await shortCircuit2.Observe();
 
-<<<<<<< HEAD
-            Assert.True(latch.Wait(10000), "CountdownEvent was not set!");
-            output.WriteLine("ReqLog : " + HystrixRequestLog.CurrentRequestLog.GetExecutedCommandsAsString());
-=======
-            Assert.True(WaitForLatchedObserverToUpdate(observer, 1, 2000, output), "Latch took to long to update");
-
->>>>>>> 91d72483
+            Assert.True(WaitForLatchedObserverToUpdate(observer, 1, 2000, output), "Latch took to long to update");
+
             Assert.True(shortCircuit1.IsResponseShortCircuited);
             Assert.True(shortCircuit2.IsResponseShortCircuited);
 
@@ -345,25 +243,17 @@
 
         [Fact]
         [Trait("Category", "FlakyOnHostedAgents")]
-<<<<<<< HEAD
-        public void TestSemaphoreRejected()
-=======
         public async void TestSemaphoreRejected()
->>>>>>> 91d72483
         {
             IHystrixCommandGroupKey groupKey = HystrixCommandGroupKeyDefault.AsKey("ThreadPool-H");
             IHystrixThreadPoolKey threadPoolKey = HystrixThreadPoolKeyDefault.AsKey("ThreadPool-H");
             IHystrixCommandKey key = HystrixCommandKeyDefault.AsKey("RollingCounter-H");
             CountdownEvent latch = new CountdownEvent(1);
-<<<<<<< HEAD
-            stream.Observe().Take(5).Subscribe(new LatchedObserver(output, latch));
-=======
-            var observer = new LatchedObserver(output, latch);
-
-            stream = RollingThreadPoolEventCounterStream.GetInstance(threadPoolKey, 10, 500);
-            latchSubscription = stream.Observe().Subscribe(observer);
-            Assert.True(Time.WaitUntil(() => observer.StreamRunning, 2000), "Stream failed to start");
->>>>>>> 91d72483
+            var observer = new LatchedObserver(output, latch);
+
+            stream = RollingThreadPoolEventCounterStream.GetInstance(threadPoolKey, 10, 500);
+            latchSubscription = stream.Observe().Subscribe(observer);
+            Assert.True(Time.WaitUntil(() => observer.StreamRunning, 2000), "Stream failed to start");
 
             // 10 commands will saturate semaphore when called from different threads.
             // submit 2 more requests and they should be SEMAPHORE_REJECTED
@@ -378,10 +268,7 @@
             Command rejected1 = Command.From(groupKey, key, HystrixEventType.SUCCESS, 0, ExecutionIsolationStrategy.SEMAPHORE);
             Command rejected2 = Command.From(groupKey, key, HystrixEventType.SUCCESS, 0, ExecutionIsolationStrategy.SEMAPHORE);
 
-<<<<<<< HEAD
-=======
             List<Task> tasks = new List<Task>();
->>>>>>> 91d72483
             foreach (Command saturator in saturators)
             {
                 tasks.Add(Task.Run(() => saturator.Execute()));
@@ -392,18 +279,11 @@
             await Task.Run(() => rejected1.Execute());
             await Task.Run(() => rejected2.Execute());
 
-<<<<<<< HEAD
-            Assert.True(latch.Wait(10000), "CountdownEvent was not set!");
-            output.WriteLine("ReqLog : " + HystrixRequestLog.CurrentRequestLog.GetExecutedCommandsAsString());
-            Assert.True(rejected1.IsResponseSemaphoreRejected);
-            Assert.True(rejected2.IsResponseSemaphoreRejected);
-=======
             Task.WaitAll(tasks.ToArray());
             Assert.True(WaitForLatchedObserverToUpdate(observer, 1, 2000, output), "Latch took to long to update");
 
             Assert.True(rejected1.IsResponseSemaphoreRejected, "rejected1 not rejected");
             Assert.True(rejected2.IsResponseSemaphoreRejected, "rejected2 not rejected");
->>>>>>> 91d72483
 
             // none of these got executed on a thread-pool, so thread pool metrics should be 0
             Assert.Equal(2, stream.Latest.Length);
@@ -413,25 +293,17 @@
 
         [Fact]
         [Trait("Category", "FlakyOnHostedAgents")]
-<<<<<<< HEAD
-        public void TestThreadPoolRejected()
-=======
         public async void TestThreadPoolRejected()
->>>>>>> 91d72483
         {
             IHystrixCommandGroupKey groupKey = HystrixCommandGroupKeyDefault.AsKey("ThreadPool-I");
             IHystrixThreadPoolKey threadPoolKey = HystrixThreadPoolKeyDefault.AsKey("ThreadPool-I");
             IHystrixCommandKey key = HystrixCommandKeyDefault.AsKey("RollingCounter-I");
             CountdownEvent latch = new CountdownEvent(1);
-<<<<<<< HEAD
-            stream.Observe().Take(5).Subscribe(new LatchedObserver(output, latch));
-=======
-            var observer = new LatchedObserver(output, latch);
-
-            stream = RollingThreadPoolEventCounterStream.GetInstance(threadPoolKey, 10, 500);
-            latchSubscription = stream.Observe().Subscribe(observer);
-            Assert.True(Time.WaitUntil(() => observer.StreamRunning, 2000), "Stream failed to start");
->>>>>>> 91d72483
+            var observer = new LatchedObserver(output, latch);
+
+            stream = RollingThreadPoolEventCounterStream.GetInstance(threadPoolKey, 10, 500);
+            latchSubscription = stream.Observe().Subscribe(observer);
+            Assert.True(Time.WaitUntil(() => observer.StreamRunning, 2000), "Stream failed to start");
 
             // 10 commands will saturate threadpools when called concurrently.
             // submit 2 more requests and they should be THREADPOOL_REJECTED
@@ -440,14 +312,6 @@
 
             for (int i = 0; i < 10; i++)
             {
-<<<<<<< HEAD
-                saturators.Add(Command.From(groupKey, key, HystrixEventType.SUCCESS, 200));
-            }
-
-            Command rejected1 = Command.From(groupKey, key, HystrixEventType.SUCCESS, 0);
-            Command rejected2 = Command.From(groupKey, key, HystrixEventType.SUCCESS, 0);
-
-=======
                 saturators.Add(CommandStreamTest.Command.From(groupKey, key, HystrixEventType.SUCCESS, 500));
             }
 
@@ -455,7 +319,6 @@
             Command rejected2 = CommandStreamTest.Command.From(groupKey, key, HystrixEventType.SUCCESS, 0);
 
             List<Task> tasks = new List<Task>();
->>>>>>> 91d72483
             foreach (Command saturator in saturators)
             {
                 tasks.Add(saturator.ExecuteAsync());
@@ -463,19 +326,12 @@
 
             await Task.Delay(50);
 
-<<<<<<< HEAD
-            rejected1.Observe();
-            rejected2.Observe();
-            Assert.True(latch.Wait(10000), "CountdownEvent was not set!");
-            output.WriteLine("ReqLog : " + HystrixRequestLog.CurrentRequestLog.GetExecutedCommandsAsString());
-=======
             await rejected1.Observe();
             await rejected2.Observe();
 
             Task.WaitAll(tasks.ToArray());
             Assert.True(WaitForLatchedObserverToUpdate(observer, 1, 2000, output), "Latch took to long to update");
 
->>>>>>> 91d72483
             Assert.True(rejected1.IsResponseThreadPoolRejected, "Command1 IsResponseThreadPoolRejected");
             Assert.True(rejected2.IsResponseThreadPoolRejected, "Command2 IsResponseThreadPoolRejected");
 
@@ -487,62 +343,36 @@
 
         [Fact]
         [Trait("Category", "FlakyOnHostedAgents")]
-<<<<<<< HEAD
-        public void TestFallbackFailure()
-=======
         public async void TestFallbackFailure()
->>>>>>> 91d72483
         {
             IHystrixCommandGroupKey groupKey = HystrixCommandGroupKeyDefault.AsKey("ThreadPool-J");
             IHystrixThreadPoolKey threadPoolKey = HystrixThreadPoolKeyDefault.AsKey("ThreadPool-J");
             IHystrixCommandKey key = HystrixCommandKeyDefault.AsKey("RollingCounter-J");
             CountdownEvent latch = new CountdownEvent(1);
-<<<<<<< HEAD
-            stream.Observe().Take(5).Subscribe(new LatchedObserver(output, latch));
-
-            Command cmd = Command.From(groupKey, key, HystrixEventType.FAILURE, 20, HystrixEventType.FALLBACK_FAILURE);
-=======
-            var observer = new LatchedObserver(output, latch);
-
-            stream = RollingThreadPoolEventCounterStream.GetInstance(threadPoolKey, 10, 500);
-            latchSubscription = stream.Observe().Subscribe(observer);
-            Assert.True(Time.WaitUntil(() => observer.StreamRunning, 2000), "Stream failed to start");
->>>>>>> 91d72483
+            var observer = new LatchedObserver(output, latch);
+
+            stream = RollingThreadPoolEventCounterStream.GetInstance(threadPoolKey, 10, 500);
+            latchSubscription = stream.Observe().Subscribe(observer);
+            Assert.True(Time.WaitUntil(() => observer.StreamRunning, 2000), "Stream failed to start");
 
             Command cmd = CommandStreamTest.Command.From(groupKey, key, HystrixEventType.FAILURE, 0, HystrixEventType.FALLBACK_FAILURE);
 
-<<<<<<< HEAD
-            Assert.True(latch.Wait(10000), "CountdownEvent was not set!");
-=======
             await Assert.ThrowsAsync<HystrixRuntimeException>(async () => await cmd.Observe());
             Assert.True(WaitForLatchedObserverToUpdate(observer, 1, 2000, output), "Latch took to long to update");
 
->>>>>>> 91d72483
-            Assert.Equal(2, stream.Latest.Length);
-            Assert.Equal(1, stream.GetLatestCount(ThreadPoolEventType.EXECUTED));
-            Assert.Equal(0, stream.GetLatestCount(ThreadPoolEventType.REJECTED));
-        }
-
-        [Fact]
-        [Trait("Category", "FlakyOnHostedAgents")]
-<<<<<<< HEAD
-        public void TestFallbackMissing()
-=======
+            Assert.Equal(2, stream.Latest.Length);
+            Assert.Equal(1, stream.GetLatestCount(ThreadPoolEventType.EXECUTED));
+            Assert.Equal(0, stream.GetLatestCount(ThreadPoolEventType.REJECTED));
+        }
+
+        [Fact]
+        [Trait("Category", "FlakyOnHostedAgents")]
         public async void TestFallbackMissing()
->>>>>>> 91d72483
         {
             IHystrixCommandGroupKey groupKey = HystrixCommandGroupKeyDefault.AsKey("ThreadPool-K");
             IHystrixThreadPoolKey threadPoolKey = HystrixThreadPoolKeyDefault.AsKey("ThreadPool-K");
             IHystrixCommandKey key = HystrixCommandKeyDefault.AsKey("RollingCounter-K");
             CountdownEvent latch = new CountdownEvent(1);
-<<<<<<< HEAD
-            stream.Observe().Take(5).Subscribe(new LatchedObserver(output, latch));
-
-            Command cmd = Command.From(groupKey, key, HystrixEventType.FAILURE, 20, HystrixEventType.FALLBACK_MISSING);
-
-            cmd.Observe();
-            Assert.True(latch.Wait(10000), "CountdownEvent was not set!");
-=======
             var observer = new LatchedObserver(output, latch);
 
             stream = RollingThreadPoolEventCounterStream.GetInstance(threadPoolKey, 10, 500);
@@ -553,48 +383,31 @@
 
             await Assert.ThrowsAsync<HystrixRuntimeException>(async () => await cmd.Observe());
             Assert.True(WaitForLatchedObserverToUpdate(observer, 1, 2000, output), "Latch took to long to update");
->>>>>>> 91d72483
-
-            Assert.Equal(2, stream.Latest.Length);
-            Assert.Equal(1, stream.GetLatestCount(ThreadPoolEventType.EXECUTED));
-            Assert.Equal(0, stream.GetLatestCount(ThreadPoolEventType.REJECTED));
-        }
-
-        [Fact]
-        [Trait("Category", "FlakyOnHostedAgents")]
-<<<<<<< HEAD
-        public void TestFallbackRejection()
-=======
+
+            Assert.Equal(2, stream.Latest.Length);
+            Assert.Equal(1, stream.GetLatestCount(ThreadPoolEventType.EXECUTED));
+            Assert.Equal(0, stream.GetLatestCount(ThreadPoolEventType.REJECTED));
+        }
+
+        [Fact]
+        [Trait("Category", "FlakyOnHostedAgents")]
         public async void TestFallbackRejection()
->>>>>>> 91d72483
         {
             IHystrixCommandGroupKey groupKey = HystrixCommandGroupKeyDefault.AsKey("ThreadPool-L");
             IHystrixThreadPoolKey threadPoolKey = HystrixThreadPoolKeyDefault.AsKey("ThreadPool-L");
             IHystrixCommandKey key = HystrixCommandKeyDefault.AsKey("RollingCounter-L");
             CountdownEvent latch = new CountdownEvent(1);
-<<<<<<< HEAD
-            stream.Observe().Take(5).Subscribe(new LatchedObserver(output, latch));
-=======
-            var observer = new LatchedObserver(output, latch);
-
-            stream = RollingThreadPoolEventCounterStream.GetInstance(threadPoolKey, 10, 500);
-            latchSubscription = stream.Observe().Subscribe(observer);
-            Assert.True(Time.WaitUntil(() => observer.StreamRunning, 2000), "Stream failed to start");
->>>>>>> 91d72483
+            var observer = new LatchedObserver(output, latch);
+
+            stream = RollingThreadPoolEventCounterStream.GetInstance(threadPoolKey, 10, 500);
+            latchSubscription = stream.Observe().Subscribe(observer);
+            Assert.True(Time.WaitUntil(() => observer.StreamRunning, 2000), "Stream failed to start");
 
             // fallback semaphore size is 5.  So let 5 commands saturate that semaphore, then
             // let 2 more commands go to fallback.  they should get rejected by the fallback-semaphore
             List<Command> fallbackSaturators = new List<Command>();
             for (int i = 0; i < 5; i++)
             {
-<<<<<<< HEAD
-                fallbackSaturators.Add(Command.From(groupKey, key, HystrixEventType.FAILURE, 20, HystrixEventType.FALLBACK_SUCCESS, 400));
-            }
-
-            Command rejection1 = Command.From(groupKey, key, HystrixEventType.FAILURE, 20, HystrixEventType.FALLBACK_SUCCESS, 0);
-            Command rejection2 = Command.From(groupKey, key, HystrixEventType.FAILURE, 20, HystrixEventType.FALLBACK_SUCCESS, 0);
-
-=======
                 fallbackSaturators.Add(CommandStreamTest.Command.From(groupKey, key, HystrixEventType.FAILURE, 0, HystrixEventType.FALLBACK_SUCCESS, 500));
             }
 
@@ -602,7 +415,6 @@
             Command rejection2 = CommandStreamTest.Command.From(groupKey, key, HystrixEventType.FAILURE, 0, HystrixEventType.FALLBACK_SUCCESS, 0);
 
             List<Task> tasks = new List<Task>();
->>>>>>> 91d72483
             foreach (Command saturator in fallbackSaturators)
             {
                 tasks.Add(saturator.ExecuteAsync());
@@ -610,11 +422,6 @@
 
             await Task.Delay(50);
 
-<<<<<<< HEAD
-            rejection1.Observe();
-            rejection2.Observe();
-            Assert.True(latch.Wait(10000), "CountdownEvent was not set!");
-=======
             output.WriteLine("ReqLog : " + HystrixRequestLog.CurrentRequestLog.GetExecutedCommandsAsString());
 
             await Assert.ThrowsAsync<HystrixRuntimeException>(async () => await rejection1.Observe());
@@ -622,7 +429,6 @@
 
             Task.WaitAll(tasks.ToArray());
             Assert.True(WaitForLatchedObserverToUpdate(observer, 1, 2000, output), "Latch took to long to update");
->>>>>>> 91d72483
 
             Assert.Equal(2, stream.Latest.Length);
             Assert.Equal(7, stream.GetLatestCount(ThreadPoolEventType.EXECUTED));
@@ -631,11 +437,7 @@
 
         [Fact]
         [Trait("Category", "FlakyOnHostedAgents")]
-<<<<<<< HEAD
-        public void TestMultipleEventsOverTimeGetStoredAndAgeOut()
-=======
         public async void TestMultipleEventsOverTimeGetStoredAndAgeOut()
->>>>>>> 91d72483
         {
             IHystrixCommandGroupKey groupKey = HystrixCommandGroupKeyDefault.AsKey("ThreadPool-M");
             IHystrixThreadPoolKey threadPoolKey = HystrixThreadPoolKeyDefault.AsKey("ThreadPool-M");
@@ -647,18 +449,6 @@
             latchSubscription = stream.Observe().Take(20 + LatchedObserver.STABLE_TICK_COUNT).Subscribe(observer);
             Assert.True(Time.WaitUntil(() => observer.StreamRunning, 2000), "Stream failed to start");
 
-<<<<<<< HEAD
-            // by doing a take(20), we ensure that all rolling counts go back to 0
-            CountdownEvent latch = new CountdownEvent(1);
-            stream.Observe().Take(20).Subscribe(new LatchedObserver(output, latch));
-
-            Command cmd1 = Command.From(groupKey, key, HystrixEventType.SUCCESS, 20);
-            Command cmd2 = Command.From(groupKey, key, HystrixEventType.FAILURE, 10);
-
-            cmd1.Observe();
-            cmd2.Observe();
-            Assert.True(latch.Wait(10000), "CountdownEvent was not set!");
-=======
             Command cmd1 = CommandStreamTest.Command.From(groupKey, key, HystrixEventType.SUCCESS, 20);
             Command cmd2 = CommandStreamTest.Command.From(groupKey, key, HystrixEventType.FAILURE, 10);
 
@@ -668,7 +458,6 @@
             Assert.True(latch.Wait(10000), "CountdownEvent was not set!");
 
             output.WriteLine("ReqLog : " + HystrixRequestLog.CurrentRequestLog.GetExecutedCommandsAsString());
->>>>>>> 91d72483
 
             // all commands should have aged out
             Assert.Equal(2, stream.Latest.Length);
