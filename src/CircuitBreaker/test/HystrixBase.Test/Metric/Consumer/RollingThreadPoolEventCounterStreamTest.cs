﻿// Licensed to the .NET Foundation under one or more agreements.
// The .NET Foundation licenses this file to you under the Apache 2.0 License.
// See the LICENSE file in the project root for more information.

using Steeltoe.CircuitBreaker.Hystrix.Exceptions;
using Steeltoe.CircuitBreaker.Hystrix.Metric.Test;
using Steeltoe.CircuitBreaker.Hystrix.Test;
using Steeltoe.Common.Util;
using System;
using System.Collections.Generic;
using System.Linq;
using System.Reactive.Linq;
using System.Threading;
using System.Threading.Tasks;
using Xunit;
using Xunit.Abstractions;

namespace Steeltoe.CircuitBreaker.Hystrix.Metric.Consumer.Test
{
    public class RollingThreadPoolEventCounterStreamTest : CommandStreamTest, IDisposable
    {
        private readonly ITestOutputHelper output;
        private RollingThreadPoolEventCounterStream stream;
        private IDisposable latchSubscription;

        private class LatchedObserver : TestObserverBase<long[]>
        {
            public LatchedObserver(ITestOutputHelper output, CountdownEvent latch)
                : base(output, latch)
            {
            }
        }

        public RollingThreadPoolEventCounterStreamTest(ITestOutputHelper output)
            : base()
        {
            this.output = output;
            HystrixThreadPoolCompletionStream.Reset();
            RollingThreadPoolEventCounterStream.Reset();
        }

        public override void Dispose()
        {
            latchSubscription?.Dispose();
            stream?.Unsubscribe();
            latchSubscription = null;
            stream = null;
            base.Dispose();
        }

        [Fact]
        [Trait("Category", "FlakyOnHostedAgents")]
        public void TestEmptyStreamProducesZeros()
        {
            var threadPoolKey = HystrixThreadPoolKeyDefault.AsKey("ThreadPool-A");
            var latch = new CountdownEvent(1);
            var observer = new LatchedObserver(output, latch);

            stream = RollingThreadPoolEventCounterStream.GetInstance(threadPoolKey, 10, 500);
            latchSubscription = stream.Observe().Subscribe(observer);
            Assert.True(Time.WaitUntil(() => observer.StreamRunning, 2000), "Stream failed to start");

            Assert.True(WaitForLatchedObserverToUpdate(observer, 1, 2000, output), "Latch took to long to update");
            Assert.Equal(2, stream.Latest.Length);
            Assert.Equal(0, stream.GetLatestCount(ThreadPoolEventType.EXECUTED) + stream.GetLatestCount(ThreadPoolEventType.REJECTED));
        }

        [Fact]
        [Trait("Category", "FlakyOnHostedAgents")]
        public async void TestSingleSuccess()
        {
            var groupKey = HystrixCommandGroupKeyDefault.AsKey("ThreadPool-B");
            var threadPoolKey = HystrixThreadPoolKeyDefault.AsKey("ThreadPool-B");
            var key = HystrixCommandKeyDefault.AsKey("RollingCounter-B");
            var latch = new CountdownEvent(1);
            var observer = new LatchedObserver(output, latch);

            stream = RollingThreadPoolEventCounterStream.GetInstance(threadPoolKey, 10, 500);
            latchSubscription = stream.Observe().Subscribe(observer);
            Assert.True(Time.WaitUntil(() => observer.StreamRunning, 2000), "Stream failed to start");

            var cmd = CommandStreamTest.Command.From(groupKey, key, HystrixEventType.SUCCESS, 20);

            await cmd.Observe();
            Assert.True(WaitForLatchedObserverToUpdate(observer, 1, 2000, output), "Latch took to long to update");
            Assert.Equal(2, stream.Latest.Length);
            Assert.Equal(1, stream.GetLatestCount(ThreadPoolEventType.EXECUTED));
            Assert.Equal(0, stream.GetLatestCount(ThreadPoolEventType.REJECTED));
        }

        [Fact]
        [Trait("Category", "FlakyOnHostedAgents")]
        public async void TestSingleFailure()
        {
            var groupKey = HystrixCommandGroupKeyDefault.AsKey("ThreadPool-C");
            var threadPoolKey = HystrixThreadPoolKeyDefault.AsKey("ThreadPool-C");
            var key = HystrixCommandKeyDefault.AsKey("RollingCounter-C");
            var latch = new CountdownEvent(1);
            var observer = new LatchedObserver(output, latch);

            stream = RollingThreadPoolEventCounterStream.GetInstance(threadPoolKey, 10, 500);
            latchSubscription = stream.Observe().Subscribe(observer);
            Assert.True(Time.WaitUntil(() => observer.StreamRunning, 2000), "Stream failed to start");

            var cmd = CommandStreamTest.Command.From(groupKey, key, HystrixEventType.FAILURE, 20);

            await cmd.Observe();
            Assert.True(WaitForLatchedObserverToUpdate(observer, 1, 2000, output), "Latch took to long to update");
            Assert.Equal(2, stream.Latest.Length);
            Assert.Equal(1, stream.GetLatestCount(ThreadPoolEventType.EXECUTED));
            Assert.Equal(0, stream.GetLatestCount(ThreadPoolEventType.REJECTED));
        }

        [Fact]
        [Trait("Category", "FlakyOnHostedAgents")]
        public async void TestSingleTimeout()
        {
            var groupKey = HystrixCommandGroupKeyDefault.AsKey("ThreadPool-D");
            var threadPoolKey = HystrixThreadPoolKeyDefault.AsKey("ThreadPool-D");
            var key = HystrixCommandKeyDefault.AsKey("RollingCounter-D");
            var latch = new CountdownEvent(1);
            var observer = new LatchedObserver(output, latch);

            stream = RollingThreadPoolEventCounterStream.GetInstance(threadPoolKey, 10, 500);
            latchSubscription = stream.Observe().Subscribe(observer);
            Assert.True(Time.WaitUntil(() => observer.StreamRunning, 2000), "Stream failed to start");

            var cmd = CommandStreamTest.Command.From(groupKey, key, HystrixEventType.TIMEOUT);

            await cmd.Observe();
            Assert.True(WaitForLatchedObserverToUpdate(observer, 1, 2000, output), "Latch took to long to update");
            Assert.Equal(2, stream.Latest.Length);
            Assert.Equal(1, stream.GetLatestCount(ThreadPoolEventType.EXECUTED));
            Assert.Equal(0, stream.GetLatestCount(ThreadPoolEventType.REJECTED));
        }

        [Fact]
        [Trait("Category", "FlakyOnHostedAgents")]
        public async void TestSingleBadRequest()
        {
            var groupKey = HystrixCommandGroupKeyDefault.AsKey("ThreadPool-E");
            var threadPoolKey = HystrixThreadPoolKeyDefault.AsKey("ThreadPool-E");
            var key = HystrixCommandKeyDefault.AsKey("RollingCounter-E");
            var latch = new CountdownEvent(1);
            var observer = new LatchedObserver(output, latch);

            stream = RollingThreadPoolEventCounterStream.GetInstance(threadPoolKey, 10, 500);
            latchSubscription = stream.Observe().Subscribe(observer);
            Assert.True(Time.WaitUntil(() => observer.StreamRunning, 2000), "Stream failed to start");

            var cmd = CommandStreamTest.Command.From(groupKey, key, HystrixEventType.BAD_REQUEST);

            await Assert.ThrowsAsync<HystrixBadRequestException>(async () => await cmd.Observe());
            Assert.True(WaitForLatchedObserverToUpdate(observer, 1, 2000, output), "Latch took to long to update");
            Assert.Equal(2, stream.Latest.Length);
            Assert.Equal(1, stream.GetLatestCount(ThreadPoolEventType.EXECUTED));
            Assert.Equal(0, stream.GetLatestCount(ThreadPoolEventType.REJECTED));
        }

        [Fact]
        [Trait("Category", "FlakyOnHostedAgents")]
        public async void TestRequestFromCache()
        {
            var groupKey = HystrixCommandGroupKeyDefault.AsKey("ThreadPool-F");
            var threadPoolKey = HystrixThreadPoolKeyDefault.AsKey("ThreadPool-F");
            var key = HystrixCommandKeyDefault.AsKey("RollingCounter-F");
            var latch = new CountdownEvent(1);
            var observer = new LatchedObserver(output, latch);

            stream = RollingThreadPoolEventCounterStream.GetInstance(threadPoolKey, 10, 500);
            latchSubscription = stream.Observe().Subscribe(observer);
            Assert.True(Time.WaitUntil(() => observer.StreamRunning, 2000), "Stream failed to start");

            var cmd1 = CommandStreamTest.Command.From(groupKey, key, HystrixEventType.SUCCESS, 0);
            var cmd2 = CommandStreamTest.Command.From(groupKey, key, HystrixEventType.RESPONSE_FROM_CACHE);
            var cmd3 = CommandStreamTest.Command.From(groupKey, key, HystrixEventType.RESPONSE_FROM_CACHE);

            await cmd1.Observe();
            await cmd2.Observe();
            await cmd3.Observe();
            Assert.True(WaitForLatchedObserverToUpdate(observer, 1, 2000, output), "Latch took to long to update");

            // RESPONSE_FROM_CACHE should not show up at all in thread pool counters - just the success
            Assert.Equal(2, stream.Latest.Length);
            Assert.Equal(1, stream.GetLatestCount(ThreadPoolEventType.EXECUTED));
            Assert.Equal(0, stream.GetLatestCount(ThreadPoolEventType.REJECTED));
        }

        [Fact]
        [Trait("Category", "FlakyOnHostedAgents")]
        public async Task TestShortCircuited()
        {
            var groupKey = HystrixCommandGroupKeyDefault.AsKey("ThreadPool-G");
            var threadPoolKey = HystrixThreadPoolKeyDefault.AsKey("ThreadPool-G");
            var key = HystrixCommandKeyDefault.AsKey("RollingCounter-G");
            var latch = new CountdownEvent(1);
            var observer = new LatchedObserver(output, latch);

            stream = RollingThreadPoolEventCounterStream.GetInstance(threadPoolKey, 10, 500);
            latchSubscription = stream.Observe().Subscribe(observer);
            Assert.True(Time.WaitUntil(() => observer.StreamRunning, 2000), "Stream failed to start");

            // 3 failures in a row will trip circuit.  let bucket roll once then submit 2 requests.
            // should see 3 FAILUREs and 2 SHORT_CIRCUITs and each should see a FALLBACK_SUCCESS
            var failure1 = CommandStreamTest.Command.From(groupKey, key, HystrixEventType.FAILURE, 0);
            var failure2 = CommandStreamTest.Command.From(groupKey, key, HystrixEventType.FAILURE, 0);
            var failure3 = CommandStreamTest.Command.From(groupKey, key, HystrixEventType.FAILURE, 0);

            var shortCircuit1 = CommandStreamTest.Command.From(groupKey, key, HystrixEventType.SUCCESS);
            var shortCircuit2 = CommandStreamTest.Command.From(groupKey, key, HystrixEventType.SUCCESS);

            await failure1.Observe();
            await failure2.Observe();
            await failure3.Observe();

            Assert.True(WaitForHealthCountToUpdate(key.Name, 500, output), "Health count stream update took to long");

            await shortCircuit1.Observe();
            await shortCircuit2.Observe();

            Assert.True(WaitForLatchedObserverToUpdate(observer, 1, 2000, output), "Latch took to long to update");

            Assert.True(shortCircuit1.IsResponseShortCircuited);
            Assert.True(shortCircuit2.IsResponseShortCircuited);

            // only the FAILUREs should show up in thread pool counters
            Assert.Equal(2, stream.Latest.Length);
            Assert.Equal(3, stream.GetLatestCount(ThreadPoolEventType.EXECUTED));
            Assert.Equal(0, stream.GetLatestCount(ThreadPoolEventType.REJECTED));
        }

        [Fact]
        [Trait("Category", "FlakyOnHostedAgents")]
        public async void TestSemaphoreRejected()
        {
            var groupKey = HystrixCommandGroupKeyDefault.AsKey("ThreadPool-H");
            var threadPoolKey = HystrixThreadPoolKeyDefault.AsKey("ThreadPool-H");
            var key = HystrixCommandKeyDefault.AsKey("RollingCounter-H");
            var latch = new CountdownEvent(1);
            var observer = new LatchedObserver(output, latch);

            stream = RollingThreadPoolEventCounterStream.GetInstance(threadPoolKey, 10, 500);
            latchSubscription = stream.Observe().Subscribe(observer);
            Assert.True(Time.WaitUntil(() => observer.StreamRunning, 2000), "Stream failed to start");

            // 10 commands will saturate semaphore when called from different threads.
            // submit 2 more requests and they should be SEMAPHORE_REJECTED
            // should see 10 SUCCESSes, 2 SEMAPHORE_REJECTED and 2 FALLBACK_SUCCESSes
            var saturators = new List<Command>();

            for (var i = 0; i < 10; i++)
            {
                saturators.Add(Command.From(groupKey, key, HystrixEventType.SUCCESS, 500, ExecutionIsolationStrategy.SEMAPHORE));
            }

            var rejected1 = Command.From(groupKey, key, HystrixEventType.SUCCESS, 0, ExecutionIsolationStrategy.SEMAPHORE);
            var rejected2 = Command.From(groupKey, key, HystrixEventType.SUCCESS, 0, ExecutionIsolationStrategy.SEMAPHORE);

            var tasks = new List<Task>();
            foreach (var saturator in saturators)
            {
                tasks.Add(Task.Run(() => saturator.Execute()));
            }

            await Task.Delay(50);

            await Task.Run(() => rejected1.Execute());
            await Task.Run(() => rejected2.Execute());

            Task.WaitAll(tasks.ToArray());
            Assert.True(WaitForLatchedObserverToUpdate(observer, 1, 2000, output), "Latch took to long to update");

            Assert.True(rejected1.IsResponseSemaphoreRejected, "rejected1 not rejected");
            Assert.True(rejected2.IsResponseSemaphoreRejected, "rejected2 not rejected");

            // none of these got executed on a thread-pool, so thread pool metrics should be 0
            Assert.Equal(2, stream.Latest.Length);
            Assert.Equal(0, stream.GetLatestCount(ThreadPoolEventType.EXECUTED));
            Assert.Equal(0, stream.GetLatestCount(ThreadPoolEventType.REJECTED));
        }

        [Fact]
        [Trait("Category", "FlakyOnHostedAgents")]
        public async void TestThreadPoolRejected()
        {
            var groupKey = HystrixCommandGroupKeyDefault.AsKey("ThreadPool-I");
            var threadPoolKey = HystrixThreadPoolKeyDefault.AsKey("ThreadPool-I");
            var key = HystrixCommandKeyDefault.AsKey("RollingCounter-I");
            var latch = new CountdownEvent(1);
            var observer = new LatchedObserver(output, latch);

            stream = RollingThreadPoolEventCounterStream.GetInstance(threadPoolKey, 10, 500);
            latchSubscription = stream.Observe().Subscribe(observer);
            Assert.True(Time.WaitUntil(() => observer.StreamRunning, 2000), "Stream failed to start");

            // 10 commands will saturate threadpools when called concurrently.
            // submit 2 more requests and they should be THREADPOOL_REJECTED
            // should see 10 SUCCESSes, 2 THREADPOOL_REJECTED and 2 FALLBACK_SUCCESSes
            var saturators = new List<Command>();

            for (var i = 0; i < 10; i++)
            {
                saturators.Add(CommandStreamTest.Command.From(groupKey, key, HystrixEventType.SUCCESS, 500));
            }

            var rejected1 = CommandStreamTest.Command.From(groupKey, key, HystrixEventType.SUCCESS, 0);
            var rejected2 = CommandStreamTest.Command.From(groupKey, key, HystrixEventType.SUCCESS, 0);

            var tasks = new List<Task>();
            foreach (var saturator in saturators)
            {
                tasks.Add(saturator.ExecuteAsync());
            }

            await Task.Delay(50);

            await rejected1.Observe();
            await rejected2.Observe();

            Task.WaitAll(tasks.ToArray());
            Assert.True(WaitForLatchedObserverToUpdate(observer, 1, 2000, output), "Latch took to long to update");

            Assert.True(rejected1.IsResponseThreadPoolRejected, "Command1 IsResponseThreadPoolRejected");
            Assert.True(rejected2.IsResponseThreadPoolRejected, "Command2 IsResponseThreadPoolRejected");

            // none of these got executed on a thread-pool, so thread pool metrics should be 0
            Assert.Equal(2, stream.Latest.Length);
            Assert.Equal(10, stream.GetLatestCount(ThreadPoolEventType.EXECUTED));
            Assert.Equal(2, stream.GetLatestCount(ThreadPoolEventType.REJECTED));
        }

        [Fact]
        [Trait("Category", "FlakyOnHostedAgents")]
        public async void TestFallbackFailure()
        {
            var groupKey = HystrixCommandGroupKeyDefault.AsKey("ThreadPool-J");
            var threadPoolKey = HystrixThreadPoolKeyDefault.AsKey("ThreadPool-J");
            var key = HystrixCommandKeyDefault.AsKey("RollingCounter-J");
            var latch = new CountdownEvent(1);
            var observer = new LatchedObserver(output, latch);

            stream = RollingThreadPoolEventCounterStream.GetInstance(threadPoolKey, 10, 500);
            latchSubscription = stream.Observe().Subscribe(observer);
            Assert.True(Time.WaitUntil(() => observer.StreamRunning, 2000), "Stream failed to start");

            var cmd = CommandStreamTest.Command.From(groupKey, key, HystrixEventType.FAILURE, 0, HystrixEventType.FALLBACK_FAILURE);

            await Assert.ThrowsAsync<HystrixRuntimeException>(async () => await cmd.Observe());
            Assert.True(WaitForLatchedObserverToUpdate(observer, 1, 2000, output), "Latch took to long to update");

            Assert.Equal(2, stream.Latest.Length);
            Assert.Equal(1, stream.GetLatestCount(ThreadPoolEventType.EXECUTED));
            Assert.Equal(0, stream.GetLatestCount(ThreadPoolEventType.REJECTED));
        }

        [Fact]
        [Trait("Category", "FlakyOnHostedAgents")]
        public async void TestFallbackMissing()
        {
            var groupKey = HystrixCommandGroupKeyDefault.AsKey("ThreadPool-K");
            var threadPoolKey = HystrixThreadPoolKeyDefault.AsKey("ThreadPool-K");
            var key = HystrixCommandKeyDefault.AsKey("RollingCounter-K");
            var latch = new CountdownEvent(1);
            var observer = new LatchedObserver(output, latch);

            stream = RollingThreadPoolEventCounterStream.GetInstance(threadPoolKey, 10, 500);
            latchSubscription = stream.Observe().Subscribe(observer);
            Assert.True(Time.WaitUntil(() => observer.StreamRunning, 2000), "Stream failed to start");

            var cmd = CommandStreamTest.Command.From(groupKey, key, HystrixEventType.FAILURE, 0, HystrixEventType.FALLBACK_MISSING);

            await Assert.ThrowsAsync<HystrixRuntimeException>(async () => await cmd.Observe());
            Assert.True(WaitForLatchedObserverToUpdate(observer, 1, 2000, output), "Latch took to long to update");

            Assert.Equal(2, stream.Latest.Length);
            Assert.Equal(1, stream.GetLatestCount(ThreadPoolEventType.EXECUTED));
            Assert.Equal(0, stream.GetLatestCount(ThreadPoolEventType.REJECTED));
        }

        [Fact]
        [Trait("Category", "FlakyOnHostedAgents")]
        public async void TestFallbackRejection()
        {
            var groupKey = HystrixCommandGroupKeyDefault.AsKey("ThreadPool-L");
            var threadPoolKey = HystrixThreadPoolKeyDefault.AsKey("ThreadPool-L");
            var key = HystrixCommandKeyDefault.AsKey("RollingCounter-L");
            var latch = new CountdownEvent(1);
            var observer = new LatchedObserver(output, latch);

            stream = RollingThreadPoolEventCounterStream.GetInstance(threadPoolKey, 10, 500);
            latchSubscription = stream.Observe().Subscribe(observer);
            Assert.True(Time.WaitUntil(() => observer.StreamRunning, 2000), "Stream failed to start");

            // fallback semaphore size is 5.  So let 5 commands saturate that semaphore, then
            // let 2 more commands go to fallback.  they should get rejected by the fallback-semaphore
            var fallbackSaturators = new List<Command>();
<<<<<<< HEAD
            for (int i = 0; i < 5; i++)
=======
            for (var i = 0; i < 5; i++)
>>>>>>> b1bbf729
            {
                fallbackSaturators.Add(CommandStreamTest.Command.From(groupKey, key, HystrixEventType.FAILURE, 0, HystrixEventType.FALLBACK_SUCCESS, 500));
            }

            var rejection1 = CommandStreamTest.Command.From(groupKey, key, HystrixEventType.FAILURE, 0, HystrixEventType.FALLBACK_SUCCESS, 0);
            var rejection2 = CommandStreamTest.Command.From(groupKey, key, HystrixEventType.FAILURE, 0, HystrixEventType.FALLBACK_SUCCESS, 0);

            var tasks = new List<Task>();
            foreach (var saturator in fallbackSaturators)
            {
                tasks.Add(saturator.ExecuteAsync());
            }

            await Task.Delay(50);

            output.WriteLine("ReqLog : " + HystrixRequestLog.CurrentRequestLog.GetExecutedCommandsAsString());

            await Assert.ThrowsAsync<HystrixRuntimeException>(async () => await rejection1.Observe());
            await Assert.ThrowsAsync<HystrixRuntimeException>(async () => await rejection2.Observe());

            Task.WaitAll(tasks.ToArray());
            Assert.True(WaitForLatchedObserverToUpdate(observer, 1, 2000, output), "Latch took to long to update");

            Assert.Equal(2, stream.Latest.Length);
            Assert.Equal(7, stream.GetLatestCount(ThreadPoolEventType.EXECUTED));
            Assert.Equal(0, stream.GetLatestCount(ThreadPoolEventType.REJECTED));
        }

        [Fact]
        [Trait("Category", "FlakyOnHostedAgents")]
        public async void TestMultipleEventsOverTimeGetStoredAndAgeOut()
        {
            var groupKey = HystrixCommandGroupKeyDefault.AsKey("ThreadPool-M");
            var threadPoolKey = HystrixThreadPoolKeyDefault.AsKey("ThreadPool-M");
            var key = HystrixCommandKeyDefault.AsKey("RollingCounter-M");
            var latch = new CountdownEvent(1);
            var observer = new LatchedObserver(output, latch);

            stream = RollingThreadPoolEventCounterStream.GetInstance(threadPoolKey, 10, 250);
            latchSubscription = stream.Observe().Take(20 + LatchedObserver.STABLE_TICK_COUNT).Subscribe(observer);
            Assert.True(Time.WaitUntil(() => observer.StreamRunning, 2000), "Stream failed to start");

            var cmd1 = CommandStreamTest.Command.From(groupKey, key, HystrixEventType.SUCCESS, 20);
            var cmd2 = CommandStreamTest.Command.From(groupKey, key, HystrixEventType.FAILURE, 10);

            await cmd1.Observe();
            await cmd2.Observe();

            Assert.True(latch.Wait(10000), "CountdownEvent was not set!");

            output.WriteLine("ReqLog : " + HystrixRequestLog.CurrentRequestLog.GetExecutedCommandsAsString());

            // all commands should have aged out
            Assert.Equal(2, stream.Latest.Length);
            Assert.Equal(0, stream.GetLatestCount(ThreadPoolEventType.EXECUTED));
            Assert.Equal(0, stream.GetLatestCount(ThreadPoolEventType.REJECTED));
        }
    }
}<|MERGE_RESOLUTION|>--- conflicted
+++ resolved
@@ -394,11 +394,7 @@
             // fallback semaphore size is 5.  So let 5 commands saturate that semaphore, then
             // let 2 more commands go to fallback.  they should get rejected by the fallback-semaphore
             var fallbackSaturators = new List<Command>();
-<<<<<<< HEAD
-            for (int i = 0; i < 5; i++)
-=======
             for (var i = 0; i < 5; i++)
->>>>>>> b1bbf729
             {
                 fallbackSaturators.Add(CommandStreamTest.Command.From(groupKey, key, HystrixEventType.FAILURE, 0, HystrixEventType.FALLBACK_SUCCESS, 500));
             }
