--- conflicted
+++ resolved
@@ -81,13 +81,7 @@
             stream.StartCachingStreamValuesIfUnstarted();
 
             CountdownEvent latch = new CountdownEvent(1);
-<<<<<<< HEAD
             stream.Observe().Take(10).Subscribe(GetSubscriber(output, latch));
-=======
-            stream.Observe().Take(10).Subscribe(new LatchedObserver(output, latch));
-
-            // no writes
->>>>>>> 6d715069
             Assert.True(latch.Wait(10000), "CountdownEvent was not set!");
 
             output.WriteLine("ReqLog : " + HystrixRequestLog.CurrentRequestLog.GetExecutedCommandsAsString());
@@ -113,10 +107,6 @@
             }
 
             Assert.True(latch.Wait(10000), "CountdownEvent was not set!");
-<<<<<<< HEAD
-
-=======
->>>>>>> 6d715069
             output.WriteLine("ReqLog : " + HystrixRequestLog.CurrentRequestLog.GetExecutedCommandsAsString());
             Assert.Equal(CollapserEventTypeHelper.Values.Count, stream.Latest.Length);
             long[] expected = new long[CollapserEventTypeHelper.Values.Count];
@@ -143,10 +133,6 @@
             }
 
             Assert.True(latch.Wait(10000), "CountdownEvent was not set!");
-<<<<<<< HEAD
-
-=======
->>>>>>> 6d715069
             output.WriteLine("ReqLog : " + HystrixRequestLog.CurrentRequestLog.GetExecutedCommandsAsString());
             Assert.Equal(CollapserEventTypeHelper.Values.Count, stream.Latest.Length);
             long[] expected = new long[CollapserEventTypeHelper.Values.Count];
@@ -175,10 +161,6 @@
             }
 
             Assert.True(latch.Wait(10000), "CountdownEvent was not set!");
-<<<<<<< HEAD
-
-=======
->>>>>>> 6d715069
             output.WriteLine("ReqLog : " + HystrixRequestLog.CurrentRequestLog.GetExecutedCommandsAsString());
             Assert.Equal(CollapserEventTypeHelper.Values.Count, stream.Latest.Length);
             long[] expected = new long[CollapserEventTypeHelper.Values.Count];
