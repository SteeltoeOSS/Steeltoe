﻿// Copyright 2017 the original author or authors.
//
// Licensed under the Apache License, Version 2.0 (the "License");
// you may not use this file except in compliance with the License.
// You may obtain a copy of the License at
//
// https://www.apache.org/licenses/LICENSE-2.0
//
// Unless required by applicable law or agreed to in writing, software
// distributed under the License is distributed on an "AS IS" BASIS,
// WITHOUT WARRANTIES OR CONDITIONS OF ANY KIND, either express or implied.
// See the License for the specific language governing permissions and
// limitations under the License.

using Steeltoe.CircuitBreaker.Hystrix.Exceptions;
using Steeltoe.CircuitBreaker.Hystrix.Metric.Test;
using Steeltoe.CircuitBreaker.Hystrix.Test;
using Steeltoe.CircuitBreaker.Hystrix.Util;
using System;
using System.Collections.Generic;
using System.Reactive;
using System.Reactive.Linq;
using System.Threading;
using System.Threading.Tasks;
using Xunit;
using Xunit.Abstractions;

namespace Steeltoe.CircuitBreaker.Hystrix.Metric.Consumer.Test
{
    public class RollingCommandLatencyDistributionStreamTest : CommandStreamTest, IDisposable
    {
        private static readonly IHystrixCommandGroupKey GroupKey = HystrixCommandGroupKeyDefault.AsKey("CommandLatency");
        private RollingCommandLatencyDistributionStream stream;
        private IDisposable latchSubscription;
        private ITestOutputHelper output;

        private class LatchedObserver : TestObserverBase<CachedValuesHistogram>
        {
            public LatchedObserver(ITestOutputHelper output, CountdownEvent latch)
                : base(output, latch)
            {
            }
        }

        public RollingCommandLatencyDistributionStreamTest(ITestOutputHelper output)
            : base()
        {
            this.output = output;
            RollingCommandLatencyDistributionStream.Reset();
            HystrixCommandCompletionStream.Reset();
        }

        public override void Dispose()
        {
            latchSubscription?.Dispose();
            stream?.Unsubscribe();
            latchSubscription = null;
            stream = null;
            base.Dispose();
        }

        [Fact]
        [Trait("Category", "FlakyOnHostedAgents")]
        public void TestEmptyStreamProducesEmptyDistributions()
        {
            IHystrixCommandKey key = HystrixCommandKeyDefault.AsKey("CMD-Latency-A");
            CountdownEvent latch = new CountdownEvent(1);
<<<<<<< HEAD
            stream.Observe().Take(10).Subscribe(
                (distribution) =>
                {
                    output.WriteLine("OnNext @ " + (DateTime.Now.Ticks / 10000) + " : " + distribution.GetMean() + "/" + distribution.GetTotalCount() + Thread.CurrentThread.ManagedThreadId);
                    Assert.Equal(0, distribution.GetTotalCount());
                },
                (e) =>
                {
                    Assert.True(false, e.Message);
                },
                () =>
                {
                    latch.SignalEx();
                });

            // no writes
            Assert.True(latch.Wait(10000), "CountdownEvent was not set!");
=======
            var observer = new LatchedObserver(output, latch);
            stream = RollingCommandLatencyDistributionStream.GetInstance(key, 10, 100);

            latchSubscription = stream.Observe().Subscribe(observer);
            Assert.True(Time.WaitUntil(() => observer.StreamRunning, 1000), "Stream failed to start");
            Assert.True(WaitForLatchedObserverToUpdate(observer, 1, 500, output), "Latch took to long to update");
>>>>>>> 91d72483
            Assert.Equal(0, stream.Latest.GetTotalCount());
        }

        [Fact]
<<<<<<< HEAD
        [Trait("Category", "FlakyOnHostedAgents")]
        public void TestSingleBucketGetsStored()
=======
        public async void TestSingleBucketGetsStored()
>>>>>>> 91d72483
        {
            IHystrixCommandKey key = HystrixCommandKeyDefault.AsKey("CMD-Latency-B");
            CountdownEvent latch = new CountdownEvent(1);
<<<<<<< HEAD
            stream.Observe().Take(10).Subscribe(
            (distribution) =>
            {
                output.WriteLine("OnNext @ " + (DateTime.Now.Ticks / 10000) + " : " + distribution.GetMean() + "/" + distribution.GetTotalCount() + " " + Thread.CurrentThread.ManagedThreadId);
                if (distribution.GetTotalCount() == 1)
                {
                    AssertBetween(10, 50, distribution.GetMean());
                }
                else if (distribution.GetTotalCount() == 2)
                {
                    AssertBetween(300, 400, distribution.GetMean());
                }
            },
            (e) =>
            {
                Assert.True(false, e.Message);
            },
            () =>
            {
                latch.SignalEx();
            });
=======
            var observer = new LatchedObserver(output, latch);

            stream = RollingCommandLatencyDistributionStream.GetInstance(key, 10, 100);
            latchSubscription = stream.Observe().Subscribe(observer);
            Assert.True(Time.WaitUntil(() => observer.StreamRunning, 1000), "Stream failed to start");
>>>>>>> 91d72483

            Command cmd1 = Command.From(GroupKey, key, HystrixEventType.SUCCESS, 10);
            Command cmd2 = Command.From(GroupKey, key, HystrixEventType.TIMEOUT); // latency = 600
            await cmd1.Observe();
            await cmd2.Observe();

<<<<<<< HEAD
            Assert.True(latch.Wait(10000), "CountdownEvent was not set!");
            output.WriteLine($"ReqLog: {HystrixRequestLog.CurrentRequestLog.GetExecutedCommandsAsString()}");
            AssertBetween(150, 400, stream.LatestMean);
            AssertBetween(10, 50, stream.GetLatestPercentile(0.0));
=======
            Assert.True(WaitForLatchedObserverToUpdate(observer, 1, 500, output), "Latch took to long to update");

            AssertBetween(100, 400, stream.LatestMean);
            AssertBetween(10, 100, stream.GetLatestPercentile(0.0));
>>>>>>> 91d72483
            AssertBetween(300, 800, stream.GetLatestPercentile(100.0));
        }

        // The following event types should not have their latency measured:
        // THREAD_POOL_REJECTED
        // SEMAPHORE_REJECTED
        // SHORT_CIRCUITED
        // RESPONSE_FROM_CACHE
        // Newly measured (as of 1.5)
        // BAD_REQUEST
        // FAILURE
        // TIMEOUT
        [Fact]
<<<<<<< HEAD
        [Trait("Category", "FlakyOnHostedAgents")]
        public void TestSingleBucketWithMultipleEventTypes()
=======
        public async void TestSingleBucketWithMultipleEventTypes()
>>>>>>> 91d72483
        {
            IHystrixCommandKey key = HystrixCommandKeyDefault.AsKey("CMD-Latency-C");
            CountdownEvent latch = new CountdownEvent(1);
<<<<<<< HEAD
            stream.Observe().Take(10).Subscribe(
            (distribution) =>
            {
                output.WriteLine("OnNext @ " + (DateTime.Now.Ticks / 10000) + " : " + distribution.GetMean() + "/" + distribution.GetTotalCount() + " " + Thread.CurrentThread.ManagedThreadId);
                if (distribution.GetTotalCount() < 4 && distribution.GetTotalCount() > 0)
                {
                    // buckets before timeout latency registers
                    AssertBetween(10, 100, distribution.GetMean());
                }
                else if (distribution.GetTotalCount() == 4)
                {
                    AssertBetween(150, 300, distribution.GetMean()); // now timeout latency of 600ms is there
                }
            },
            (e) =>
            {
                Assert.True(false, e.Message);
            },
            () =>
            {
                latch.SignalEx();
            });
=======
            var observer = new LatchedObserver(output, latch);

            stream = RollingCommandLatencyDistributionStream.GetInstance(key, 10, 100);
            latchSubscription = stream.Observe().Subscribe(observer);
            Assert.True(Time.WaitUntil(() => observer.StreamRunning, 1000), "Stream failed to start");
>>>>>>> 91d72483

            Command cmd1 = Command.From(GroupKey, key, HystrixEventType.SUCCESS, 10);
            Command cmd2 = Command.From(GroupKey, key, HystrixEventType.TIMEOUT); // latency = 600
            Command cmd3 = Command.From(GroupKey, key, HystrixEventType.FAILURE, 30);
            Command cmd4 = Command.From(GroupKey, key, HystrixEventType.BAD_REQUEST, 40);

<<<<<<< HEAD
            cmd1.Observe();
            cmd2.Observe();
            cmd3.Observe();
            cmd4.Observe();

            Assert.True(latch.Wait(10000), "CountdownEvent was not set!");
            AssertBetween(150, 350, stream.LatestMean); // now timeout latency of 600ms is there
            AssertBetween(10, 40, stream.GetLatestPercentile(0.0));
            AssertBetween(600, 800, stream.GetLatestPercentile(100.0));
        }

        [Fact]
        [Trait("Category", "FlakyOnHostedAgents")]
        public void TestShortCircuitedCommandDoesNotGetLatencyTracked()
=======
            await cmd1.Observe();
            await cmd3.Observe();
            await Assert.ThrowsAsync<HystrixBadRequestException>(async () => await cmd4.Observe());
            await cmd2.Observe();  // Timeout should run last

            Assert.True(WaitForLatchedObserverToUpdate(observer, 1, 500, output), "Latch took to long to update");
            AssertBetween(100, 400, stream.LatestMean); // now timeout latency of 600ms is there
            AssertBetween(10, 100, stream.GetLatestPercentile(0.0));
            AssertBetween(300, 800, stream.GetLatestPercentile(100.0));
        }

        [Fact]
        public async void TestShortCircuitedCommandDoesNotGetLatencyTracked()
>>>>>>> 91d72483
        {
            IHystrixCommandKey key = HystrixCommandKeyDefault.AsKey("CMD-Latency-D");
            CountdownEvent latch = new CountdownEvent(1);
            var observer = new LatchedObserver(output, latch);

            stream = RollingCommandLatencyDistributionStream.GetInstance(key, 10, 100);
            latchSubscription = stream.Observe().Subscribe(observer);
            Assert.True(Time.WaitUntil(() => observer.StreamRunning, 1000), "Stream failed to start");

            // 3 failures is enough to trigger short-circuit.  execute those, then wait for bucket to roll
            // next command should be a short-circuit
            List<Command> commands = new List<Command>();
            for (int i = 0; i < 3; i++)
            {
                commands.Add(Command.From(GroupKey, key, HystrixEventType.FAILURE, 0));
            }

<<<<<<< HEAD
            CountdownEvent latch = new CountdownEvent(1);
            stream.Observe().Take(10).Subscribe(
            (distribution) =>
            {
                output.WriteLine("OnNext @ " + (DateTime.Now.Ticks / 10000) + " : " + distribution.GetMean() + "/" + distribution.GetTotalCount() + " " + Thread.CurrentThread.ManagedThreadId);
                AssertBetween(0, 30, distribution.GetMean());
            },
            (e) =>
            {
                Assert.True(false, e.Message);
            },
            () =>
            {
                latch.SignalEx();
            });
=======
            Command shortCircuit = Command.From(GroupKey, key, HystrixEventType.SUCCESS);
>>>>>>> 91d72483

            foreach (Command cmd in commands)
            {
                await cmd.Observe();
            }

            Assert.True(WaitForHealthCountToUpdate(key.Name, 500, output), "health count took to long to update");

            try
            {
                await shortCircuit.Observe();
            }
            catch (Exception ie)
            {
                Assert.True(false, ie.Message);
            }

<<<<<<< HEAD
            Assert.True(latch.Wait(10000), "CountdownEvent was not set!");
=======
            Assert.True(WaitForLatchedObserverToUpdate(observer, 1, 500, output), "Latch took to long to update");
>>>>>>> 91d72483
            Assert.Equal(3, stream.Latest.GetTotalCount());
            AssertBetween(0, 75, stream.LatestMean);

            Assert.True(shortCircuit.IsResponseShortCircuited);
        }

        [Fact]
        [Trait("Category", "FlakyOnHostedAgents")]
<<<<<<< HEAD
        public void TestThreadPoolRejectedCommandDoesNotGetLatencyTracked()
=======
        public async void TestThreadPoolRejectedCommandDoesNotGetLatencyTracked()
>>>>>>> 91d72483
        {
            IHystrixCommandKey key = HystrixCommandKeyDefault.AsKey("CMD-Latency-E");
            CountdownEvent latch = new CountdownEvent(1);
            var observer = new LatchedObserver(output, latch);

            stream = RollingCommandLatencyDistributionStream.GetInstance(key, 10, 100);
            latchSubscription = stream.Observe().Subscribe(observer);
            Assert.True(Time.WaitUntil(() => observer.StreamRunning, 1000), "Stream failed to start");

            // 10 commands with latency should occupy the entire threadpool.  execute those, then wait for bucket to roll
            // next command should be a thread-pool rejection
            List<Command> commands = new List<Command>();
            for (int i = 0; i < 10; i++)
            {
<<<<<<< HEAD
                commands.Add(Command.From(GroupKey, key, HystrixEventType.SUCCESS, 200));
            }

            CountdownEvent latch = new CountdownEvent(1);
            stream.Observe().Take(10).Subscribe(
            (distribution) =>
            {
                output.WriteLine("OnNext @ " + (DateTime.Now.Ticks / 10000) + " : " + distribution.GetMean() + "/" + distribution.GetTotalCount() + " " + Thread.CurrentThread.ManagedThreadId);
                if (distribution.GetTotalCount() > 0)
                {
                    AssertBetween(200, 250, distribution.GetMean());
                }
            },
            (e) =>
            {
                Assert.True(false, e.Message);
            },
            () =>
            {
                latch.SignalEx();
            });

            foreach (Command cmd in commands)
            {
                cmd.Observe();
=======
                commands.Add(Command.From(GroupKey, key, HystrixEventType.SUCCESS, 500));
>>>>>>> 91d72483
            }

            Command threadPoolRejected = Command.From(GroupKey, key, HystrixEventType.SUCCESS);

            List<Task> satTasks = new List<Task>();
            foreach (Command cmd in commands)
            {
                satTasks.Add(cmd.ExecuteAsync());
            }

<<<<<<< HEAD
            Assert.True(latch.Wait(10000), "CountdownEvent was not set!");
            output.WriteLine("ReqLog : " + HystrixRequestLog.CurrentRequestLog.GetExecutedCommandsAsString());
            Assert.Equal(10, stream.Latest.GetTotalCount());
            AssertBetween(200, 250, stream.LatestMean);
            output.WriteLine("ReqLog : " + HystrixRequestLog.CurrentRequestLog.GetExecutedCommandsAsString());
            Assert.True(threadPoolRejected.IsResponseThreadPoolRejected, "Response NOT ThreadPoolRejected as expected");
=======
            await threadPoolRejected.Observe();
            Task.WaitAll(satTasks.ToArray());

            Assert.True(WaitForLatchedObserverToUpdate(observer, 1, 500, output), "Latch took to long to update");
            Assert.Equal(10, stream.Latest.GetTotalCount());
            AssertBetween(500, 750, stream.LatestMean);
            Assert.True(threadPoolRejected.IsResponseThreadPoolRejected);
>>>>>>> 91d72483
        }

        [Fact]
        [Trait("Category", "FlakyOnHostedAgents")]
<<<<<<< HEAD
        public void TestSemaphoreRejectedCommandDoesNotGetLatencyTracked()
=======
        public async void TestSemaphoreRejectedCommandDoesNotGetLatencyTracked()
>>>>>>> 91d72483
        {
            IHystrixCommandKey key = HystrixCommandKeyDefault.AsKey("CMD-Latency-F");
            CountdownEvent latch = new CountdownEvent(1);
            var observer = new LatchedObserver(output, latch);

            stream = RollingCommandLatencyDistributionStream.GetInstance(key, 10, 100);
            latchSubscription = stream.Observe().Subscribe(observer);
            Assert.True(Time.WaitUntil(() => observer.StreamRunning, 1000), "Stream failed to start");

            // 10 commands with latency should occupy all semaphores.  execute those, then wait for bucket to roll
            // next command should be a semaphore rejection
            List<Command> commands = new List<Command>();
            for (int i = 0; i < 10; i++)
            {
                commands.Add(Command.From(GroupKey, key, HystrixEventType.SUCCESS, 500, ExecutionIsolationStrategy.SEMAPHORE));
            }

<<<<<<< HEAD
            CountdownEvent latch = new CountdownEvent(1);
            stream.Observe().Take(10).Subscribe(
            (distribution) =>
            {
                output.WriteLine("OnNext @ " + (DateTime.Now.Ticks / 10000) + " : " + distribution.GetMean() + "/" + distribution.GetTotalCount() + " " + Thread.CurrentThread.ManagedThreadId);
                if (distribution.GetTotalCount() > 0)
                {
                    AssertBetween(200, 250, distribution.GetMean());
                }
            },
            (e) =>
            {
                Assert.True(false, e.Message);
            },
            () =>
            {
                latch.SignalEx();
            });

            foreach (Command cmd in commands)
=======
            Command semaphoreRejected = Command.From(GroupKey, key, HystrixEventType.SUCCESS, 0, ExecutionIsolationStrategy.SEMAPHORE);
            List<Task> satTasks = new List<Task>();
            foreach (Command saturator in commands)
>>>>>>> 91d72483
            {
                satTasks.Add(Task.Run(() => saturator.Execute()));
            }

            await Task.Delay(50);

            await Task.Run(() => semaphoreRejected.Execute());

<<<<<<< HEAD
            Assert.True(latch.Wait(10000), "CountdownEvent was not set!");
=======
            Task.WaitAll(satTasks.ToArray());

            Assert.True(WaitForLatchedObserverToUpdate(observer, 1, 500, output), "Latch took to long to update");
>>>>>>> 91d72483
            Assert.Equal(10, stream.Latest.GetTotalCount());
            AssertBetween(500, 750, stream.LatestMean);
            Assert.True(semaphoreRejected.IsResponseSemaphoreRejected);
        }

        [Fact]
        [Trait("Category", "FlakyOnHostedAgents")]
        public void TestResponseFromCacheDoesNotGetLatencyTracked()
        {
            IHystrixCommandKey key = HystrixCommandKeyDefault.AsKey("CMD-Latency-G");
            CountdownEvent latch = new CountdownEvent(1);
            var observer = new LatchedObserver(output, latch);

            stream = RollingCommandLatencyDistributionStream.GetInstance(key, 10, 100);
            latchSubscription = stream.Observe().Subscribe(observer);
            Assert.True(Time.WaitUntil(() => observer.StreamRunning, 1000), "Stream failed to start");

            // should get 1 SUCCESS and 1 RESPONSE_FROM_CACHE
            List<Command> commands = Command.GetCommandsWithResponseFromCache(GroupKey, key);

            foreach (Command cmd in commands)
            {
<<<<<<< HEAD
                cmd.Observe();
            }

            Assert.True(latch.Wait(10000), "CountdownEvent was not set!");
=======
                _ = cmd.ExecuteAsync();
            }

            Assert.True(WaitForLatchedObserverToUpdate(observer, 1, 500, output), "Latch took to long to update");
>>>>>>> 91d72483
            Assert.Equal(1, stream.Latest.GetTotalCount());
            AssertBetween(0, 75, stream.LatestMean);
        }

        [Fact]
        [Trait("Category", "FlakyOnHostedAgents")]
<<<<<<< HEAD
        public void TestMultipleBucketsBothGetStored()
=======
        public async void TestMultipleBucketsBothGetStored()
>>>>>>> 91d72483
        {
            IHystrixCommandKey key = HystrixCommandKeyDefault.AsKey("CMD-Latency-H");
            CountdownEvent latch = new CountdownEvent(1);
<<<<<<< HEAD
            stream.Observe().Take(10).Subscribe(
            (distribution) =>
            {
                output.WriteLine("OnNext @ " + (DateTime.Now.Ticks / 10000) + " : " + distribution.GetMean() + "/" + distribution.GetTotalCount() + " " + Thread.CurrentThread.ManagedThreadId);
                if (distribution.GetTotalCount() == 2)
                {
                    AssertBetween(55, 90, distribution.GetMean());
                }
                if (distribution.GetTotalCount() == 5)
                {
                    AssertBetween(60, 90, distribution.GetMean());
                }
            },
            (e) =>
            {
                Assert.True(false, e.Message);
            },
            () =>
            {
                latch.SignalEx();
            });
=======
            var observer = new LatchedObserver(output, latch);

            stream = RollingCommandLatencyDistributionStream.GetInstance(key, 10, 100);
            latchSubscription = stream.Observe().Subscribe(observer);
            Assert.True(Time.WaitUntil(() => observer.StreamRunning, 1000), "Stream failed to start");
>>>>>>> 91d72483

            Command cmd1 = Command.From(GroupKey, key, HystrixEventType.SUCCESS, 10);
            Command cmd2 = Command.From(GroupKey, key, HystrixEventType.FAILURE, 100);

            Command cmd3 = Command.From(GroupKey, key, HystrixEventType.SUCCESS, 60);
            Command cmd4 = Command.From(GroupKey, key, HystrixEventType.SUCCESS, 60);
            Command cmd5 = Command.From(GroupKey, key, HystrixEventType.SUCCESS, 70);

            await cmd1.Observe();
            await cmd2.Observe();

<<<<<<< HEAD
            Assert.True(latch.Wait(10000), "CountdownEvent was not set!");
            AssertBetween(55, 90, stream.LatestMean);
            AssertBetween(10, 50, stream.GetLatestPercentile(0.0));
=======
            Assert.True(WaitForLatchedObserverToUpdate(observer, 1, 500, output), "Latch took to long to update");

            await cmd3.Observe();
            await cmd4.Observe();
            await cmd5.Observe();

            Assert.True(WaitForLatchedObserverToUpdate(observer, 1, 500, output), "Latch took to long to update");
            AssertBetween(50, 150, stream.LatestMean);
            AssertBetween(10, 150, stream.GetLatestPercentile(0.0));
>>>>>>> 91d72483
            AssertBetween(100, 150, stream.GetLatestPercentile(100.0));
        }

        [Fact]
<<<<<<< HEAD
        [Trait("Category", "FlakyOnHostedAgents")]
        public void TestMultipleBucketsBothGetStoredAndThenAgeOut()
=======
        public async void TestMultipleBucketsBothGetStoredAndThenAgeOut()
>>>>>>> 91d72483
        {
            IHystrixCommandKey key = HystrixCommandKeyDefault.AsKey("CMD-Latency-I");
            CountdownEvent latch = new CountdownEvent(1);
            var observer = new LatchedObserver(output, latch);

            stream = RollingCommandLatencyDistributionStream.GetInstance(key, 10, 100);
            latchSubscription = stream.Observe().Take(20 + LatchedObserver.STABLE_TICK_COUNT).Subscribe(observer);
            Assert.True(Time.WaitUntil(() => observer.StreamRunning, 1000), "Stream failed to start");

            Command cmd1 = Command.From(GroupKey, key, HystrixEventType.SUCCESS, 10);
            Command cmd2 = Command.From(GroupKey, key, HystrixEventType.FAILURE, 100);

            Command cmd3 = Command.From(GroupKey, key, HystrixEventType.SUCCESS, 60);
            Command cmd4 = Command.From(GroupKey, key, HystrixEventType.SUCCESS, 60);
            Command cmd5 = Command.From(GroupKey, key, HystrixEventType.SUCCESS, 70);

            await cmd1.Observe();
            await cmd2.Observe();

<<<<<<< HEAD
            Assert.True(latch.Wait(10000), "CountdownEvent was not set!");
=======
            Assert.True(WaitForLatchedObserverToUpdate(observer, 1, 500, output), "Latch took to long to update");

            await cmd3.Observe();
            await cmd4.Observe();
            await cmd5.Observe();

            WaitForLatchedObserverToUpdate(observer, 1, 500, output);

            Assert.True(latch.Wait(10000), "CountdownEvent was not set!");

>>>>>>> 91d72483
            Assert.Equal(0, stream.Latest.GetTotalCount());
        }

        private void AssertBetween(int expectedLow, int expectedHigh, int value)
        {
            output.WriteLine("Low:" + expectedLow + " High:" + expectedHigh + " Value: " + value);
<<<<<<< HEAD
            Assert.True(expectedLow <= value, $"Actual value {value} not more than {expectedLow}");
            Assert.True(expectedHigh >= value, $"Actual value {value} not less than {expectedHigh}");
=======
            Assert.InRange(value, expectedLow, expectedHigh);
>>>>>>> 91d72483
        }
    }
}<|MERGE_RESOLUTION|>--- conflicted
+++ resolved
@@ -65,91 +65,35 @@
         {
             IHystrixCommandKey key = HystrixCommandKeyDefault.AsKey("CMD-Latency-A");
             CountdownEvent latch = new CountdownEvent(1);
-<<<<<<< HEAD
-            stream.Observe().Take(10).Subscribe(
-                (distribution) =>
-                {
-                    output.WriteLine("OnNext @ " + (DateTime.Now.Ticks / 10000) + " : " + distribution.GetMean() + "/" + distribution.GetTotalCount() + Thread.CurrentThread.ManagedThreadId);
-                    Assert.Equal(0, distribution.GetTotalCount());
-                },
-                (e) =>
-                {
-                    Assert.True(false, e.Message);
-                },
-                () =>
-                {
-                    latch.SignalEx();
-                });
-
-            // no writes
-            Assert.True(latch.Wait(10000), "CountdownEvent was not set!");
-=======
-            var observer = new LatchedObserver(output, latch);
-            stream = RollingCommandLatencyDistributionStream.GetInstance(key, 10, 100);
-
-            latchSubscription = stream.Observe().Subscribe(observer);
-            Assert.True(Time.WaitUntil(() => observer.StreamRunning, 1000), "Stream failed to start");
-            Assert.True(WaitForLatchedObserverToUpdate(observer, 1, 500, output), "Latch took to long to update");
->>>>>>> 91d72483
+            var observer = new LatchedObserver(output, latch);
+            stream = RollingCommandLatencyDistributionStream.GetInstance(key, 10, 100);
+
+            latchSubscription = stream.Observe().Subscribe(observer);
+            Assert.True(Time.WaitUntil(() => observer.StreamRunning, 1000), "Stream failed to start");
+            Assert.True(WaitForLatchedObserverToUpdate(observer, 1, 500, output), "Latch took to long to update");
             Assert.Equal(0, stream.Latest.GetTotalCount());
         }
 
         [Fact]
-<<<<<<< HEAD
-        [Trait("Category", "FlakyOnHostedAgents")]
-        public void TestSingleBucketGetsStored()
-=======
         public async void TestSingleBucketGetsStored()
->>>>>>> 91d72483
         {
             IHystrixCommandKey key = HystrixCommandKeyDefault.AsKey("CMD-Latency-B");
             CountdownEvent latch = new CountdownEvent(1);
-<<<<<<< HEAD
-            stream.Observe().Take(10).Subscribe(
-            (distribution) =>
-            {
-                output.WriteLine("OnNext @ " + (DateTime.Now.Ticks / 10000) + " : " + distribution.GetMean() + "/" + distribution.GetTotalCount() + " " + Thread.CurrentThread.ManagedThreadId);
-                if (distribution.GetTotalCount() == 1)
-                {
-                    AssertBetween(10, 50, distribution.GetMean());
-                }
-                else if (distribution.GetTotalCount() == 2)
-                {
-                    AssertBetween(300, 400, distribution.GetMean());
-                }
-            },
-            (e) =>
-            {
-                Assert.True(false, e.Message);
-            },
-            () =>
-            {
-                latch.SignalEx();
-            });
-=======
-            var observer = new LatchedObserver(output, latch);
-
-            stream = RollingCommandLatencyDistributionStream.GetInstance(key, 10, 100);
-            latchSubscription = stream.Observe().Subscribe(observer);
-            Assert.True(Time.WaitUntil(() => observer.StreamRunning, 1000), "Stream failed to start");
->>>>>>> 91d72483
+            var observer = new LatchedObserver(output, latch);
+
+            stream = RollingCommandLatencyDistributionStream.GetInstance(key, 10, 100);
+            latchSubscription = stream.Observe().Subscribe(observer);
+            Assert.True(Time.WaitUntil(() => observer.StreamRunning, 1000), "Stream failed to start");
 
             Command cmd1 = Command.From(GroupKey, key, HystrixEventType.SUCCESS, 10);
             Command cmd2 = Command.From(GroupKey, key, HystrixEventType.TIMEOUT); // latency = 600
             await cmd1.Observe();
             await cmd2.Observe();
 
-<<<<<<< HEAD
-            Assert.True(latch.Wait(10000), "CountdownEvent was not set!");
-            output.WriteLine($"ReqLog: {HystrixRequestLog.CurrentRequestLog.GetExecutedCommandsAsString()}");
-            AssertBetween(150, 400, stream.LatestMean);
-            AssertBetween(10, 50, stream.GetLatestPercentile(0.0));
-=======
             Assert.True(WaitForLatchedObserverToUpdate(observer, 1, 500, output), "Latch took to long to update");
 
             AssertBetween(100, 400, stream.LatestMean);
             AssertBetween(10, 100, stream.GetLatestPercentile(0.0));
->>>>>>> 91d72483
             AssertBetween(300, 800, stream.GetLatestPercentile(100.0));
         }
 
@@ -163,67 +107,21 @@
         // FAILURE
         // TIMEOUT
         [Fact]
-<<<<<<< HEAD
-        [Trait("Category", "FlakyOnHostedAgents")]
-        public void TestSingleBucketWithMultipleEventTypes()
-=======
         public async void TestSingleBucketWithMultipleEventTypes()
->>>>>>> 91d72483
         {
             IHystrixCommandKey key = HystrixCommandKeyDefault.AsKey("CMD-Latency-C");
             CountdownEvent latch = new CountdownEvent(1);
-<<<<<<< HEAD
-            stream.Observe().Take(10).Subscribe(
-            (distribution) =>
-            {
-                output.WriteLine("OnNext @ " + (DateTime.Now.Ticks / 10000) + " : " + distribution.GetMean() + "/" + distribution.GetTotalCount() + " " + Thread.CurrentThread.ManagedThreadId);
-                if (distribution.GetTotalCount() < 4 && distribution.GetTotalCount() > 0)
-                {
-                    // buckets before timeout latency registers
-                    AssertBetween(10, 100, distribution.GetMean());
-                }
-                else if (distribution.GetTotalCount() == 4)
-                {
-                    AssertBetween(150, 300, distribution.GetMean()); // now timeout latency of 600ms is there
-                }
-            },
-            (e) =>
-            {
-                Assert.True(false, e.Message);
-            },
-            () =>
-            {
-                latch.SignalEx();
-            });
-=======
-            var observer = new LatchedObserver(output, latch);
-
-            stream = RollingCommandLatencyDistributionStream.GetInstance(key, 10, 100);
-            latchSubscription = stream.Observe().Subscribe(observer);
-            Assert.True(Time.WaitUntil(() => observer.StreamRunning, 1000), "Stream failed to start");
->>>>>>> 91d72483
+            var observer = new LatchedObserver(output, latch);
+
+            stream = RollingCommandLatencyDistributionStream.GetInstance(key, 10, 100);
+            latchSubscription = stream.Observe().Subscribe(observer);
+            Assert.True(Time.WaitUntil(() => observer.StreamRunning, 1000), "Stream failed to start");
 
             Command cmd1 = Command.From(GroupKey, key, HystrixEventType.SUCCESS, 10);
             Command cmd2 = Command.From(GroupKey, key, HystrixEventType.TIMEOUT); // latency = 600
             Command cmd3 = Command.From(GroupKey, key, HystrixEventType.FAILURE, 30);
             Command cmd4 = Command.From(GroupKey, key, HystrixEventType.BAD_REQUEST, 40);
 
-<<<<<<< HEAD
-            cmd1.Observe();
-            cmd2.Observe();
-            cmd3.Observe();
-            cmd4.Observe();
-
-            Assert.True(latch.Wait(10000), "CountdownEvent was not set!");
-            AssertBetween(150, 350, stream.LatestMean); // now timeout latency of 600ms is there
-            AssertBetween(10, 40, stream.GetLatestPercentile(0.0));
-            AssertBetween(600, 800, stream.GetLatestPercentile(100.0));
-        }
-
-        [Fact]
-        [Trait("Category", "FlakyOnHostedAgents")]
-        public void TestShortCircuitedCommandDoesNotGetLatencyTracked()
-=======
             await cmd1.Observe();
             await cmd3.Observe();
             await Assert.ThrowsAsync<HystrixBadRequestException>(async () => await cmd4.Observe());
@@ -237,7 +135,6 @@
 
         [Fact]
         public async void TestShortCircuitedCommandDoesNotGetLatencyTracked()
->>>>>>> 91d72483
         {
             IHystrixCommandKey key = HystrixCommandKeyDefault.AsKey("CMD-Latency-D");
             CountdownEvent latch = new CountdownEvent(1);
@@ -255,25 +152,7 @@
                 commands.Add(Command.From(GroupKey, key, HystrixEventType.FAILURE, 0));
             }
 
-<<<<<<< HEAD
-            CountdownEvent latch = new CountdownEvent(1);
-            stream.Observe().Take(10).Subscribe(
-            (distribution) =>
-            {
-                output.WriteLine("OnNext @ " + (DateTime.Now.Ticks / 10000) + " : " + distribution.GetMean() + "/" + distribution.GetTotalCount() + " " + Thread.CurrentThread.ManagedThreadId);
-                AssertBetween(0, 30, distribution.GetMean());
-            },
-            (e) =>
-            {
-                Assert.True(false, e.Message);
-            },
-            () =>
-            {
-                latch.SignalEx();
-            });
-=======
             Command shortCircuit = Command.From(GroupKey, key, HystrixEventType.SUCCESS);
->>>>>>> 91d72483
 
             foreach (Command cmd in commands)
             {
@@ -291,11 +170,7 @@
                 Assert.True(false, ie.Message);
             }
 
-<<<<<<< HEAD
-            Assert.True(latch.Wait(10000), "CountdownEvent was not set!");
-=======
-            Assert.True(WaitForLatchedObserverToUpdate(observer, 1, 500, output), "Latch took to long to update");
->>>>>>> 91d72483
+            Assert.True(WaitForLatchedObserverToUpdate(observer, 1, 500, output), "Latch took to long to update");
             Assert.Equal(3, stream.Latest.GetTotalCount());
             AssertBetween(0, 75, stream.LatestMean);
 
@@ -304,11 +179,7 @@
 
         [Fact]
         [Trait("Category", "FlakyOnHostedAgents")]
-<<<<<<< HEAD
-        public void TestThreadPoolRejectedCommandDoesNotGetLatencyTracked()
-=======
         public async void TestThreadPoolRejectedCommandDoesNotGetLatencyTracked()
->>>>>>> 91d72483
         {
             IHystrixCommandKey key = HystrixCommandKeyDefault.AsKey("CMD-Latency-E");
             CountdownEvent latch = new CountdownEvent(1);
@@ -323,35 +194,7 @@
             List<Command> commands = new List<Command>();
             for (int i = 0; i < 10; i++)
             {
-<<<<<<< HEAD
-                commands.Add(Command.From(GroupKey, key, HystrixEventType.SUCCESS, 200));
-            }
-
-            CountdownEvent latch = new CountdownEvent(1);
-            stream.Observe().Take(10).Subscribe(
-            (distribution) =>
-            {
-                output.WriteLine("OnNext @ " + (DateTime.Now.Ticks / 10000) + " : " + distribution.GetMean() + "/" + distribution.GetTotalCount() + " " + Thread.CurrentThread.ManagedThreadId);
-                if (distribution.GetTotalCount() > 0)
-                {
-                    AssertBetween(200, 250, distribution.GetMean());
-                }
-            },
-            (e) =>
-            {
-                Assert.True(false, e.Message);
-            },
-            () =>
-            {
-                latch.SignalEx();
-            });
-
-            foreach (Command cmd in commands)
-            {
-                cmd.Observe();
-=======
                 commands.Add(Command.From(GroupKey, key, HystrixEventType.SUCCESS, 500));
->>>>>>> 91d72483
             }
 
             Command threadPoolRejected = Command.From(GroupKey, key, HystrixEventType.SUCCESS);
@@ -362,14 +205,6 @@
                 satTasks.Add(cmd.ExecuteAsync());
             }
 
-<<<<<<< HEAD
-            Assert.True(latch.Wait(10000), "CountdownEvent was not set!");
-            output.WriteLine("ReqLog : " + HystrixRequestLog.CurrentRequestLog.GetExecutedCommandsAsString());
-            Assert.Equal(10, stream.Latest.GetTotalCount());
-            AssertBetween(200, 250, stream.LatestMean);
-            output.WriteLine("ReqLog : " + HystrixRequestLog.CurrentRequestLog.GetExecutedCommandsAsString());
-            Assert.True(threadPoolRejected.IsResponseThreadPoolRejected, "Response NOT ThreadPoolRejected as expected");
-=======
             await threadPoolRejected.Observe();
             Task.WaitAll(satTasks.ToArray());
 
@@ -377,16 +212,11 @@
             Assert.Equal(10, stream.Latest.GetTotalCount());
             AssertBetween(500, 750, stream.LatestMean);
             Assert.True(threadPoolRejected.IsResponseThreadPoolRejected);
->>>>>>> 91d72483
-        }
-
-        [Fact]
-        [Trait("Category", "FlakyOnHostedAgents")]
-<<<<<<< HEAD
-        public void TestSemaphoreRejectedCommandDoesNotGetLatencyTracked()
-=======
+        }
+
+        [Fact]
+        [Trait("Category", "FlakyOnHostedAgents")]
         public async void TestSemaphoreRejectedCommandDoesNotGetLatencyTracked()
->>>>>>> 91d72483
         {
             IHystrixCommandKey key = HystrixCommandKeyDefault.AsKey("CMD-Latency-F");
             CountdownEvent latch = new CountdownEvent(1);
@@ -404,32 +234,9 @@
                 commands.Add(Command.From(GroupKey, key, HystrixEventType.SUCCESS, 500, ExecutionIsolationStrategy.SEMAPHORE));
             }
 
-<<<<<<< HEAD
-            CountdownEvent latch = new CountdownEvent(1);
-            stream.Observe().Take(10).Subscribe(
-            (distribution) =>
-            {
-                output.WriteLine("OnNext @ " + (DateTime.Now.Ticks / 10000) + " : " + distribution.GetMean() + "/" + distribution.GetTotalCount() + " " + Thread.CurrentThread.ManagedThreadId);
-                if (distribution.GetTotalCount() > 0)
-                {
-                    AssertBetween(200, 250, distribution.GetMean());
-                }
-            },
-            (e) =>
-            {
-                Assert.True(false, e.Message);
-            },
-            () =>
-            {
-                latch.SignalEx();
-            });
-
-            foreach (Command cmd in commands)
-=======
             Command semaphoreRejected = Command.From(GroupKey, key, HystrixEventType.SUCCESS, 0, ExecutionIsolationStrategy.SEMAPHORE);
             List<Task> satTasks = new List<Task>();
             foreach (Command saturator in commands)
->>>>>>> 91d72483
             {
                 satTasks.Add(Task.Run(() => saturator.Execute()));
             }
@@ -438,13 +245,9 @@
 
             await Task.Run(() => semaphoreRejected.Execute());
 
-<<<<<<< HEAD
-            Assert.True(latch.Wait(10000), "CountdownEvent was not set!");
-=======
             Task.WaitAll(satTasks.ToArray());
 
             Assert.True(WaitForLatchedObserverToUpdate(observer, 1, 500, output), "Latch took to long to update");
->>>>>>> 91d72483
             Assert.Equal(10, stream.Latest.GetTotalCount());
             AssertBetween(500, 750, stream.LatestMean);
             Assert.True(semaphoreRejected.IsResponseSemaphoreRejected);
@@ -467,60 +270,25 @@
 
             foreach (Command cmd in commands)
             {
-<<<<<<< HEAD
-                cmd.Observe();
-            }
-
-            Assert.True(latch.Wait(10000), "CountdownEvent was not set!");
-=======
                 _ = cmd.ExecuteAsync();
             }
 
             Assert.True(WaitForLatchedObserverToUpdate(observer, 1, 500, output), "Latch took to long to update");
->>>>>>> 91d72483
             Assert.Equal(1, stream.Latest.GetTotalCount());
             AssertBetween(0, 75, stream.LatestMean);
         }
 
         [Fact]
         [Trait("Category", "FlakyOnHostedAgents")]
-<<<<<<< HEAD
-        public void TestMultipleBucketsBothGetStored()
-=======
         public async void TestMultipleBucketsBothGetStored()
->>>>>>> 91d72483
         {
             IHystrixCommandKey key = HystrixCommandKeyDefault.AsKey("CMD-Latency-H");
             CountdownEvent latch = new CountdownEvent(1);
-<<<<<<< HEAD
-            stream.Observe().Take(10).Subscribe(
-            (distribution) =>
-            {
-                output.WriteLine("OnNext @ " + (DateTime.Now.Ticks / 10000) + " : " + distribution.GetMean() + "/" + distribution.GetTotalCount() + " " + Thread.CurrentThread.ManagedThreadId);
-                if (distribution.GetTotalCount() == 2)
-                {
-                    AssertBetween(55, 90, distribution.GetMean());
-                }
-                if (distribution.GetTotalCount() == 5)
-                {
-                    AssertBetween(60, 90, distribution.GetMean());
-                }
-            },
-            (e) =>
-            {
-                Assert.True(false, e.Message);
-            },
-            () =>
-            {
-                latch.SignalEx();
-            });
-=======
-            var observer = new LatchedObserver(output, latch);
-
-            stream = RollingCommandLatencyDistributionStream.GetInstance(key, 10, 100);
-            latchSubscription = stream.Observe().Subscribe(observer);
-            Assert.True(Time.WaitUntil(() => observer.StreamRunning, 1000), "Stream failed to start");
->>>>>>> 91d72483
+            var observer = new LatchedObserver(output, latch);
+
+            stream = RollingCommandLatencyDistributionStream.GetInstance(key, 10, 100);
+            latchSubscription = stream.Observe().Subscribe(observer);
+            Assert.True(Time.WaitUntil(() => observer.StreamRunning, 1000), "Stream failed to start");
 
             Command cmd1 = Command.From(GroupKey, key, HystrixEventType.SUCCESS, 10);
             Command cmd2 = Command.From(GroupKey, key, HystrixEventType.FAILURE, 100);
@@ -532,11 +300,6 @@
             await cmd1.Observe();
             await cmd2.Observe();
 
-<<<<<<< HEAD
-            Assert.True(latch.Wait(10000), "CountdownEvent was not set!");
-            AssertBetween(55, 90, stream.LatestMean);
-            AssertBetween(10, 50, stream.GetLatestPercentile(0.0));
-=======
             Assert.True(WaitForLatchedObserverToUpdate(observer, 1, 500, output), "Latch took to long to update");
 
             await cmd3.Observe();
@@ -546,17 +309,11 @@
             Assert.True(WaitForLatchedObserverToUpdate(observer, 1, 500, output), "Latch took to long to update");
             AssertBetween(50, 150, stream.LatestMean);
             AssertBetween(10, 150, stream.GetLatestPercentile(0.0));
->>>>>>> 91d72483
             AssertBetween(100, 150, stream.GetLatestPercentile(100.0));
         }
 
         [Fact]
-<<<<<<< HEAD
-        [Trait("Category", "FlakyOnHostedAgents")]
-        public void TestMultipleBucketsBothGetStoredAndThenAgeOut()
-=======
         public async void TestMultipleBucketsBothGetStoredAndThenAgeOut()
->>>>>>> 91d72483
         {
             IHystrixCommandKey key = HystrixCommandKeyDefault.AsKey("CMD-Latency-I");
             CountdownEvent latch = new CountdownEvent(1);
@@ -576,9 +333,6 @@
             await cmd1.Observe();
             await cmd2.Observe();
 
-<<<<<<< HEAD
-            Assert.True(latch.Wait(10000), "CountdownEvent was not set!");
-=======
             Assert.True(WaitForLatchedObserverToUpdate(observer, 1, 500, output), "Latch took to long to update");
 
             await cmd3.Observe();
@@ -589,19 +343,13 @@
 
             Assert.True(latch.Wait(10000), "CountdownEvent was not set!");
 
->>>>>>> 91d72483
             Assert.Equal(0, stream.Latest.GetTotalCount());
         }
 
         private void AssertBetween(int expectedLow, int expectedHigh, int value)
         {
             output.WriteLine("Low:" + expectedLow + " High:" + expectedHigh + " Value: " + value);
-<<<<<<< HEAD
-            Assert.True(expectedLow <= value, $"Actual value {value} not more than {expectedLow}");
-            Assert.True(expectedHigh >= value, $"Actual value {value} not less than {expectedHigh}");
-=======
             Assert.InRange(value, expectedLow, expectedHigh);
->>>>>>> 91d72483
         }
     }
 }