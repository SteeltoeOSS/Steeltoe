--- conflicted
+++ resolved
@@ -69,10 +69,6 @@
                     latch.SignalEx();
                 });
 
-<<<<<<< HEAD
-=======
-            // no writes
->>>>>>> 6d715069
             Assert.True(latch.Wait(10000), "CountdownEvent was not set!");
             Assert.Equal(0, stream.Latest.GetTotalCount());
         }
@@ -88,19 +84,7 @@
             stream.Observe().Take(10).Subscribe(
             (distribution) =>
             {
-<<<<<<< HEAD
-                output.WriteLine("OnNext @ " + Time.CurrentTimeMillis + " : " + distribution.GetMean() + "/" + distribution.GetTotalCount() + " " + Thread.CurrentThread.ManagedThreadId);
-=======
-                output.WriteLine("OnNext @ " + (DateTime.Now.Ticks / 10000) + " : " + distribution.GetMean() + "/" + distribution.GetTotalCount() + " " + Thread.CurrentThread.ManagedThreadId);
-                if (distribution.GetTotalCount() == 1)
-                {
-                    AssertBetween(10, 50, distribution.GetMean());
-                }
-                else if (distribution.GetTotalCount() == 2)
-                {
-                    AssertBetween(300, 400, distribution.GetMean());
-                }
->>>>>>> 6d715069
+                output.WriteLine("OnNext @ " + Time.CurrentTimeMillis + " : " + distribution.GetMean() + "/" + distribution.GetTotalCount() + " " + Thread.CurrentThread.ManagedThreadId);
             },
             (e) =>
             {
@@ -113,19 +97,11 @@
 
             Command cmd1 = Command.From(GroupKey, key, HystrixEventType.SUCCESS, 10);
             Command cmd2 = Command.From(GroupKey, key, HystrixEventType.TIMEOUT); // latency = 600
-<<<<<<< HEAD
             await cmd1.Observe();
             await cmd2.Observe();
             Assert.True(latch.Wait(10000), "CountdownEvent was not set!");
 
             output.WriteLine("ReqLog : " + HystrixRequestLog.CurrentRequestLog.GetExecutedCommandsAsString());
-=======
-            cmd1.Observe();
-            cmd2.Observe();
-
-            Assert.True(latch.Wait(10000), "CountdownEvent was not set!");
-            output.WriteLine($"ReqLog: {HystrixRequestLog.CurrentRequestLog.GetExecutedCommandsAsString()}");
->>>>>>> 6d715069
             AssertBetween(150, 400, stream.LatestMean);
             AssertBetween(10, 100, stream.GetLatestPercentile(0.0));
             AssertBetween(300, 800, stream.GetLatestPercentile(100.0));
@@ -141,12 +117,7 @@
         // FAILURE
         // TIMEOUT
         [Fact]
-<<<<<<< HEAD
         public async void TestSingleBucketWithMultipleEventTypes()
-=======
-        [Trait("Category", "FlakyOnHostedAgents")]
-        public void TestSingleBucketWithMultipleEventTypes()
->>>>>>> 6d715069
         {
             IHystrixCommandKey key = HystrixCommandKeyDefault.AsKey("CMD-Latency-C");
             stream = RollingCommandLatencyDistributionStream.GetInstance(key, 10, 100);
@@ -156,20 +127,7 @@
             stream.Observe().Take(10).Subscribe(
             (distribution) =>
             {
-<<<<<<< HEAD
-                output.WriteLine("OnNext @ " + Time.CurrentTimeMillis + " : " + distribution.GetMean() + "/" + distribution.GetTotalCount() + " " + Thread.CurrentThread.ManagedThreadId);
-=======
-                output.WriteLine("OnNext @ " + (DateTime.Now.Ticks / 10000) + " : " + distribution.GetMean() + "/" + distribution.GetTotalCount() + " " + Thread.CurrentThread.ManagedThreadId);
-                if (distribution.GetTotalCount() < 4 && distribution.GetTotalCount() > 0)
-                {
-                    // buckets before timeout latency registers
-                    AssertBetween(10, 100, distribution.GetMean());
-                }
-                else if (distribution.GetTotalCount() == 4)
-                {
-                    AssertBetween(150, 300, distribution.GetMean()); // now timeout latency of 600ms is there
-                }
->>>>>>> 6d715069
+                output.WriteLine("OnNext @ " + Time.CurrentTimeMillis + " : " + distribution.GetMean() + "/" + distribution.GetTotalCount() + " " + Thread.CurrentThread.ManagedThreadId);
             },
             (e) =>
             {
@@ -191,17 +149,11 @@
             await cmd2.Observe();  // Timeout should run last
 
             Assert.True(latch.Wait(10000), "CountdownEvent was not set!");
-<<<<<<< HEAD
 
             output.WriteLine("ReqLog : " + HystrixRequestLog.CurrentRequestLog.GetExecutedCommandsAsString());
             AssertBetween(150, 400, stream.LatestMean); // now timeout latency of 600ms is there
             AssertBetween(10, 100, stream.GetLatestPercentile(0.0));
             AssertBetween(300, 800, stream.GetLatestPercentile(100.0));
-=======
-            AssertBetween(150, 350, stream.LatestMean); // now timeout latency of 600ms is there
-            AssertBetween(10, 40, stream.GetLatestPercentile(0.0));
-            AssertBetween(600, 800, stream.GetLatestPercentile(100.0));
->>>>>>> 6d715069
         }
 
         [Fact]
@@ -225,12 +177,7 @@
             stream.Observe().Take(10).Subscribe(
             (distribution) =>
             {
-<<<<<<< HEAD
-                output.WriteLine("OnNext @ " + Time.CurrentTimeMillis + " : " + distribution.GetMean() + "/" + distribution.GetTotalCount() + " " + Thread.CurrentThread.ManagedThreadId);
-=======
-                output.WriteLine("OnNext @ " + (DateTime.Now.Ticks / 10000) + " : " + distribution.GetMean() + "/" + distribution.GetTotalCount() + " " + Thread.CurrentThread.ManagedThreadId);
-                AssertBetween(0, 30, distribution.GetMean());
->>>>>>> 6d715069
+                output.WriteLine("OnNext @ " + Time.CurrentTimeMillis + " : " + distribution.GetMean() + "/" + distribution.GetTotalCount() + " " + Thread.CurrentThread.ManagedThreadId);
             },
             (e) =>
             {
@@ -258,12 +205,6 @@
             }
 
             Assert.True(latch.Wait(10000), "CountdownEvent was not set!");
-<<<<<<< HEAD
-
-=======
-            Assert.Equal(3, stream.Latest.GetTotalCount());
-            AssertBetween(0, 30, stream.LatestMean);
->>>>>>> 6d715069
             output.WriteLine("ReqLog : " + HystrixRequestLog.CurrentRequestLog.GetExecutedCommandsAsString());
             Assert.Equal(3, stream.Latest.GetTotalCount());
             AssertBetween(0, 75, stream.LatestMean);
@@ -272,12 +213,8 @@
         }
 
         [Fact]
-<<<<<<< HEAD
+        [Trait("Category", "FlakyOnHostedAgents")]               
         public async void TestThreadPoolRejectedCommandDoesNotGetLatencyTracked()
-=======
-        [Trait("Category", "FlakyOnHostedAgents")]
-        public void TestThreadPoolRejectedCommandDoesNotGetLatencyTracked()
->>>>>>> 6d715069
         {
             IHystrixCommandKey key = HystrixCommandKeyDefault.AsKey("CMD-Latency-E");
             stream = RollingCommandLatencyDistributionStream.GetInstance(key, 10, 100);
@@ -297,15 +234,7 @@
             stream.Observe().Take(10).Subscribe(
             (distribution) =>
             {
-<<<<<<< HEAD
-                output.WriteLine("OnNext @ " + Time.CurrentTimeMillis + " : " + distribution.GetMean() + "/" + distribution.GetTotalCount() + " " + Thread.CurrentThread.ManagedThreadId);
-=======
-                output.WriteLine("OnNext @ " + (DateTime.Now.Ticks / 10000) + " : " + distribution.GetMean() + "/" + distribution.GetTotalCount() + " " + Thread.CurrentThread.ManagedThreadId);
-                if (distribution.GetTotalCount() > 0)
-                {
-                    AssertBetween(200, 250, distribution.GetMean());
-                }
->>>>>>> 6d715069
+                output.WriteLine("OnNext @ " + Time.CurrentTimeMillis + " : " + distribution.GetMean() + "/" + distribution.GetTotalCount() + " " + Thread.CurrentThread.ManagedThreadId);
             },
             (e) =>
             {
@@ -324,7 +253,6 @@
             await threadPoolRejected.Observe();
 
             Assert.True(latch.Wait(10000), "CountdownEvent was not set!");
-<<<<<<< HEAD
 
             output.WriteLine("ReqLog : " + HystrixRequestLog.CurrentRequestLog.GetExecutedCommandsAsString());
             Assert.Equal(10, stream.Latest.GetTotalCount());
@@ -333,19 +261,8 @@
         }
 
         [Fact]
+        [Trait("Category", "FlakyOnHostedAgents")]       
         public async void TestSemaphoreRejectedCommandDoesNotGetLatencyTracked()
-=======
-            output.WriteLine("ReqLog : " + HystrixRequestLog.CurrentRequestLog.GetExecutedCommandsAsString());
-            Assert.Equal(10, stream.Latest.GetTotalCount());
-            AssertBetween(200, 250, stream.LatestMean);
-            output.WriteLine("ReqLog : " + HystrixRequestLog.CurrentRequestLog.GetExecutedCommandsAsString());
-            Assert.True(threadPoolRejected.IsResponseThreadPoolRejected, "Response NOT ThreadPoolRejected as expected");
-        }
-
-        [Fact]
-        [Trait("Category", "FlakyOnHostedAgents")]
-        public void TestSemaphoreRejectedCommandDoesNotGetLatencyTracked()
->>>>>>> 6d715069
         {
             IHystrixCommandKey key = HystrixCommandKeyDefault.AsKey("CMD-Latency-F");
             stream = RollingCommandLatencyDistributionStream.GetInstance(key, 10, 100);
@@ -365,15 +282,7 @@
             stream.Observe().Take(10).Subscribe(
             (distribution) =>
             {
-<<<<<<< HEAD
-                output.WriteLine("OnNext @ " + Time.CurrentTimeMillis + " : " + distribution.GetMean() + "/" + distribution.GetTotalCount() + " " + Thread.CurrentThread.ManagedThreadId);
-=======
-                output.WriteLine("OnNext @ " + (DateTime.Now.Ticks / 10000) + " : " + distribution.GetMean() + "/" + distribution.GetTotalCount() + " " + Thread.CurrentThread.ManagedThreadId);
-                if (distribution.GetTotalCount() > 0)
-                {
-                    AssertBetween(200, 250, distribution.GetMean());
-                }
->>>>>>> 6d715069
+                output.WriteLine("OnNext @ " + Time.CurrentTimeMillis + " : " + distribution.GetMean() + "/" + distribution.GetTotalCount() + " " + Thread.CurrentThread.ManagedThreadId);
             },
             (e) =>
             {
@@ -391,15 +300,9 @@
 
             await Task.Delay(50);
 
-<<<<<<< HEAD
             await Task.Run(() => semaphoreRejected.Execute());
             Assert.True(latch.Wait(10000), "CountdownEvent was not set!");
 
-=======
-            Assert.True(latch.Wait(10000), "CountdownEvent was not set!");
-            Assert.Equal(10, stream.Latest.GetTotalCount());
-            AssertBetween(200, 250, stream.LatestMean);
->>>>>>> 6d715069
             output.WriteLine("ReqLog : " + HystrixRequestLog.CurrentRequestLog.GetExecutedCommandsAsString());
             Assert.Equal(10, stream.Latest.GetTotalCount());
             AssertBetween(500, 750, stream.LatestMean);
@@ -438,24 +341,14 @@
             }
 
             Assert.True(latch.Wait(10000), "CountdownEvent was not set!");
-<<<<<<< HEAD
-
-=======
-            Assert.Equal(1, stream.Latest.GetTotalCount());
-            AssertBetween(0, 30, stream.LatestMean);
->>>>>>> 6d715069
             output.WriteLine("ReqLog : " + HystrixRequestLog.CurrentRequestLog.GetExecutedCommandsAsString());
             Assert.Equal(1, stream.Latest.GetTotalCount());
             AssertBetween(0, 75, stream.LatestMean);
         }
 
         [Fact]
-<<<<<<< HEAD
+        [Trait("Category", "FlakyOnHostedAgents")]               
         public async void TestMultipleBucketsBothGetStored()
-=======
-        [Trait("Category", "FlakyOnHostedAgents")]
-        public void TestMultipleBucketsBothGetStored()
->>>>>>> 6d715069
         {
             IHystrixCommandKey key = HystrixCommandKeyDefault.AsKey("CMD-Latency-H");
             stream = RollingCommandLatencyDistributionStream.GetInstance(key, 10, 100);
@@ -465,19 +358,7 @@
             stream.Observe().Take(10).Subscribe(
             (distribution) =>
             {
-<<<<<<< HEAD
-                output.WriteLine("OnNext @ " + Time.CurrentTimeMillis + " : " + distribution.GetMean() + "/" + distribution.GetTotalCount() + " " + Thread.CurrentThread.ManagedThreadId);
-=======
-                output.WriteLine("OnNext @ " + (DateTime.Now.Ticks / 10000) + " : " + distribution.GetMean() + "/" + distribution.GetTotalCount() + " " + Thread.CurrentThread.ManagedThreadId);
-                if (distribution.GetTotalCount() == 2)
-                {
-                    AssertBetween(55, 90, distribution.GetMean());
-                }
-                if (distribution.GetTotalCount() == 5)
-                {
-                    AssertBetween(60, 90, distribution.GetMean());
-                }
->>>>>>> 6d715069
+                output.WriteLine("OnNext @ " + Time.CurrentTimeMillis + " : " + distribution.GetMean() + "/" + distribution.GetTotalCount() + " " + Thread.CurrentThread.ManagedThreadId);
             },
             (e) =>
             {
@@ -498,7 +379,6 @@
             await cmd1.Observe();
             await cmd2.Observe();
 
-<<<<<<< HEAD
             Time.Wait(500);
 
             await cmd3.Observe();
@@ -509,11 +389,6 @@
             output.WriteLine("ReqLog : " + HystrixRequestLog.CurrentRequestLog.GetExecutedCommandsAsString());
             AssertBetween(60, 150, stream.LatestMean);
             AssertBetween(10, 150, stream.GetLatestPercentile(0.0));
-=======
-            Assert.True(latch.Wait(10000), "CountdownEvent was not set!");
-            AssertBetween(55, 90, stream.LatestMean);
-            AssertBetween(10, 50, stream.GetLatestPercentile(0.0));
->>>>>>> 6d715069
             AssertBetween(100, 150, stream.GetLatestPercentile(100.0));
         }
 
@@ -549,7 +424,6 @@
             await cmd1.Observe();
             await cmd2.Observe();
 
-<<<<<<< HEAD
             Time.Wait(500);
 
             await cmd3.Observe();
@@ -557,21 +431,13 @@
             await cmd5.Observe();
             Assert.True(latch.Wait(10000), "CountdownEvent was not set!");
 
-=======
-            Assert.True(latch.Wait(10000), "CountdownEvent was not set!");
->>>>>>> 6d715069
             Assert.Equal(0, stream.Latest.GetTotalCount());
         }
 
         private void AssertBetween(int expectedLow, int expectedHigh, int value)
         {
             output.WriteLine("Low:" + expectedLow + " High:" + expectedHigh + " Value: " + value);
-<<<<<<< HEAD
             Assert.InRange(value, expectedLow, expectedHigh);
-=======
-            Assert.True(expectedLow <= value, $"Actual value {value} not more than {expectedLow}");
-            Assert.True(expectedHigh >= value, $"Actual value {value} not less than {expectedHigh}");
->>>>>>> 6d715069
         }
     }
 }