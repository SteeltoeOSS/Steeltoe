--- conflicted
+++ resolved
@@ -78,24 +78,12 @@
         [Trait("Category", "FlakyOnHostedAgents")]
         public void TestEmptyStreamProducesZeros()
         {
-<<<<<<< HEAD
             IHystrixThreadPoolKey threadPoolKey = HystrixThreadPoolKeyDefault.AsKey("ThreadPool-Concurrency-A");
-=======
-            IHystrixCommandGroupKey groupKey = HystrixCommandGroupKeyDefault.AsKey("ThreadPool-Concurrency-A");
-            IHystrixThreadPoolKey threadPoolKey = HystrixThreadPoolKeyDefault.AsKey("ThreadPool-Concurrency-A");
-            IHystrixCommandKey key = HystrixCommandKeyDefault.AsKey("RollingConcurrency-A");
->>>>>>> 6d715069
-            stream = RollingThreadPoolMaxConcurrencyStream.GetInstance(threadPoolKey, 10, 100);
-            stream.StartCachingStreamValuesIfUnstarted();
-
-            CountdownEvent latch = new CountdownEvent(1);
-<<<<<<< HEAD
+            stream = RollingThreadPoolMaxConcurrencyStream.GetInstance(threadPoolKey, 10, 100);
+            stream.StartCachingStreamValuesIfUnstarted();
+
+            CountdownEvent latch = new CountdownEvent(1);
             stream.Observe().Take(10).Subscribe(GetSubscriber(output, latch));
-=======
-            stream.Observe().Take(10).Subscribe(new LatchedObserver(output, latch));
-
-            // no writes
->>>>>>> 6d715069
             Assert.True(latch.Wait(10000), "CountdownEvent was not set!");
 
             Assert.Equal(0, stream.LatestRollingMax);
@@ -122,11 +110,8 @@
             cmd2.Observe();
 
             Assert.True(latch.Wait(10000), "CountdownEvent was not set!");
-<<<<<<< HEAD
-
-            output.WriteLine("ReqLog : " + HystrixRequestLog.CurrentRequestLog.GetExecutedCommandsAsString());
-=======
->>>>>>> 6d715069
+
+            output.WriteLine("ReqLog : " + HystrixRequestLog.CurrentRequestLog.GetExecutedCommandsAsString());
             Assert.Equal(2, stream.LatestRollingMax);
         }
 
@@ -186,11 +171,8 @@
             cmd3.Observe();
 
             Assert.True(latch.Wait(10000), "CountdownEvent was not set!");
-<<<<<<< HEAD
-
-            output.WriteLine("ReqLog : " + HystrixRequestLog.CurrentRequestLog.GetExecutedCommandsAsString());
-=======
->>>>>>> 6d715069
+
+            output.WriteLine("ReqLog : " + HystrixRequestLog.CurrentRequestLog.GetExecutedCommandsAsString());
             Assert.Equal(3, stream.LatestRollingMax);
         }
 
@@ -227,11 +209,8 @@
             Time.Wait(100);
             cmd4.Observe();
             Assert.True(latch.Wait(10000), "CountdownEvent was not set!");
-<<<<<<< HEAD
-
-            output.WriteLine("ReqLog : " + HystrixRequestLog.CurrentRequestLog.GetExecutedCommandsAsString());
-=======
->>>>>>> 6d715069
+
+            output.WriteLine("ReqLog : " + HystrixRequestLog.CurrentRequestLog.GetExecutedCommandsAsString());
             Assert.Equal(3, stream.LatestRollingMax);
         }
 
@@ -271,11 +250,8 @@
             Time.Wait(100);
             cmd4.Observe();
             Assert.True(latch.Wait(10000), "CountdownEvent was not set!");
-<<<<<<< HEAD
-
-            output.WriteLine("ReqLog : " + HystrixRequestLog.CurrentRequestLog.GetExecutedCommandsAsString());
-=======
->>>>>>> 6d715069
+
+            output.WriteLine("ReqLog : " + HystrixRequestLog.CurrentRequestLog.GetExecutedCommandsAsString());
             Assert.Equal(2, stream.LatestRollingMax);
         }
 
@@ -311,11 +287,8 @@
             Time.Wait(100);
             cmd4.Observe();
             Assert.True(latch.Wait(10000), "CountdownEvent was not set!");
-<<<<<<< HEAD
-
-            output.WriteLine("ReqLog : " + HystrixRequestLog.CurrentRequestLog.GetExecutedCommandsAsString());
-=======
->>>>>>> 6d715069
+
+            output.WriteLine("ReqLog : " + HystrixRequestLog.CurrentRequestLog.GetExecutedCommandsAsString());
             Assert.Equal(0, stream.LatestRollingMax);
         }
 
@@ -352,10 +325,7 @@
         }
 
         [Fact]
-<<<<<<< HEAD
-=======
-        [Trait("Category", "FlakyOnHostedAgents")]
->>>>>>> 6d715069
+        [Trait("Category", "FlakyOnHostedAgents")]               
         public void TestConcurrencyStreamProperlyFiltersOutShortCircuits()
         {
             IHystrixCommandGroupKey groupKey = HystrixCommandGroupKeyDefault.AsKey("ThreadPool-Concurrency-H");
@@ -403,12 +373,8 @@
         }
 
         [Fact]
-<<<<<<< HEAD
+        [Trait("Category", "FlakyOnHostedAgents")]               
         public async void TestConcurrencyStreamProperlyFiltersOutSemaphoreRejections()
-=======
-        [Trait("Category", "FlakyOnHostedAgents")]
-        public void TestConcurrencyStreamProperlyFiltersOutSemaphoreRejections()
->>>>>>> 6d715069
         {
             IHystrixCommandGroupKey groupKey = HystrixCommandGroupKeyDefault.AsKey("ThreadPool-Concurrency-I");
             IHystrixThreadPoolKey threadPoolKey = HystrixThreadPoolKeyDefault.AsKey("ThreadPool-Concurrency-I");
