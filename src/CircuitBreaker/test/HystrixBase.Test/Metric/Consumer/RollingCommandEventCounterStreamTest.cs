--- conflicted
+++ resolved
@@ -87,28 +87,17 @@
             stream.StartCachingStreamValuesIfUnstarted();
 
             CountdownEvent latch = new CountdownEvent(1);
-<<<<<<< HEAD
-            stream.Observe().Take(10).Subscribe(new LatchedObserver(output, latch));
-            Assert.True(latch.Wait(10000), "CountdownEvent was not set!");
-
-=======
-            _ = stream.Observe().Take(10).Subscribe(new LatchedObserver(output, latch));
-
-            // no writes
-            Assert.True(latch.Wait(10000), "CountdownEvent was not set!");
->>>>>>> 6d715069
+            stream.Observe().Take(10).Subscribe(new LatchedObserver(output, latch));
+            Assert.True(latch.Wait(10000), "CountdownEvent was not set!");
+
             output.WriteLine("ReqLog : " + HystrixRequestLog.CurrentRequestLog.GetExecutedCommandsAsString());
             Assert.Equal(HystrixEventTypeHelper.Values.Count, stream.Latest.Length);
             Assert.False(HasData(stream.Latest), "Stream has events when it should not");
         }
 
         [Fact]
-<<<<<<< HEAD
+        [Trait("Category", "FlakyOnHostedAgents")]               
         public async void TestSingleSuccess()
-=======
-        [Trait("Category", "FlakyOnHostedAgents")]
-        public void TestSingleSuccess()
->>>>>>> 6d715069
         {
             IHystrixCommandKey key = HystrixCommandKeyDefault.AsKey("CMD-RollingCounter-B");
             stream = RollingCommandEventCounterStream.GetInstance(key, 10, 100);
@@ -119,15 +108,9 @@
 
             Command cmd = Command.From(GroupKey, key, HystrixEventType.SUCCESS, 20);
 
-<<<<<<< HEAD
             await cmd.Observe();
             Assert.True(latch.Wait(10000), "CountdownEvent was not set!");
 
-=======
-            cmd.Observe();
-
-            Assert.True(latch.Wait(10000), "CountdownEvent was not set!");
->>>>>>> 6d715069
             Assert.Equal(HystrixEventTypeHelper.Values.Count, stream.Latest.Length);
             long[] expected = new long[HystrixEventTypeHelper.Values.Count];
             expected[(int)HystrixEventType.SUCCESS] = 1;
@@ -136,12 +119,8 @@
         }
 
         [Fact]
-<<<<<<< HEAD
+        [Trait("Category", "FlakyOnHostedAgents")]               
         public async void TestSingleFailure()
-=======
-        [Trait("Category", "FlakyOnHostedAgents")]
-        public void TestSingleFailure()
->>>>>>> 6d715069
         {
             IHystrixCommandKey key = HystrixCommandKeyDefault.AsKey("CMD-RollingCounter-C");
             stream = RollingCommandEventCounterStream.GetInstance(key, 10, 100);
@@ -152,15 +131,9 @@
 
             Command cmd = Command.From(GroupKey, key, HystrixEventType.FAILURE, 20);
 
-<<<<<<< HEAD
             await cmd.Observe();
             Assert.True(latch.Wait(10000), "CountdownEvent was not set!");
 
-=======
-            cmd.Observe();
-
-            Assert.True(latch.Wait(10000), "CountdownEvent was not set!");
->>>>>>> 6d715069
             Assert.Equal(HystrixEventTypeHelper.Values.Count, stream.Latest.Length);
             long[] expected = new long[HystrixEventTypeHelper.Values.Count];
             expected[(int)HystrixEventType.FAILURE] = 1;
@@ -170,12 +143,8 @@
         }
 
         [Fact]
-<<<<<<< HEAD
+        [Trait("Category", "FlakyOnHostedAgents")]               
         public async void TestSingleTimeout()
-=======
-        [Trait("Category", "FlakyOnHostedAgents")]
-        public void TestSingleTimeout()
->>>>>>> 6d715069
         {
             IHystrixCommandKey key = HystrixCommandKeyDefault.AsKey("CMD-RollingCounter-D");
             stream = RollingCommandEventCounterStream.GetInstance(key, 10, 600);
@@ -185,16 +154,9 @@
             stream.Observe().Take(10).Subscribe(new LatchedObserver(output, latch));
 
             Command cmd = Command.From(GroupKey, key, HystrixEventType.TIMEOUT);
-<<<<<<< HEAD
             await cmd.Observe();
             Assert.True(latch.Wait(10000), "CountdownEvent was not set!");
 
-=======
-
-            cmd.Observe();
-
-            Assert.True(latch.Wait(10000), "CountdownEvent was not set!");
->>>>>>> 6d715069
             Assert.Equal(HystrixEventTypeHelper.Values.Count, stream.Latest.Length);
             long[] expected = new long[HystrixEventTypeHelper.Values.Count];
             expected[(int)HystrixEventType.TIMEOUT] = 1;
@@ -204,12 +166,8 @@
         }
 
         [Fact]
-<<<<<<< HEAD
+        [Trait("Category", "FlakyOnHostedAgents")]               
         public async void TestSingleBadRequest()
-=======
-        [Trait("Category", "FlakyOnHostedAgents")]
-        public void TestSingleBadRequest()
->>>>>>> 6d715069
         {
             IHystrixCommandKey key = HystrixCommandKeyDefault.AsKey("CMD-RollingCounter-E");
             stream = RollingCommandEventCounterStream.GetInstance(key, 10, 100);
@@ -223,10 +181,6 @@
             await Assert.ThrowsAsync<HystrixBadRequestException>(async () => await cmd.Observe());
 
             Assert.True(latch.Wait(10000), "CountdownEvent was not set!");
-<<<<<<< HEAD
-
-=======
->>>>>>> 6d715069
             Assert.Equal(HystrixEventTypeHelper.Values.Count, stream.Latest.Length);
             long[] expected = new long[HystrixEventTypeHelper.Values.Count];
             expected[(int)HystrixEventType.BAD_REQUEST] = 1;
@@ -236,12 +190,8 @@
         }
 
         [Fact]
-<<<<<<< HEAD
+        [Trait("Category", "FlakyOnHostedAgents")]               
         public async void TestRequestFromCache()
-=======
-        [Trait("Category", "FlakyOnHostedAgents")]
-        public void TestRequestFromCache()
->>>>>>> 6d715069
         {
             IHystrixCommandKey key = HystrixCommandKeyDefault.AsKey("CMD-RollingCounter-F");
             stream = RollingCommandEventCounterStream.GetInstance(key, 10, 100);
@@ -254,19 +204,11 @@
             Command cmd2 = Command.From(GroupKey, key, HystrixEventType.RESPONSE_FROM_CACHE);
             Command cmd3 = Command.From(GroupKey, key, HystrixEventType.RESPONSE_FROM_CACHE);
 
-<<<<<<< HEAD
             await cmd1.Observe();
             await cmd2.Observe();
             await cmd3.Observe();
             Assert.True(latch.Wait(10000), "CountdownEvent was not set!");
 
-=======
-            cmd1.Observe();
-            cmd2.Observe();
-            cmd3.Observe();
-
-            Assert.True(latch.Wait(10000), "CountdownEvent was not set!");
->>>>>>> 6d715069
             output.WriteLine("ReqLog : " + HystrixRequestLog.CurrentRequestLog.GetExecutedCommandsAsString());
             Assert.Equal(HystrixEventTypeHelper.Values.Count, stream.Latest.Length);
             long[] expected = new long[HystrixEventTypeHelper.Values.Count];
@@ -302,14 +244,8 @@
 
             var breaker = failure1.CircuitBreaker as HystrixCircuitBreakerImpl;
 
-<<<<<<< HEAD
             await shortCircuit1.Observe();
             await shortCircuit2.Observe();
-=======
-            shortCircuit1.Observe();
-            shortCircuit2.Observe();
-
->>>>>>> 6d715069
             Assert.True(latch.Wait(10000), "CountdownEvent was not set!");
 
             output.WriteLine("ReqLog : " + HystrixRequestLog.CurrentRequestLog.GetExecutedCommandsAsString());
@@ -325,12 +261,8 @@
         }
 
         [Fact]
-<<<<<<< HEAD
+        [Trait("Category", "FlakyOnHostedAgents")]       
         public async void TestSemaphoreRejected()
-=======
-        [Trait("Category", "FlakyOnHostedAgents")]
-        public void TestSemaphoreRejected()
->>>>>>> 6d715069
         {
             IHystrixCommandKey key = HystrixCommandKeyDefault.AsKey("CMD-RollingCounter-H");
             stream = RollingCommandEventCounterStream.GetInstance(key, 10, 100);
@@ -346,11 +278,7 @@
 
             for (int i = 0; i < 10; i++)
             {
-<<<<<<< HEAD
                 saturators.Add(Command.From(GroupKey, key, HystrixEventType.SUCCESS, 500, ExecutionIsolationStrategy.SEMAPHORE));
-=======
-                saturators.Add(Command.From(GroupKey, key, HystrixEventType.SUCCESS, 400, ExecutionIsolationStrategy.SEMAPHORE));
->>>>>>> 6d715069
             }
 
             Command rejected1 = Command.From(GroupKey, key, HystrixEventType.SUCCESS, 0, ExecutionIsolationStrategy.SEMAPHORE);
@@ -367,10 +295,6 @@
             await Task.Run(() => rejected2.Execute());
 
             Assert.True(latch.Wait(10000), "CountdownEvent was not set!");
-<<<<<<< HEAD
-
-=======
->>>>>>> 6d715069
             output.WriteLine("ReqLog : " + HystrixRequestLog.CurrentRequestLog.GetExecutedCommandsAsString());
             Assert.True(rejected1.IsResponseSemaphoreRejected, "Response not semaphore rejected as was expected (1)");
             Assert.True(rejected2.IsResponseSemaphoreRejected, "Response not semaphore rejected as was expected (2)");
@@ -384,12 +308,8 @@
         }
 
         [Fact]
-<<<<<<< HEAD
+        [Trait("Category", "FlakyOnHostedAgents")]               
         public async void TestThreadPoolRejected()
-=======
-        [Trait("Category", "FlakyOnHostedAgents")]
-        public void TestThreadPoolRejected()
->>>>>>> 6d715069
         {
             IHystrixCommandKey key = HystrixCommandKeyDefault.AsKey("CMD-RollingCounter-I");
             stream = RollingCommandEventCounterStream.GetInstance(key, 10, 100);
@@ -405,43 +325,26 @@
 
             for (int i = 0; i < 10; i++)
             {
-<<<<<<< HEAD
                 saturators.Add(Command.From(GroupKey, key, HystrixEventType.SUCCESS, 500));
-=======
-                saturators.Add(Command.From(GroupKey, key, HystrixEventType.SUCCESS, 200));
->>>>>>> 6d715069
             }
 
             Command rejected1 = Command.From(GroupKey, key, HystrixEventType.SUCCESS, 0);
             Command rejected2 = Command.From(GroupKey, key, HystrixEventType.SUCCESS, 0);
 
-<<<<<<< HEAD
             Task t = null;
-=======
->>>>>>> 6d715069
             foreach (Command saturator in saturators)
             {
                 t = saturator.ExecuteAsync();
             }
 
-<<<<<<< HEAD
             await rejected1.Observe();
             await rejected2.Observe();
-=======
-            rejected1.Observe();
-            rejected2.Observe();
-
->>>>>>> 6d715069
             Assert.True(latch.Wait(10000), "CountdownEvent was not set!");
 
             output.WriteLine("ReqLog : " + HystrixRequestLog.CurrentRequestLog.GetExecutedCommandsAsString());
 
             Assert.True(rejected1.IsResponseThreadPoolRejected, "Not ThreadPoolRejected as was expected (1)");
-<<<<<<< HEAD
             Assert.True(rejected2.IsResponseThreadPoolRejected, "Not ThreadPoolRejected as was expected (2)");
-=======
-            Assert.True(rejected2.IsResponseThreadPoolRejected, "Not ThreadPoolRejected as was expected (1)");
->>>>>>> 6d715069
             Assert.Equal(HystrixEventTypeHelper.Values.Count, stream.Latest.Length);
             long[] expected = new long[HystrixEventTypeHelper.Values.Count];
             expected[(int)HystrixEventType.SUCCESS] = 10;
@@ -451,12 +354,8 @@
         }
 
         [Fact]
-<<<<<<< HEAD
+        [Trait("Category", "FlakyOnHostedAgents")]               
         public async void TestFallbackFailure()
-=======
-        [Trait("Category", "FlakyOnHostedAgents")]
-        public void TestFallbackFailure()
->>>>>>> 6d715069
         {
             IHystrixCommandKey key = HystrixCommandKeyDefault.AsKey("CMD-RollingCounter-J");
             stream = RollingCommandEventCounterStream.GetInstance(key, 10, 100);
@@ -467,12 +366,7 @@
 
             Command cmd = Command.From(GroupKey, key, HystrixEventType.FAILURE, 20, HystrixEventType.FALLBACK_FAILURE);
 
-<<<<<<< HEAD
             await Assert.ThrowsAsync<HystrixRuntimeException>(async () => await cmd.Observe());
-=======
-            cmd.Observe();
-
->>>>>>> 6d715069
             Assert.True(latch.Wait(10000), "CountdownEvent was not set!");
 
             Assert.Equal(HystrixEventTypeHelper.Values.Count, stream.Latest.Length);
@@ -485,12 +379,8 @@
         }
 
         [Fact]
-<<<<<<< HEAD
+        [Trait("Category", "FlakyOnHostedAgents")]               
         public async void TestFallbackMissing()
-=======
-        [Trait("Category", "FlakyOnHostedAgents")]
-        public void TestFallbackMissing()
->>>>>>> 6d715069
         {
             IHystrixCommandKey key = HystrixCommandKeyDefault.AsKey("CMD-RollingCounter-K");
             stream = RollingCommandEventCounterStream.GetInstance(key, 10, 100);
@@ -500,14 +390,8 @@
             stream.Observe().Take(10).Subscribe(new LatchedObserver(output, latch));
 
             Command cmd = Command.From(GroupKey, key, HystrixEventType.FAILURE, 20, HystrixEventType.FALLBACK_MISSING);
-<<<<<<< HEAD
             await Assert.ThrowsAsync<HystrixRuntimeException>(async () => await cmd.Observe());
 
-=======
-
-            cmd.Observe();
-
->>>>>>> 6d715069
             Assert.True(latch.Wait(10000), "CountdownEvent was not set!");
 
             Assert.Equal(HystrixEventTypeHelper.Values.Count, stream.Latest.Length);
@@ -520,12 +404,8 @@
         }
 
         [Fact]
-<<<<<<< HEAD
+        [Trait("Category", "FlakyOnHostedAgents")]               
         public async void TestFallbackRejection()
-=======
-        [Trait("Category", "FlakyOnHostedAgents")]
-        public void TestFallbackRejection()
->>>>>>> 6d715069
         {
             IHystrixCommandKey key = HystrixCommandKeyDefault.AsKey("CMD-RollingCounter-L");
             stream = RollingCommandEventCounterStream.GetInstance(key, 10, 100);
@@ -539,19 +419,11 @@
             List<Command> fallbackSaturators = new List<Command>();
             for (int i = 0; i < 5; i++)
             {
-<<<<<<< HEAD
                 fallbackSaturators.Add(Command.From(GroupKey, key, HystrixEventType.FAILURE, 0, HystrixEventType.FALLBACK_SUCCESS, 500));
             }
 
             Command rejection1 = Command.From(GroupKey, key, HystrixEventType.FAILURE, 0, HystrixEventType.FALLBACK_SUCCESS, 0);
             Command rejection2 = Command.From(GroupKey, key, HystrixEventType.FAILURE, 0, HystrixEventType.FALLBACK_SUCCESS, 0);
-=======
-                fallbackSaturators.Add(Command.From(GroupKey, key, HystrixEventType.FAILURE, 20, HystrixEventType.FALLBACK_SUCCESS, 400));
-            }
-
-            Command rejection1 = Command.From(GroupKey, key, HystrixEventType.FAILURE, 20, HystrixEventType.FALLBACK_SUCCESS, 0);
-            Command rejection2 = Command.From(GroupKey, key, HystrixEventType.FAILURE, 20, HystrixEventType.FALLBACK_SUCCESS, 0);
->>>>>>> 6d715069
 
             foreach (Command saturator in fallbackSaturators)
             {
@@ -566,10 +438,6 @@
             await Assert.ThrowsAsync<HystrixRuntimeException>(async () => await rejection2.Observe());
 
             Assert.True(latch.Wait(10000), "CountdownEvent was not set!");
-<<<<<<< HEAD
-
-=======
->>>>>>> 6d715069
             Assert.Equal(HystrixEventTypeHelper.Values.Count, stream.Latest.Length);
             long[] expected = new long[HystrixEventTypeHelper.Values.Count];
             expected[(int)HystrixEventType.FAILURE] = 7;
@@ -595,11 +463,8 @@
             {
                 Collapser.From(output, i).Observe();
             }
-<<<<<<< HEAD
-
-            Assert.True(latch.Wait(10000), "CountdownEvent was not set!");
-=======
->>>>>>> 6d715069
+
+            Assert.True(latch.Wait(10000), "CountdownEvent was not set!");
 
             Assert.True(latch.Wait(10000), "CountdownEvent was not set!");
             Assert.Equal(HystrixEventTypeHelper.Values.Count, stream.Latest.Length);
@@ -611,12 +476,8 @@
         }
 
         [Fact]
-<<<<<<< HEAD
+        [Trait("Category", "FlakyOnHostedAgents")]               
         public async void TestMultipleEventsOverTimeGetStoredAndAgeOut()
-=======
-        [Trait("Category", "FlakyOnHostedAgents")]
-        public void TestMultipleEventsOverTimeGetStoredAndAgeOut()
->>>>>>> 6d715069
         {
             IHystrixCommandKey key = HystrixCommandKeyDefault.AsKey("CMD-RollingCounter-M");
             stream = RollingCommandEventCounterStream.GetInstance(key, 10, 100);
@@ -625,24 +486,14 @@
             // by doing a take(30), we ensure that all rolling counts go back to 0
             CountdownEvent latch = new CountdownEvent(1);
             stream.Observe().Take(30).Subscribe(new LatchedObserver(output, latch));
-<<<<<<< HEAD
-=======
 
             Command cmd1 = Command.From(GroupKey, key, HystrixEventType.SUCCESS, 20);
             Command cmd2 = Command.From(GroupKey, key, HystrixEventType.FAILURE, 10);
->>>>>>> 6d715069
-
-            Command cmd1 = Command.From(GroupKey, key, HystrixEventType.SUCCESS, 20);
-            Command cmd2 = Command.From(GroupKey, key, HystrixEventType.FAILURE, 10);
-
-<<<<<<< HEAD
+
             await cmd1.Observe();
             await cmd2.Observe();
             Assert.True(latch.Wait(10000), "CountdownEvent was not set!");
 
-=======
-            Assert.True(latch.Wait(10000), "CountdownEvent was not set!");
->>>>>>> 6d715069
             Assert.Equal(HystrixEventTypeHelper.Values.Count, stream.Latest.Length);
             long[] expected = new long[HystrixEventTypeHelper.Values.Count];
             output.WriteLine("ReqLog : " + HystrixRequestLog.CurrentRequestLog.GetExecutedCommandsAsString());
