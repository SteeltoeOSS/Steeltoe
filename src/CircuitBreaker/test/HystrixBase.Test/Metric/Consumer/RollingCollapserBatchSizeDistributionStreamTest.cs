--- conflicted
+++ resolved
@@ -62,32 +62,12 @@
         {
             IHystrixCollapserKey key = HystrixCollapserKeyDefault.AsKey("Collapser-Batch-Size-A");
             CountdownEvent latch = new CountdownEvent(1);
-<<<<<<< HEAD
-            stream.Observe().Skip(10).Take(10).Subscribe(
-                (distribution) =>
-                {
-                    output.WriteLine("OnNext @ " + (DateTime.Now.Ticks / 10000) + " : " + distribution.GetMean() + "/" + distribution.GetTotalCount() + " " + Thread.CurrentThread.ManagedThreadId);
-                    Assert.Equal(0, distribution.GetTotalCount());
-                },
-                (e) =>
-                {
-                    Assert.True(false, e.Message);
-                },
-                () =>
-                {
-                    latch.SignalEx();
-                });
-
-            // no writes
-            Assert.True(latch.Wait(10000), "CountdownEvent was not set!");
-=======
             var observer = new LatchedObserver(output, latch);
 
             stream = RollingCollapserBatchSizeDistributionStream.GetInstance(key, 10, 100);
             latchSubscription = stream.Observe().Subscribe(observer);
             Assert.True(Time.WaitUntil(() => observer.StreamRunning, 1000), "Stream failed to start");
             Assert.True(WaitForLatchedObserverToUpdate(observer, 1, 500, output), "Latch took to long to update");
->>>>>>> 91d72483
             Assert.Equal(0, stream.Latest.GetTotalCount());
         }
 
@@ -99,13 +79,6 @@
             CountdownEvent latch = new CountdownEvent(1);
             var observer = new LatchedObserver(output, latch);
 
-<<<<<<< HEAD
-            Collapser.From(output, key, 10).Observe();
-            Collapser.From(output, key, 11).Observe();
-            Collapser.From(output, key, 12).Observe();
-
-            Assert.True(latch.Wait(10000), "CountdownEvent was not set!");
-=======
             stream = RollingCollapserBatchSizeDistributionStream.GetInstance(key, 10, 100);
             latchSubscription = stream.Observe().Subscribe(observer);
             Assert.True(Time.WaitUntil(() => observer.StreamRunning, 1000), "Stream failed to start");
@@ -150,7 +123,6 @@
 
             Task.WaitAll(tasks.ToArray());
             Assert.True(WaitForLatchedObserverToUpdate(observer, 1, 500, output), "Latch took to long to update");
->>>>>>> 91d72483
 
             // should have 4 batches: 3, 1, 5, 3
             Assert.Equal(4, stream.Latest.GetTotalCount());
@@ -168,37 +140,6 @@
             CountdownEvent latch = new CountdownEvent(1);
             var observer = new LatchedObserver(output, latch);
 
-<<<<<<< HEAD
-            Collapser.From(output, key, 4).Observe();
-
-            try
-            {
-                Time.Wait(200);
-            }
-            catch (Exception)
-            {
-                Assert.False(true, "Interrupted ex");
-            }
-
-            Collapser.From(output, key, 5).Observe();
-            Collapser.From(output, key, 6).Observe();
-            Collapser.From(output, key, 7).Observe();
-            Collapser.From(output, key, 8).Observe();
-            Collapser.From(output, key, 9).Observe();
-
-            try
-            {
-                Time.Wait(200);
-            }
-            catch (Exception)
-            {
-                Assert.False(true, "Interrupted ex");
-            }
-
-            Collapser.From(output, key, 10).Observe();
-            Collapser.From(output, key, 11).Observe();
-            Collapser.From(output, key, 12).Observe();
-=======
             stream = RollingCollapserBatchSizeDistributionStream.GetInstance(key, 10, 100);
             latchSubscription = stream.Observe().Take(20 + LatchedObserver.STABLE_TICK_COUNT).Subscribe(observer);
             Assert.True(Time.WaitUntil(() => observer.StreamRunning, 1000), "Stream failed to start");
@@ -243,7 +184,6 @@
 
             Task.WaitAll(tasks.ToArray());
 
->>>>>>> 91d72483
             Assert.True(latch.Wait(10000), "CountdownEvent was not set!");
 
             Assert.Equal(0, stream.Latest.GetTotalCount());
