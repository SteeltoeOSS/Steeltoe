﻿// Copyright 2017 the original author or authors.
//
// Licensed under the Apache License, Version 2.0 (the "License");
// you may not use this file except in compliance with the License.
// You may obtain a copy of the License at
//
// https://www.apache.org/licenses/LICENSE-2.0
//
// Unless required by applicable law or agreed to in writing, software
// distributed under the License is distributed on an "AS IS" BASIS,
// WITHOUT WARRANTIES OR CONDITIONS OF ANY KIND, either express or implied.
// See the License for the specific language governing permissions and
// limitations under the License.

using Steeltoe.CircuitBreaker.Hystrix.CircuitBreaker;
using Steeltoe.CircuitBreaker.Hystrix.Exceptions;
using Steeltoe.CircuitBreaker.Hystrix.Metric.Test;
using Steeltoe.CircuitBreaker.Hystrix.Test;
using Steeltoe.CircuitBreaker.Hystrix.Util;
using System;
using System.Collections.Generic;
using System.Linq;
using System.Reactive;
using System.Reactive.Linq;
using System.Threading;
using System.Threading.Tasks;
using Xunit;
using Xunit.Abstractions;

namespace Steeltoe.CircuitBreaker.Hystrix.Metric.Consumer.Test
{
    public class CumulativeThreadPoolEventCounterStreamTest : CommandStreamTest, IDisposable
    {
        private CumulativeThreadPoolEventCounterStream stream;
        private IDisposable latchSubscription;
        private ITestOutputHelper output;

        private class LatchedObserver : TestObserverBase<long[]>
        {
            public LatchedObserver(ITestOutputHelper output, CountdownEvent latch)
                : base(output, latch)
            {
            }
        }

        public CumulativeThreadPoolEventCounterStreamTest(ITestOutputHelper output)
            : base()
        {
            this.output = output;
        }

        public override void Dispose()
        {
            latchSubscription?.Dispose();
            stream?.Unsubscribe();
            latchSubscription = null;
            stream = null;
            base.Dispose();
        }

        [Fact]
        [Trait("Category", "FlakyOnHostedAgents")]
        public void TestEmptyStreamProducesZeros()
        {
            IHystrixCommandGroupKey groupKey = HystrixCommandGroupKeyDefault.AsKey("Cumulative-ThreadPool-A");
            IHystrixThreadPoolKey threadPoolKey = HystrixThreadPoolKeyDefault.AsKey("Cumulative-ThreadPool-A");
            IHystrixCommandKey key = HystrixCommandKeyDefault.AsKey("Cumulative-Counter-A");

            CountdownEvent latch = new CountdownEvent(1);
            var observer = new LatchedObserver(output, latch);

<<<<<<< HEAD
            // no writes
            Assert.True(latch.Wait(10000), "CountdownEvent was not set!");
=======
            stream = CumulativeThreadPoolEventCounterStream.GetInstance(threadPoolKey, 10, 100);
            stream.StartCachingStreamValuesIfUnstarted();
            latchSubscription = stream.Observe().Subscribe(observer);
            Assert.True(Time.WaitUntil(() => observer.StreamRunning, 1000), "Stream failed to start");

            Assert.True(WaitForLatchedObserverToUpdate(observer, 1, 500, output), "Latch took to long to update");

>>>>>>> 91d72483
            Assert.Equal(2, stream.Latest.Length);
            Assert.Equal(0, stream.GetLatestCount(ThreadPoolEventType.EXECUTED));
            Assert.Equal(0, stream.GetLatestCount(ThreadPoolEventType.REJECTED));
        }

        [Fact]
        [Trait("Category", "FlakyOnHostedAgents")]
<<<<<<< HEAD
        public void TestSingleSuccess()
=======
        public async void TestSingleSuccess()
>>>>>>> 91d72483
        {
            IHystrixCommandGroupKey groupKey = HystrixCommandGroupKeyDefault.AsKey("Cumulative-ThreadPool-B");
            IHystrixThreadPoolKey threadPoolKey = HystrixThreadPoolKeyDefault.AsKey("Cumulative-ThreadPool-B");
            IHystrixCommandKey key = HystrixCommandKeyDefault.AsKey("Cumulative-Counter-B");
            CountdownEvent latch = new CountdownEvent(1);
            var observer = new LatchedObserver(output, latch);

            stream = CumulativeThreadPoolEventCounterStream.GetInstance(threadPoolKey, 10, 100);
            Command cmd = Command.From(groupKey, key, HystrixEventType.SUCCESS, 0);

            latchSubscription = stream.Observe().Subscribe(observer);
            Assert.True(Time.WaitUntil(() => observer.StreamRunning, 1000), "Stream failed to start");

<<<<<<< HEAD
            Assert.True(latch.Wait(10000), "CountdownEvent was not set!");
=======
            await cmd.Observe();

            Assert.True(WaitForLatchedObserverToUpdate(observer, 1, 500, output), "Latch took to long to update");

>>>>>>> 91d72483
            Assert.Equal(2, stream.Latest.Length);
            Assert.Equal(1, stream.GetLatestCount(ThreadPoolEventType.EXECUTED));
            Assert.Equal(0, stream.GetLatestCount(ThreadPoolEventType.REJECTED));
        }

        [Fact]
        [Trait("Category", "FlakyOnHostedAgents")]
<<<<<<< HEAD
        public void TestSingleFailure()
=======
        public async void TestSingleFailure()
>>>>>>> 91d72483
        {
            IHystrixCommandGroupKey groupKey = HystrixCommandGroupKeyDefault.AsKey("Cumulative-ThreadPool-C");
            IHystrixThreadPoolKey threadPoolKey = HystrixThreadPoolKeyDefault.AsKey("Cumulative-ThreadPool-C");
            IHystrixCommandKey key = HystrixCommandKeyDefault.AsKey("Cumulative-Counter-C");

            CountdownEvent latch = new CountdownEvent(1);
            var observer = new LatchedObserver(output, latch);
            stream = CumulativeThreadPoolEventCounterStream.GetInstance(threadPoolKey, 10, 100);

            Command cmd = Command.From(groupKey, key, HystrixEventType.FAILURE, 0);

<<<<<<< HEAD
            Assert.True(latch.Wait(10000), "CountdownEvent was not set!");
=======
            latchSubscription = stream.Observe().Subscribe(observer);
            Assert.True(Time.WaitUntil(() => observer.StreamRunning, 1000), "Stream failed to start");

            await cmd.Observe();

            Assert.True(WaitForLatchedObserverToUpdate(observer, 1, 500, output), "Latch took to long to update");

>>>>>>> 91d72483
            Assert.Equal(2, stream.Latest.Length);
            Assert.Equal(1, stream.GetLatestCount(ThreadPoolEventType.EXECUTED));
            Assert.Equal(0, stream.GetLatestCount(ThreadPoolEventType.REJECTED));
        }

        [Fact]
        [Trait("Category", "FlakyOnHostedAgents")]
<<<<<<< HEAD
        public void TestSingleTimeout()
=======
        public async void TestSingleTimeout()
>>>>>>> 91d72483
        {
            IHystrixCommandGroupKey groupKey = HystrixCommandGroupKeyDefault.AsKey("Cumulative-ThreadPool-D");
            IHystrixThreadPoolKey threadPoolKey = HystrixThreadPoolKeyDefault.AsKey("Cumulative-ThreadPool-D");
            IHystrixCommandKey key = HystrixCommandKeyDefault.AsKey("Cumulative-Counter-D");
            CountdownEvent latch = new CountdownEvent(1);
            var observer = new LatchedObserver(output, latch);

            stream = CumulativeThreadPoolEventCounterStream.GetInstance(threadPoolKey, 10, 100);
            Command cmd = Command.From(groupKey, key, HystrixEventType.TIMEOUT);

<<<<<<< HEAD
            cmd.Observe();
            Assert.True(latch.Wait(10000), "CountdownEvent was not set!");
=======
            latchSubscription = stream.Observe().Subscribe(observer);
            Assert.True(Time.WaitUntil(() => observer.StreamRunning, 1000), "Stream failed to start");

            await cmd.Observe();
            Assert.True(WaitForLatchedObserverToUpdate(observer, 1, 500, output), "Latch took to long to update");

>>>>>>> 91d72483
            Assert.Equal(2, stream.Latest.Length);
            Assert.Equal(1, stream.GetLatestCount(ThreadPoolEventType.EXECUTED));
            Assert.Equal(0, stream.GetLatestCount(ThreadPoolEventType.REJECTED));
        }

        [Fact]
        [Trait("Category", "FlakyOnHostedAgents")]
<<<<<<< HEAD
        public void TestSingleBadRequest()
=======
        public async void TestSingleBadRequest()
>>>>>>> 91d72483
        {
            IHystrixCommandGroupKey groupKey = HystrixCommandGroupKeyDefault.AsKey("Cumulative-ThreadPool-E");
            IHystrixThreadPoolKey threadPoolKey = HystrixThreadPoolKeyDefault.AsKey("Cumulative-ThreadPool-E");
            IHystrixCommandKey key = HystrixCommandKeyDefault.AsKey("Cumulative-Counter-E");
            CountdownEvent latch = new CountdownEvent(1);
            var observer = new LatchedObserver(output, latch);

            stream = CumulativeThreadPoolEventCounterStream.GetInstance(threadPoolKey, 10, 100);
            Command cmd = Command.From(groupKey, key, HystrixEventType.BAD_REQUEST);

            latchSubscription = stream.Observe().Subscribe(observer);
            Assert.True(Time.WaitUntil(() => observer.StreamRunning, 1000), "Stream failed to start");

<<<<<<< HEAD
            Assert.True(latch.Wait(10000), "CountdownEvent was not set!");
=======
            await Assert.ThrowsAsync<HystrixBadRequestException>(async () => await cmd.Observe());

            Assert.True(WaitForLatchedObserverToUpdate(observer, 1, 500, output), "Latch took to long to update");

>>>>>>> 91d72483
            Assert.Equal(2, stream.Latest.Length);
            Assert.Equal(1, stream.GetLatestCount(ThreadPoolEventType.EXECUTED));
            Assert.Equal(0, stream.GetLatestCount(ThreadPoolEventType.REJECTED));
        }

        [Fact]
        [Trait("Category", "FlakyOnHostedAgents")]
<<<<<<< HEAD
        public void TestRequestFromCache()
=======
        public async void TestRequestFromCache()
>>>>>>> 91d72483
        {
            IHystrixCommandGroupKey groupKey = HystrixCommandGroupKeyDefault.AsKey("Cumulative-ThreadPool-F");
            IHystrixThreadPoolKey threadPoolKey = HystrixThreadPoolKeyDefault.AsKey("Cumulative-ThreadPool-F");
            IHystrixCommandKey key = HystrixCommandKeyDefault.AsKey("Cumulative-Counter-F");

            CountdownEvent latch = new CountdownEvent(1);
            var observer = new LatchedObserver(output, latch);
            stream = CumulativeThreadPoolEventCounterStream.GetInstance(threadPoolKey, 10, 100);

            Command cmd1 = Command.From(groupKey, key, HystrixEventType.SUCCESS, 0);
            Command cmd2 = Command.From(groupKey, key, HystrixEventType.RESPONSE_FROM_CACHE);
            Command cmd3 = Command.From(groupKey, key, HystrixEventType.RESPONSE_FROM_CACHE);

<<<<<<< HEAD
            cmd1.Observe();
            cmd2.Observe();
            cmd3.Observe();
            Assert.True(latch.Wait(10000), "CountdownEvent was not set!");
            output.WriteLine("ReqLog : " + HystrixRequestLog.CurrentRequestLog.GetExecutedCommandsAsString());
=======
            latchSubscription = stream.Observe().Subscribe(observer);
            Assert.True(Time.WaitUntil(() => observer.StreamRunning, 1000), "Stream failed to start");

            await cmd1.Observe();
            await cmd2.Observe();
            await cmd3.Observe();

            Assert.True(WaitForLatchedObserverToUpdate(observer, 1, 500, output), "Latch took to long to update");
>>>>>>> 91d72483

            // RESPONSE_FROM_CACHE should not show up at all in thread pool counters - just the success
            Assert.Equal(2, stream.Latest.Length);
            Assert.Equal(1, stream.GetLatestCount(ThreadPoolEventType.EXECUTED));
            Assert.Equal(0, stream.GetLatestCount(ThreadPoolEventType.REJECTED));
        }

        [Fact]
        [Trait("Category", "FlakyOnHostedAgents")]
<<<<<<< HEAD
        public void TestShortCircuited()
=======
        public async void TestShortCircuited()
>>>>>>> 91d72483
        {
            IHystrixCommandGroupKey groupKey = HystrixCommandGroupKeyDefault.AsKey("Cumulative-ThreadPool-G");
            IHystrixThreadPoolKey threadPoolKey = HystrixThreadPoolKeyDefault.AsKey("Cumulative-ThreadPool-G");
            IHystrixCommandKey key = HystrixCommandKeyDefault.AsKey("Cumulative-Counter-G");

            CountdownEvent latch = new CountdownEvent(1);
            var observer = new LatchedObserver(output, latch);
            stream = CumulativeThreadPoolEventCounterStream.GetInstance(threadPoolKey, 10, 100);

            Command failure1 = Command.From(groupKey, key, HystrixEventType.FAILURE, 0);
            Command failure2 = Command.From(groupKey, key, HystrixEventType.FAILURE, 0);
            Command failure3 = Command.From(groupKey, key, HystrixEventType.FAILURE, 0);

<<<<<<< HEAD
            Command shortCircuit1 = Command.From(groupKey, key, HystrixEventType.SUCCESS);
            Command shortCircuit2 = Command.From(groupKey, key, HystrixEventType.SUCCESS);
=======
            Command shortCircuit1 = CommandStreamTest.Command.From(groupKey, key, HystrixEventType.SUCCESS);
            Command shortCircuit2 = CommandStreamTest.Command.From(groupKey, key, HystrixEventType.SUCCESS);
>>>>>>> 91d72483

            latchSubscription = stream.Observe().Subscribe(observer);
            Assert.True(Time.WaitUntil(() => observer.StreamRunning, 1000), "Stream failed to start");

            // 3 failures in a row will trip circuit.  let bucket roll once then submit 2 requests.
            // should see 3 FAILUREs and 2 SHORT_CIRCUITs and each should see a FALLBACK_SUCCESS
            await failure1.Observe();
            await failure2.Observe();
            await failure3.Observe();

            Assert.True(WaitForHealthCountToUpdate(key.Name, 500, output), "health count took to long to update");

<<<<<<< HEAD
            Assert.True(latch.Wait(10000), "CountdownEvent was not set!");
            output.WriteLine("ReqLog : " + HystrixRequestLog.CurrentRequestLog.GetExecutedCommandsAsString());
=======
            output.WriteLine(Time.CurrentTimeMillis + " running failures");
            await shortCircuit1.Observe();
            await shortCircuit2.Observe();

            Assert.True(WaitForLatchedObserverToUpdate(observer, 1, 500, output), "Latch took to long to update");

>>>>>>> 91d72483
            Assert.True(shortCircuit1.IsResponseShortCircuited);
            Assert.True(shortCircuit2.IsResponseShortCircuited);

            // only the FAILUREs should show up in thread pool counters
            Assert.Equal(2, stream.Latest.Length);
            Assert.Equal(3, stream.GetLatestCount(ThreadPoolEventType.EXECUTED));
            Assert.Equal(0, stream.GetLatestCount(ThreadPoolEventType.REJECTED));
        }

        [Fact]
        [Trait("Category", "FlakyOnHostedAgents")]
<<<<<<< HEAD
        public void TestSemaphoreRejected()
=======
        public async void TestSemaphoreRejected()
>>>>>>> 91d72483
        {
            IHystrixCommandGroupKey groupKey = HystrixCommandGroupKeyDefault.AsKey("Cumulative-ThreadPool-H");
            IHystrixThreadPoolKey threadPoolKey = HystrixThreadPoolKeyDefault.AsKey("Cumulative-ThreadPool-H");
            IHystrixCommandKey key = HystrixCommandKeyDefault.AsKey("Cumulative-Counter-H");

            CountdownEvent latch = new CountdownEvent(1);
            var observer = new LatchedObserver(output, latch);
            List<Command> saturators = new List<Command>();

            stream = CumulativeThreadPoolEventCounterStream.GetInstance(threadPoolKey, 10, 100);

            for (int i = 0; i < 10; i++)
            {
                saturators.Add(Command.From(groupKey, key, HystrixEventType.SUCCESS, 500, ExecutionIsolationStrategy.SEMAPHORE));
            }

            Command rejected1 = Command.From(groupKey, key, HystrixEventType.SUCCESS, 0, ExecutionIsolationStrategy.SEMAPHORE);
            Command rejected2 = Command.From(groupKey, key, HystrixEventType.SUCCESS, 0, ExecutionIsolationStrategy.SEMAPHORE);

            latchSubscription = stream.Observe().Subscribe(observer);
            Assert.True(Time.WaitUntil(() => observer.StreamRunning, 1000), "Stream failed to start");

            // 10 commands will saturate semaphore when called from different threads.
            // submit 2 more requests and they should be SEMAPHORE_REJECTED
            // should see 10 SUCCESSes, 2 SEMAPHORE_REJECTED and 2 FALLBACK_SUCCESSes
            List<Task> tasks = new List<Task>();
            foreach (Command saturator in saturators)
            {
                tasks.Add(Task.Run(() => saturator.Execute()));
            }

            await Task.Delay(50);

            tasks.Add(Task.Run(() => rejected1.Execute()));
            tasks.Add(Task.Run(() => rejected2.Execute()));

<<<<<<< HEAD
            Assert.True(latch.Wait(10000), "CountdownEvent was not set!");
            output.WriteLine("ReqLog : " + HystrixRequestLog.CurrentRequestLog.GetExecutedCommandsAsString());
=======
            Task.WaitAll(tasks.ToArray());
            Assert.True(WaitForLatchedObserverToUpdate(observer, 1, 500, output), "Latch took to long to update");

>>>>>>> 91d72483
            Assert.True(rejected1.IsResponseSemaphoreRejected);
            Assert.True(rejected2.IsResponseSemaphoreRejected);

            Assert.Equal(2, stream.Latest.Length);
            Assert.Equal(0, stream.GetLatestCount(ThreadPoolEventType.EXECUTED));
            Assert.Equal(0, stream.GetLatestCount(ThreadPoolEventType.REJECTED));
        }

        [Fact]
        [Trait("Category", "FlakyOnHostedAgents")]
        public void TestThreadPoolRejected()
        {
            IHystrixCommandGroupKey groupKey = HystrixCommandGroupKeyDefault.AsKey("Cumulative-ThreadPool-I");
            IHystrixThreadPoolKey threadPoolKey = HystrixThreadPoolKeyDefault.AsKey("Cumulative-ThreadPool-I");
            IHystrixCommandKey key = HystrixCommandKeyDefault.AsKey("Cumulative-Counter-I");

            List<Command> saturators = new List<Command>();
            CountdownEvent latch = new CountdownEvent(1);
            var observer = new LatchedObserver(output, latch);

            stream = CumulativeThreadPoolEventCounterStream.GetInstance(threadPoolKey, 10, 100);

            for (int i = 0; i < 10; i++)
            {
                saturators.Add(Command.From(groupKey, key, HystrixEventType.SUCCESS, 500));
            }

            Command rejected1 = Command.From(groupKey, key, HystrixEventType.SUCCESS, 0);
            Command rejected2 = Command.From(groupKey, key, HystrixEventType.SUCCESS, 0);

            latchSubscription = stream.Observe().Subscribe(observer);
            Assert.True(Time.WaitUntil(() => observer.StreamRunning, 1000), "Stream failed to start");

            // 10 commands will saturate threadpools when called concurrently.
            // submit 2 more requests and they should be THREADPOOL_REJECTED
            // should see 10 SUCCESSes, 2 THREADPOOL_REJECTED and 2 FALLBACK_SUCCESSes
            List<Task> tasks = new List<Task>();
            foreach (Command c in saturators)
            {
                tasks.Add(c.ExecuteAsync());
            }

            Time.Wait(50);

<<<<<<< HEAD
            Assert.True(latch.Wait(10000), "CountdownEvent was not set!");
            output.WriteLine("ReqLog : " + HystrixRequestLog.CurrentRequestLog.GetExecutedCommandsAsString());
=======
            tasks.Add(rejected1.ExecuteAsync());
            tasks.Add(rejected2.ExecuteAsync());

            Task.WaitAll(tasks.ToArray());
            Assert.True(WaitForLatchedObserverToUpdate(observer, 1, 500, output), "Latch took to long to update");

>>>>>>> 91d72483
            Assert.True(rejected1.IsResponseThreadPoolRejected);
            Assert.True(rejected2.IsResponseThreadPoolRejected);

            Assert.Equal(2, stream.Latest.Length);
            Assert.Equal(10, stream.GetLatestCount(ThreadPoolEventType.EXECUTED));
            Assert.Equal(2, stream.GetLatestCount(ThreadPoolEventType.REJECTED));
        }

        [Fact]
        [Trait("Category", "FlakyOnHostedAgents")]
<<<<<<< HEAD
        public void TestFallbackFailure()
=======
        public async void TestFallbackFailure()
>>>>>>> 91d72483
        {
            IHystrixCommandGroupKey groupKey = HystrixCommandGroupKeyDefault.AsKey("Cumulative-ThreadPool-J");
            IHystrixThreadPoolKey threadPoolKey = HystrixThreadPoolKeyDefault.AsKey("Cumulative-ThreadPool-J");
            IHystrixCommandKey key = HystrixCommandKeyDefault.AsKey("Cumulative-Counter-J");

            CountdownEvent latch = new CountdownEvent(1);
            var observer = new LatchedObserver(output, latch);
            stream = CumulativeThreadPoolEventCounterStream.GetInstance(threadPoolKey, 10, 100);

            Command cmd = Command.From(groupKey, key, HystrixEventType.FAILURE, 0, HystrixEventType.FALLBACK_FAILURE);

<<<<<<< HEAD
            Assert.True(latch.Wait(10000), "CountdownEvent was not set!");
            output.WriteLine("ReqLog : " + HystrixRequestLog.CurrentRequestLog.GetExecutedCommandsAsString());
=======
            latchSubscription = stream.Observe().Subscribe(observer);
            Assert.True(Time.WaitUntil(() => observer.StreamRunning, 1000), "Stream failed to start");

            await Assert.ThrowsAsync<HystrixRuntimeException>(async () => await cmd.Observe());
            Assert.True(WaitForLatchedObserverToUpdate(observer, 1, 500, output), "Latch took to long to update");
>>>>>>> 91d72483

            Assert.Equal(2, stream.Latest.Length);
            Assert.Equal(1, stream.GetLatestCount(ThreadPoolEventType.EXECUTED));
            Assert.Equal(0, stream.GetLatestCount(ThreadPoolEventType.REJECTED));
        }

        [Fact]
        [Trait("Category", "FlakyOnHostedAgents")]
<<<<<<< HEAD
        public void TestFallbackMissing()
=======
        public async void TestFallbackMissing()
>>>>>>> 91d72483
        {
            IHystrixCommandGroupKey groupKey = HystrixCommandGroupKeyDefault.AsKey("Cumulative-ThreadPool-K");
            IHystrixThreadPoolKey threadPoolKey = HystrixThreadPoolKeyDefault.AsKey("Cumulative-ThreadPool-K");
            IHystrixCommandKey key = HystrixCommandKeyDefault.AsKey("Cumulative-Counter-K");

            CountdownEvent latch = new CountdownEvent(1);
            var observer = new LatchedObserver(output, latch);
            stream = CumulativeThreadPoolEventCounterStream.GetInstance(threadPoolKey, 10, 100);

            Command cmd = Command.From(groupKey, key, HystrixEventType.FAILURE, 0, HystrixEventType.FALLBACK_MISSING);

            latchSubscription = stream.Observe().Subscribe(observer);
            Assert.True(Time.WaitUntil(() => observer.StreamRunning, 1000), "Stream failed to start");

<<<<<<< HEAD
            Assert.True(latch.Wait(10000), "CountdownEvent was not set!");
            output.WriteLine("ReqLog : " + HystrixRequestLog.CurrentRequestLog.GetExecutedCommandsAsString());
=======
            await Assert.ThrowsAsync<HystrixRuntimeException>(async () => await cmd.Observe());

            Assert.True(WaitForLatchedObserverToUpdate(observer, 1, 500, output), "Latch took to long to update");
>>>>>>> 91d72483

            Assert.Equal(2, stream.Latest.Length);
            Assert.Equal(1, stream.GetLatestCount(ThreadPoolEventType.EXECUTED));
            Assert.Equal(0, stream.GetLatestCount(ThreadPoolEventType.REJECTED));
        }

        [Fact]
        [Trait("Category", "FlakyOnHostedAgents")]
<<<<<<< HEAD
        public void TestFallbackRejection()
=======
        public async void TestFallbackRejection()
>>>>>>> 91d72483
        {
            IHystrixCommandGroupKey groupKey = HystrixCommandGroupKeyDefault.AsKey("Cumulative-ThreadPool-L");
            IHystrixThreadPoolKey threadPoolKey = HystrixThreadPoolKeyDefault.AsKey("Cumulative-ThreadPool-L");
            IHystrixCommandKey key = HystrixCommandKeyDefault.AsKey("Cumulative-Counter-L");

            List<Command> fallbackSaturators = new List<Command>();
            CountdownEvent latch = new CountdownEvent(1);
            var observer = new LatchedObserver(output, latch);

<<<<<<< HEAD
            // fallback semaphore size is 5.  So let 5 commands saturate that semaphore, then
            // let 2 more commands go to fallback.  they should get rejected by the fallback-semaphore
            List<Command> fallbackSaturators = new List<Command>();
            for (int i = 0; i < 5; i++)
            {
                fallbackSaturators.Add(Command.From(groupKey, key, HystrixEventType.FAILURE, 20, HystrixEventType.FALLBACK_SUCCESS, 400));
=======
            stream = CumulativeThreadPoolEventCounterStream.GetInstance(threadPoolKey, 10, 100);
            for (int i = 0; i < 5; i++)
            {
                fallbackSaturators.Add(CommandStreamTest.Command.From(groupKey, key, HystrixEventType.FAILURE, 0, HystrixEventType.FALLBACK_SUCCESS, 500));
>>>>>>> 91d72483
            }

            Command rejection1 = Command.From(groupKey, key, HystrixEventType.FAILURE, 0, HystrixEventType.FALLBACK_SUCCESS, 0);
            Command rejection2 = Command.From(groupKey, key, HystrixEventType.FAILURE, 0, HystrixEventType.FALLBACK_SUCCESS, 0);

            latchSubscription = stream.Observe().Subscribe(observer);
            Assert.True(Time.WaitUntil(() => observer.StreamRunning, 1000), "Stream failed to start");

            // fallback semaphore size is 5.  So let 5 commands saturate that semaphore, then
            // let 2 more commands go to fallback.  they should get rejected by the fallback-semaphore
            List<Task> tasks = new List<Task>();
            foreach (Command saturator in fallbackSaturators)
            {
                tasks.Add(saturator.ExecuteAsync());
            }

            await Task.Delay(50);

            output.WriteLine("ReqLog : " + HystrixRequestLog.CurrentRequestLog.GetExecutedCommandsAsString());

            await Assert.ThrowsAsync<HystrixRuntimeException>(async () => await rejection1.Observe());
            await Assert.ThrowsAsync<HystrixRuntimeException>(async () => await rejection2.Observe());

<<<<<<< HEAD
            Assert.True(latch.Wait(10000), "CountdownEvent was not set!");
=======
            Assert.True(WaitForLatchedObserverToUpdate(observer, 1, 500, output), "Latch took to long to update");

>>>>>>> 91d72483
            output.WriteLine("ReqLog : " + HystrixRequestLog.CurrentRequestLog.GetExecutedCommandsAsString());

            Task.WaitAll(tasks.ToArray());
            Assert.True(WaitForLatchedObserverToUpdate(observer, 1, 500, output), "Latch took to long to update");

            // all 7 commands executed on-thread, so should be executed according to thread-pool metrics
            Assert.Equal(2, stream.Latest.Length);
            Assert.Equal(7, stream.GetLatestCount(ThreadPoolEventType.EXECUTED));
            Assert.Equal(0, stream.GetLatestCount(ThreadPoolEventType.REJECTED));
        }

        // in a rolling window, take(20) would age out all counters.  in the cumulative count, we expect them to remain non-zero forever
        [Fact]
        [Trait("Category", "FlakyOnHostedAgents")]
<<<<<<< HEAD
        public void TestMultipleEventsOverTimeGetStoredAndDoNotAgeOut()
=======
        public async void TestMultipleEventsOverTimeGetStoredAndDoNotAgeOut()
>>>>>>> 91d72483
        {
            IHystrixCommandGroupKey groupKey = HystrixCommandGroupKeyDefault.AsKey("Cumulative-ThreadPool-M");
            IHystrixThreadPoolKey threadPoolKey = HystrixThreadPoolKeyDefault.AsKey("Cumulative-ThreadPool-M");
            IHystrixCommandKey key = HystrixCommandKeyDefault.AsKey("Cumulative-Counter-M");
            CountdownEvent latch = new CountdownEvent(1);
            var observer = new LatchedObserver(output, latch);

            stream = CumulativeThreadPoolEventCounterStream.GetInstance(threadPoolKey, 10, 100);
            Command cmd1 = Command.From(groupKey, key, HystrixEventType.SUCCESS, 20);
            Command cmd2 = Command.From(groupKey, key, HystrixEventType.FAILURE, 10);

<<<<<<< HEAD
            cmd1.Observe();
            cmd2.Observe();
            Assert.True(latch.Wait(10000), "CountdownEvent was not set!");
=======
            latchSubscription = stream.Observe().Take(20 + LatchedObserver.STABLE_TICK_COUNT).Subscribe(observer);
            Assert.True(Time.WaitUntil(() => observer.StreamRunning, 1000), "Stream failed to start");

            await cmd1.Observe();
            await cmd2.Observe();
            Assert.True(latch.Wait(20000), "CountdownEvent was not set!");

>>>>>>> 91d72483
            output.WriteLine("ReqLog : " + HystrixRequestLog.CurrentRequestLog.GetExecutedCommandsAsString());

            // all commands should not have aged out
            Assert.Equal(2, stream.Latest.Length);
            Assert.Equal(2, stream.GetLatestCount(ThreadPoolEventType.EXECUTED));
            Assert.Equal(0, stream.GetLatestCount(ThreadPoolEventType.REJECTED));
        }
    }
}<|MERGE_RESOLUTION|>--- conflicted
+++ resolved
@@ -69,10 +69,6 @@
             CountdownEvent latch = new CountdownEvent(1);
             var observer = new LatchedObserver(output, latch);
 
-<<<<<<< HEAD
-            // no writes
-            Assert.True(latch.Wait(10000), "CountdownEvent was not set!");
-=======
             stream = CumulativeThreadPoolEventCounterStream.GetInstance(threadPoolKey, 10, 100);
             stream.StartCachingStreamValuesIfUnstarted();
             latchSubscription = stream.Observe().Subscribe(observer);
@@ -80,7 +76,6 @@
 
             Assert.True(WaitForLatchedObserverToUpdate(observer, 1, 500, output), "Latch took to long to update");
 
->>>>>>> 91d72483
             Assert.Equal(2, stream.Latest.Length);
             Assert.Equal(0, stream.GetLatestCount(ThreadPoolEventType.EXECUTED));
             Assert.Equal(0, stream.GetLatestCount(ThreadPoolEventType.REJECTED));
@@ -88,11 +83,7 @@
 
         [Fact]
         [Trait("Category", "FlakyOnHostedAgents")]
-<<<<<<< HEAD
-        public void TestSingleSuccess()
-=======
         public async void TestSingleSuccess()
->>>>>>> 91d72483
         {
             IHystrixCommandGroupKey groupKey = HystrixCommandGroupKeyDefault.AsKey("Cumulative-ThreadPool-B");
             IHystrixThreadPoolKey threadPoolKey = HystrixThreadPoolKeyDefault.AsKey("Cumulative-ThreadPool-B");
@@ -106,26 +97,18 @@
             latchSubscription = stream.Observe().Subscribe(observer);
             Assert.True(Time.WaitUntil(() => observer.StreamRunning, 1000), "Stream failed to start");
 
-<<<<<<< HEAD
-            Assert.True(latch.Wait(10000), "CountdownEvent was not set!");
-=======
             await cmd.Observe();
 
             Assert.True(WaitForLatchedObserverToUpdate(observer, 1, 500, output), "Latch took to long to update");
 
->>>>>>> 91d72483
-            Assert.Equal(2, stream.Latest.Length);
-            Assert.Equal(1, stream.GetLatestCount(ThreadPoolEventType.EXECUTED));
-            Assert.Equal(0, stream.GetLatestCount(ThreadPoolEventType.REJECTED));
-        }
-
-        [Fact]
-        [Trait("Category", "FlakyOnHostedAgents")]
-<<<<<<< HEAD
-        public void TestSingleFailure()
-=======
+            Assert.Equal(2, stream.Latest.Length);
+            Assert.Equal(1, stream.GetLatestCount(ThreadPoolEventType.EXECUTED));
+            Assert.Equal(0, stream.GetLatestCount(ThreadPoolEventType.REJECTED));
+        }
+
+        [Fact]
+        [Trait("Category", "FlakyOnHostedAgents")]
         public async void TestSingleFailure()
->>>>>>> 91d72483
         {
             IHystrixCommandGroupKey groupKey = HystrixCommandGroupKeyDefault.AsKey("Cumulative-ThreadPool-C");
             IHystrixThreadPoolKey threadPoolKey = HystrixThreadPoolKeyDefault.AsKey("Cumulative-ThreadPool-C");
@@ -137,9 +120,6 @@
 
             Command cmd = Command.From(groupKey, key, HystrixEventType.FAILURE, 0);
 
-<<<<<<< HEAD
-            Assert.True(latch.Wait(10000), "CountdownEvent was not set!");
-=======
             latchSubscription = stream.Observe().Subscribe(observer);
             Assert.True(Time.WaitUntil(() => observer.StreamRunning, 1000), "Stream failed to start");
 
@@ -147,19 +127,14 @@
 
             Assert.True(WaitForLatchedObserverToUpdate(observer, 1, 500, output), "Latch took to long to update");
 
->>>>>>> 91d72483
-            Assert.Equal(2, stream.Latest.Length);
-            Assert.Equal(1, stream.GetLatestCount(ThreadPoolEventType.EXECUTED));
-            Assert.Equal(0, stream.GetLatestCount(ThreadPoolEventType.REJECTED));
-        }
-
-        [Fact]
-        [Trait("Category", "FlakyOnHostedAgents")]
-<<<<<<< HEAD
-        public void TestSingleTimeout()
-=======
+            Assert.Equal(2, stream.Latest.Length);
+            Assert.Equal(1, stream.GetLatestCount(ThreadPoolEventType.EXECUTED));
+            Assert.Equal(0, stream.GetLatestCount(ThreadPoolEventType.REJECTED));
+        }
+
+        [Fact]
+        [Trait("Category", "FlakyOnHostedAgents")]
         public async void TestSingleTimeout()
->>>>>>> 91d72483
         {
             IHystrixCommandGroupKey groupKey = HystrixCommandGroupKeyDefault.AsKey("Cumulative-ThreadPool-D");
             IHystrixThreadPoolKey threadPoolKey = HystrixThreadPoolKeyDefault.AsKey("Cumulative-ThreadPool-D");
@@ -170,29 +145,20 @@
             stream = CumulativeThreadPoolEventCounterStream.GetInstance(threadPoolKey, 10, 100);
             Command cmd = Command.From(groupKey, key, HystrixEventType.TIMEOUT);
 
-<<<<<<< HEAD
-            cmd.Observe();
-            Assert.True(latch.Wait(10000), "CountdownEvent was not set!");
-=======
             latchSubscription = stream.Observe().Subscribe(observer);
             Assert.True(Time.WaitUntil(() => observer.StreamRunning, 1000), "Stream failed to start");
 
             await cmd.Observe();
             Assert.True(WaitForLatchedObserverToUpdate(observer, 1, 500, output), "Latch took to long to update");
 
->>>>>>> 91d72483
-            Assert.Equal(2, stream.Latest.Length);
-            Assert.Equal(1, stream.GetLatestCount(ThreadPoolEventType.EXECUTED));
-            Assert.Equal(0, stream.GetLatestCount(ThreadPoolEventType.REJECTED));
-        }
-
-        [Fact]
-        [Trait("Category", "FlakyOnHostedAgents")]
-<<<<<<< HEAD
-        public void TestSingleBadRequest()
-=======
+            Assert.Equal(2, stream.Latest.Length);
+            Assert.Equal(1, stream.GetLatestCount(ThreadPoolEventType.EXECUTED));
+            Assert.Equal(0, stream.GetLatestCount(ThreadPoolEventType.REJECTED));
+        }
+
+        [Fact]
+        [Trait("Category", "FlakyOnHostedAgents")]
         public async void TestSingleBadRequest()
->>>>>>> 91d72483
         {
             IHystrixCommandGroupKey groupKey = HystrixCommandGroupKeyDefault.AsKey("Cumulative-ThreadPool-E");
             IHystrixThreadPoolKey threadPoolKey = HystrixThreadPoolKeyDefault.AsKey("Cumulative-ThreadPool-E");
@@ -206,26 +172,18 @@
             latchSubscription = stream.Observe().Subscribe(observer);
             Assert.True(Time.WaitUntil(() => observer.StreamRunning, 1000), "Stream failed to start");
 
-<<<<<<< HEAD
-            Assert.True(latch.Wait(10000), "CountdownEvent was not set!");
-=======
             await Assert.ThrowsAsync<HystrixBadRequestException>(async () => await cmd.Observe());
 
             Assert.True(WaitForLatchedObserverToUpdate(observer, 1, 500, output), "Latch took to long to update");
 
->>>>>>> 91d72483
-            Assert.Equal(2, stream.Latest.Length);
-            Assert.Equal(1, stream.GetLatestCount(ThreadPoolEventType.EXECUTED));
-            Assert.Equal(0, stream.GetLatestCount(ThreadPoolEventType.REJECTED));
-        }
-
-        [Fact]
-        [Trait("Category", "FlakyOnHostedAgents")]
-<<<<<<< HEAD
-        public void TestRequestFromCache()
-=======
+            Assert.Equal(2, stream.Latest.Length);
+            Assert.Equal(1, stream.GetLatestCount(ThreadPoolEventType.EXECUTED));
+            Assert.Equal(0, stream.GetLatestCount(ThreadPoolEventType.REJECTED));
+        }
+
+        [Fact]
+        [Trait("Category", "FlakyOnHostedAgents")]
         public async void TestRequestFromCache()
->>>>>>> 91d72483
         {
             IHystrixCommandGroupKey groupKey = HystrixCommandGroupKeyDefault.AsKey("Cumulative-ThreadPool-F");
             IHystrixThreadPoolKey threadPoolKey = HystrixThreadPoolKeyDefault.AsKey("Cumulative-ThreadPool-F");
@@ -239,13 +197,6 @@
             Command cmd2 = Command.From(groupKey, key, HystrixEventType.RESPONSE_FROM_CACHE);
             Command cmd3 = Command.From(groupKey, key, HystrixEventType.RESPONSE_FROM_CACHE);
 
-<<<<<<< HEAD
-            cmd1.Observe();
-            cmd2.Observe();
-            cmd3.Observe();
-            Assert.True(latch.Wait(10000), "CountdownEvent was not set!");
-            output.WriteLine("ReqLog : " + HystrixRequestLog.CurrentRequestLog.GetExecutedCommandsAsString());
-=======
             latchSubscription = stream.Observe().Subscribe(observer);
             Assert.True(Time.WaitUntil(() => observer.StreamRunning, 1000), "Stream failed to start");
 
@@ -254,7 +205,6 @@
             await cmd3.Observe();
 
             Assert.True(WaitForLatchedObserverToUpdate(observer, 1, 500, output), "Latch took to long to update");
->>>>>>> 91d72483
 
             // RESPONSE_FROM_CACHE should not show up at all in thread pool counters - just the success
             Assert.Equal(2, stream.Latest.Length);
@@ -264,11 +214,7 @@
 
         [Fact]
         [Trait("Category", "FlakyOnHostedAgents")]
-<<<<<<< HEAD
-        public void TestShortCircuited()
-=======
         public async void TestShortCircuited()
->>>>>>> 91d72483
         {
             IHystrixCommandGroupKey groupKey = HystrixCommandGroupKeyDefault.AsKey("Cumulative-ThreadPool-G");
             IHystrixThreadPoolKey threadPoolKey = HystrixThreadPoolKeyDefault.AsKey("Cumulative-ThreadPool-G");
@@ -282,13 +228,8 @@
             Command failure2 = Command.From(groupKey, key, HystrixEventType.FAILURE, 0);
             Command failure3 = Command.From(groupKey, key, HystrixEventType.FAILURE, 0);
 
-<<<<<<< HEAD
-            Command shortCircuit1 = Command.From(groupKey, key, HystrixEventType.SUCCESS);
-            Command shortCircuit2 = Command.From(groupKey, key, HystrixEventType.SUCCESS);
-=======
             Command shortCircuit1 = CommandStreamTest.Command.From(groupKey, key, HystrixEventType.SUCCESS);
             Command shortCircuit2 = CommandStreamTest.Command.From(groupKey, key, HystrixEventType.SUCCESS);
->>>>>>> 91d72483
 
             latchSubscription = stream.Observe().Subscribe(observer);
             Assert.True(Time.WaitUntil(() => observer.StreamRunning, 1000), "Stream failed to start");
@@ -301,17 +242,12 @@
 
             Assert.True(WaitForHealthCountToUpdate(key.Name, 500, output), "health count took to long to update");
 
-<<<<<<< HEAD
-            Assert.True(latch.Wait(10000), "CountdownEvent was not set!");
-            output.WriteLine("ReqLog : " + HystrixRequestLog.CurrentRequestLog.GetExecutedCommandsAsString());
-=======
             output.WriteLine(Time.CurrentTimeMillis + " running failures");
             await shortCircuit1.Observe();
             await shortCircuit2.Observe();
 
             Assert.True(WaitForLatchedObserverToUpdate(observer, 1, 500, output), "Latch took to long to update");
 
->>>>>>> 91d72483
             Assert.True(shortCircuit1.IsResponseShortCircuited);
             Assert.True(shortCircuit2.IsResponseShortCircuited);
 
@@ -323,11 +259,7 @@
 
         [Fact]
         [Trait("Category", "FlakyOnHostedAgents")]
-<<<<<<< HEAD
-        public void TestSemaphoreRejected()
-=======
         public async void TestSemaphoreRejected()
->>>>>>> 91d72483
         {
             IHystrixCommandGroupKey groupKey = HystrixCommandGroupKeyDefault.AsKey("Cumulative-ThreadPool-H");
             IHystrixThreadPoolKey threadPoolKey = HystrixThreadPoolKeyDefault.AsKey("Cumulative-ThreadPool-H");
@@ -364,14 +296,9 @@
             tasks.Add(Task.Run(() => rejected1.Execute()));
             tasks.Add(Task.Run(() => rejected2.Execute()));
 
-<<<<<<< HEAD
-            Assert.True(latch.Wait(10000), "CountdownEvent was not set!");
-            output.WriteLine("ReqLog : " + HystrixRequestLog.CurrentRequestLog.GetExecutedCommandsAsString());
-=======
             Task.WaitAll(tasks.ToArray());
             Assert.True(WaitForLatchedObserverToUpdate(observer, 1, 500, output), "Latch took to long to update");
 
->>>>>>> 91d72483
             Assert.True(rejected1.IsResponseSemaphoreRejected);
             Assert.True(rejected2.IsResponseSemaphoreRejected);
 
@@ -416,17 +343,12 @@
 
             Time.Wait(50);
 
-<<<<<<< HEAD
-            Assert.True(latch.Wait(10000), "CountdownEvent was not set!");
-            output.WriteLine("ReqLog : " + HystrixRequestLog.CurrentRequestLog.GetExecutedCommandsAsString());
-=======
             tasks.Add(rejected1.ExecuteAsync());
             tasks.Add(rejected2.ExecuteAsync());
 
             Task.WaitAll(tasks.ToArray());
             Assert.True(WaitForLatchedObserverToUpdate(observer, 1, 500, output), "Latch took to long to update");
 
->>>>>>> 91d72483
             Assert.True(rejected1.IsResponseThreadPoolRejected);
             Assert.True(rejected2.IsResponseThreadPoolRejected);
 
@@ -437,11 +359,7 @@
 
         [Fact]
         [Trait("Category", "FlakyOnHostedAgents")]
-<<<<<<< HEAD
-        public void TestFallbackFailure()
-=======
         public async void TestFallbackFailure()
->>>>>>> 91d72483
         {
             IHystrixCommandGroupKey groupKey = HystrixCommandGroupKeyDefault.AsKey("Cumulative-ThreadPool-J");
             IHystrixThreadPoolKey threadPoolKey = HystrixThreadPoolKeyDefault.AsKey("Cumulative-ThreadPool-J");
@@ -453,29 +371,20 @@
 
             Command cmd = Command.From(groupKey, key, HystrixEventType.FAILURE, 0, HystrixEventType.FALLBACK_FAILURE);
 
-<<<<<<< HEAD
-            Assert.True(latch.Wait(10000), "CountdownEvent was not set!");
-            output.WriteLine("ReqLog : " + HystrixRequestLog.CurrentRequestLog.GetExecutedCommandsAsString());
-=======
             latchSubscription = stream.Observe().Subscribe(observer);
             Assert.True(Time.WaitUntil(() => observer.StreamRunning, 1000), "Stream failed to start");
 
             await Assert.ThrowsAsync<HystrixRuntimeException>(async () => await cmd.Observe());
             Assert.True(WaitForLatchedObserverToUpdate(observer, 1, 500, output), "Latch took to long to update");
->>>>>>> 91d72483
-
-            Assert.Equal(2, stream.Latest.Length);
-            Assert.Equal(1, stream.GetLatestCount(ThreadPoolEventType.EXECUTED));
-            Assert.Equal(0, stream.GetLatestCount(ThreadPoolEventType.REJECTED));
-        }
-
-        [Fact]
-        [Trait("Category", "FlakyOnHostedAgents")]
-<<<<<<< HEAD
-        public void TestFallbackMissing()
-=======
+
+            Assert.Equal(2, stream.Latest.Length);
+            Assert.Equal(1, stream.GetLatestCount(ThreadPoolEventType.EXECUTED));
+            Assert.Equal(0, stream.GetLatestCount(ThreadPoolEventType.REJECTED));
+        }
+
+        [Fact]
+        [Trait("Category", "FlakyOnHostedAgents")]
         public async void TestFallbackMissing()
->>>>>>> 91d72483
         {
             IHystrixCommandGroupKey groupKey = HystrixCommandGroupKeyDefault.AsKey("Cumulative-ThreadPool-K");
             IHystrixThreadPoolKey threadPoolKey = HystrixThreadPoolKeyDefault.AsKey("Cumulative-ThreadPool-K");
@@ -490,27 +399,18 @@
             latchSubscription = stream.Observe().Subscribe(observer);
             Assert.True(Time.WaitUntil(() => observer.StreamRunning, 1000), "Stream failed to start");
 
-<<<<<<< HEAD
-            Assert.True(latch.Wait(10000), "CountdownEvent was not set!");
-            output.WriteLine("ReqLog : " + HystrixRequestLog.CurrentRequestLog.GetExecutedCommandsAsString());
-=======
             await Assert.ThrowsAsync<HystrixRuntimeException>(async () => await cmd.Observe());
 
             Assert.True(WaitForLatchedObserverToUpdate(observer, 1, 500, output), "Latch took to long to update");
->>>>>>> 91d72483
-
-            Assert.Equal(2, stream.Latest.Length);
-            Assert.Equal(1, stream.GetLatestCount(ThreadPoolEventType.EXECUTED));
-            Assert.Equal(0, stream.GetLatestCount(ThreadPoolEventType.REJECTED));
-        }
-
-        [Fact]
-        [Trait("Category", "FlakyOnHostedAgents")]
-<<<<<<< HEAD
-        public void TestFallbackRejection()
-=======
+
+            Assert.Equal(2, stream.Latest.Length);
+            Assert.Equal(1, stream.GetLatestCount(ThreadPoolEventType.EXECUTED));
+            Assert.Equal(0, stream.GetLatestCount(ThreadPoolEventType.REJECTED));
+        }
+
+        [Fact]
+        [Trait("Category", "FlakyOnHostedAgents")]
         public async void TestFallbackRejection()
->>>>>>> 91d72483
         {
             IHystrixCommandGroupKey groupKey = HystrixCommandGroupKeyDefault.AsKey("Cumulative-ThreadPool-L");
             IHystrixThreadPoolKey threadPoolKey = HystrixThreadPoolKeyDefault.AsKey("Cumulative-ThreadPool-L");
@@ -520,19 +420,10 @@
             CountdownEvent latch = new CountdownEvent(1);
             var observer = new LatchedObserver(output, latch);
 
-<<<<<<< HEAD
-            // fallback semaphore size is 5.  So let 5 commands saturate that semaphore, then
-            // let 2 more commands go to fallback.  they should get rejected by the fallback-semaphore
-            List<Command> fallbackSaturators = new List<Command>();
+            stream = CumulativeThreadPoolEventCounterStream.GetInstance(threadPoolKey, 10, 100);
             for (int i = 0; i < 5; i++)
             {
-                fallbackSaturators.Add(Command.From(groupKey, key, HystrixEventType.FAILURE, 20, HystrixEventType.FALLBACK_SUCCESS, 400));
-=======
-            stream = CumulativeThreadPoolEventCounterStream.GetInstance(threadPoolKey, 10, 100);
-            for (int i = 0; i < 5; i++)
-            {
                 fallbackSaturators.Add(CommandStreamTest.Command.From(groupKey, key, HystrixEventType.FAILURE, 0, HystrixEventType.FALLBACK_SUCCESS, 500));
->>>>>>> 91d72483
             }
 
             Command rejection1 = Command.From(groupKey, key, HystrixEventType.FAILURE, 0, HystrixEventType.FALLBACK_SUCCESS, 0);
@@ -556,12 +447,8 @@
             await Assert.ThrowsAsync<HystrixRuntimeException>(async () => await rejection1.Observe());
             await Assert.ThrowsAsync<HystrixRuntimeException>(async () => await rejection2.Observe());
 
-<<<<<<< HEAD
-            Assert.True(latch.Wait(10000), "CountdownEvent was not set!");
-=======
-            Assert.True(WaitForLatchedObserverToUpdate(observer, 1, 500, output), "Latch took to long to update");
-
->>>>>>> 91d72483
+            Assert.True(WaitForLatchedObserverToUpdate(observer, 1, 500, output), "Latch took to long to update");
+
             output.WriteLine("ReqLog : " + HystrixRequestLog.CurrentRequestLog.GetExecutedCommandsAsString());
 
             Task.WaitAll(tasks.ToArray());
@@ -576,11 +463,7 @@
         // in a rolling window, take(20) would age out all counters.  in the cumulative count, we expect them to remain non-zero forever
         [Fact]
         [Trait("Category", "FlakyOnHostedAgents")]
-<<<<<<< HEAD
-        public void TestMultipleEventsOverTimeGetStoredAndDoNotAgeOut()
-=======
         public async void TestMultipleEventsOverTimeGetStoredAndDoNotAgeOut()
->>>>>>> 91d72483
         {
             IHystrixCommandGroupKey groupKey = HystrixCommandGroupKeyDefault.AsKey("Cumulative-ThreadPool-M");
             IHystrixThreadPoolKey threadPoolKey = HystrixThreadPoolKeyDefault.AsKey("Cumulative-ThreadPool-M");
@@ -592,11 +475,6 @@
             Command cmd1 = Command.From(groupKey, key, HystrixEventType.SUCCESS, 20);
             Command cmd2 = Command.From(groupKey, key, HystrixEventType.FAILURE, 10);
 
-<<<<<<< HEAD
-            cmd1.Observe();
-            cmd2.Observe();
-            Assert.True(latch.Wait(10000), "CountdownEvent was not set!");
-=======
             latchSubscription = stream.Observe().Take(20 + LatchedObserver.STABLE_TICK_COUNT).Subscribe(observer);
             Assert.True(Time.WaitUntil(() => observer.StreamRunning, 1000), "Stream failed to start");
 
@@ -604,7 +482,6 @@
             await cmd2.Observe();
             Assert.True(latch.Wait(20000), "CountdownEvent was not set!");
 
->>>>>>> 91d72483
             output.WriteLine("ReqLog : " + HystrixRequestLog.CurrentRequestLog.GetExecutedCommandsAsString());
 
             // all commands should not have aged out
