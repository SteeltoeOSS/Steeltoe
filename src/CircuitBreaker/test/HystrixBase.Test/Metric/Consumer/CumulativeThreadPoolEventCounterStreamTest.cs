﻿// Copyright 2017 the original author or authors.
//
// Licensed under the Apache License, Version 2.0 (the "License");
// you may not use this file except in compliance with the License.
// You may obtain a copy of the License at
//
// https://www.apache.org/licenses/LICENSE-2.0
//
// Unless required by applicable law or agreed to in writing, software
// distributed under the License is distributed on an "AS IS" BASIS,
// WITHOUT WARRANTIES OR CONDITIONS OF ANY KIND, either express or implied.
// See the License for the specific language governing permissions and
// limitations under the License.

using Steeltoe.CircuitBreaker.Hystrix.CircuitBreaker;
using Steeltoe.CircuitBreaker.Hystrix.Exceptions;
using Steeltoe.CircuitBreaker.Hystrix.Metric.Test;
using Steeltoe.CircuitBreaker.Hystrix.Test;
using Steeltoe.CircuitBreaker.Hystrix.Util;
using System;
using System.Collections.Generic;
using System.Linq;
using System.Reactive;
using System.Reactive.Linq;
using System.Threading;
using System.Threading.Tasks;
using Xunit;
using Xunit.Abstractions;

namespace Steeltoe.CircuitBreaker.Hystrix.Metric.Consumer.Test
{
    public class CumulativeThreadPoolEventCounterStreamTest : CommandStreamTest, IDisposable
    {
        private CumulativeThreadPoolEventCounterStream stream;
        private ITestOutputHelper output;

        private class LatchedObserver : ObserverBase<long[]>
        {
            private CountdownEvent latch;
            private ITestOutputHelper output;

            public LatchedObserver(ITestOutputHelper output, CountdownEvent latch)
            {
                this.latch = latch;
                this.output = output;
            }

            protected override void OnCompletedCore()
            {
                output.WriteLine("OnCompletedCore @ " + Time.CurrentTimeMillis + " " + Thread.CurrentThread.ManagedThreadId);
                latch.SignalEx();
            }

            protected override void OnErrorCore(Exception error)
            {
                Assert.False(true, error.Message);
            }

            protected override void OnNextCore(long[] eventCounts)
            {
                output.WriteLine("OnNext @ " + Time.CurrentTimeMillis + " : " + eventCounts[0] + " : " + eventCounts[1] + " " + Thread.CurrentThread.ManagedThreadId);
            }
        }

        public CumulativeThreadPoolEventCounterStreamTest(ITestOutputHelper output)
            : base()
        {
            this.output = output;
        }

        public override void Dispose()
        {
            base.Dispose();

            stream.Unsubscribe();
            CumulativeThreadPoolEventCounterStream.Reset();
        }

        [Fact]
        [Trait("Category", "FlakyOnHostedAgents")]
        public void TestEmptyStreamProducesZeros()
        {
            IHystrixCommandGroupKey groupKey = HystrixCommandGroupKeyDefault.AsKey("Cumulative-ThreadPool-A");
            IHystrixThreadPoolKey threadPoolKey = HystrixThreadPoolKeyDefault.AsKey("Cumulative-ThreadPool-A");
            IHystrixCommandKey key = HystrixCommandKeyDefault.AsKey("Cumulative-Counter-A");
            stream = CumulativeThreadPoolEventCounterStream.GetInstance(threadPoolKey, 10, 100);
            stream.StartCachingStreamValuesIfUnstarted();

            CountdownEvent latch = new CountdownEvent(1);
            stream.Observe().Take(10).Subscribe(new LatchedObserver(output, latch));
<<<<<<< HEAD
            Assert.True(latch.Wait(10000), "CountdownEvent was not set!");

=======

            // no writes
            Assert.True(latch.Wait(10000), "CountdownEvent was not set!");
>>>>>>> 6d715069
            Assert.Equal(2, stream.Latest.Length);
            Assert.Equal(0, stream.GetLatestCount(ThreadPoolEventType.EXECUTED));
            Assert.Equal(0, stream.GetLatestCount(ThreadPoolEventType.REJECTED));
        }

        [Fact]
<<<<<<< HEAD
        public async void TestSingleSuccess()
=======
        [Trait("Category", "FlakyOnHostedAgents")]
        public void TestSingleSuccess()
>>>>>>> 6d715069
        {
            IHystrixCommandGroupKey groupKey = HystrixCommandGroupKeyDefault.AsKey("Cumulative-ThreadPool-B");
            IHystrixThreadPoolKey threadPoolKey = HystrixThreadPoolKeyDefault.AsKey("Cumulative-ThreadPool-B");
            IHystrixCommandKey key = HystrixCommandKeyDefault.AsKey("Cumulative-Counter-B");
            stream = CumulativeThreadPoolEventCounterStream.GetInstance(threadPoolKey, 10, 100);
            stream.StartCachingStreamValuesIfUnstarted();

            CountdownEvent latch = new CountdownEvent(1);
            stream.Observe().Take(10).Subscribe(new LatchedObserver(output, latch));

            Command cmd = Command.From(groupKey, key, HystrixEventType.SUCCESS, 20);

<<<<<<< HEAD
            await cmd.Observe();
            Assert.True(latch.Wait(10000), "CountdownEvent was not set!");

=======
            cmd.Observe();

            Assert.True(latch.Wait(10000), "CountdownEvent was not set!");
>>>>>>> 6d715069
            Assert.Equal(2, stream.Latest.Length);
            Assert.Equal(1, stream.GetLatestCount(ThreadPoolEventType.EXECUTED));
            Assert.Equal(0, stream.GetLatestCount(ThreadPoolEventType.REJECTED));
        }

        [Fact]
<<<<<<< HEAD
        public async void TestSingleFailure()
=======
        [Trait("Category", "FlakyOnHostedAgents")]
        public void TestSingleFailure()
>>>>>>> 6d715069
        {
            IHystrixCommandGroupKey groupKey = HystrixCommandGroupKeyDefault.AsKey("Cumulative-ThreadPool-C");
            IHystrixThreadPoolKey threadPoolKey = HystrixThreadPoolKeyDefault.AsKey("Cumulative-ThreadPool-C");
            IHystrixCommandKey key = HystrixCommandKeyDefault.AsKey("Cumulative-Counter-C");
            stream = CumulativeThreadPoolEventCounterStream.GetInstance(threadPoolKey, 10, 100);
            stream.StartCachingStreamValuesIfUnstarted();

            CountdownEvent latch = new CountdownEvent(1);
            stream.Observe().Take(10).Subscribe(new LatchedObserver(output, latch));

            Command cmd = Command.From(groupKey, key, HystrixEventType.FAILURE, 20);
<<<<<<< HEAD
            await cmd.Observe();
            Assert.True(latch.Wait(10000), "CountdownEvent was not set!");

=======
            cmd.Observe();

            Assert.True(latch.Wait(10000), "CountdownEvent was not set!");
>>>>>>> 6d715069
            Assert.Equal(2, stream.Latest.Length);
            Assert.Equal(1, stream.GetLatestCount(ThreadPoolEventType.EXECUTED));
            Assert.Equal(0, stream.GetLatestCount(ThreadPoolEventType.REJECTED));
            output.WriteLine("ReqLog : " + HystrixRequestLog.CurrentRequestLog.GetExecutedCommandsAsString());
        }

        [Fact]
<<<<<<< HEAD
        public async void TestSingleTimeout()
=======
        [Trait("Category", "FlakyOnHostedAgents")]
        public void TestSingleTimeout()
>>>>>>> 6d715069
        {
            IHystrixCommandGroupKey groupKey = HystrixCommandGroupKeyDefault.AsKey("Cumulative-ThreadPool-D");
            IHystrixThreadPoolKey threadPoolKey = HystrixThreadPoolKeyDefault.AsKey("Cumulative-ThreadPool-D");
            IHystrixCommandKey key = HystrixCommandKeyDefault.AsKey("Cumulative-Counter-D");
            stream = CumulativeThreadPoolEventCounterStream.GetInstance(threadPoolKey, 10, 100);
            stream.StartCachingStreamValuesIfUnstarted();

            CountdownEvent latch = new CountdownEvent(1);
            stream.Observe().Take(10).Subscribe(new LatchedObserver(output, latch));

            Command cmd = Command.From(groupKey, key, HystrixEventType.TIMEOUT);

<<<<<<< HEAD
            await cmd.Observe();
            Assert.True(latch.Wait(10000), "CountdownEvent was not set!");

=======
            cmd.Observe();
            Assert.True(latch.Wait(10000), "CountdownEvent was not set!");
>>>>>>> 6d715069
            Assert.Equal(2, stream.Latest.Length);
            Assert.Equal(1, stream.GetLatestCount(ThreadPoolEventType.EXECUTED));
            Assert.Equal(0, stream.GetLatestCount(ThreadPoolEventType.REJECTED));
        }

        [Fact]
<<<<<<< HEAD
        public async void TestSingleBadRequest()
=======
        [Trait("Category", "FlakyOnHostedAgents")]
        public void TestSingleBadRequest()
>>>>>>> 6d715069
        {
            IHystrixCommandGroupKey groupKey = HystrixCommandGroupKeyDefault.AsKey("Cumulative-ThreadPool-E");
            IHystrixThreadPoolKey threadPoolKey = HystrixThreadPoolKeyDefault.AsKey("Cumulative-ThreadPool-E");
            IHystrixCommandKey key = HystrixCommandKeyDefault.AsKey("Cumulative-Counter-E");
            stream = CumulativeThreadPoolEventCounterStream.GetInstance(threadPoolKey, 10, 100);
            stream.StartCachingStreamValuesIfUnstarted();

            CountdownEvent latch = new CountdownEvent(1);
            stream.Observe().Take(10).Subscribe(new LatchedObserver(output, latch));

            Command cmd = Command.From(groupKey, key, HystrixEventType.BAD_REQUEST);

<<<<<<< HEAD
            await Assert.ThrowsAsync<HystrixBadRequestException>(async () => await cmd.Observe());
            Assert.True(latch.Wait(10000), "CountdownEvent was not set!");

=======
            cmd.Observe();

            Assert.True(latch.Wait(10000), "CountdownEvent was not set!");
>>>>>>> 6d715069
            Assert.Equal(2, stream.Latest.Length);
            Assert.Equal(1, stream.GetLatestCount(ThreadPoolEventType.EXECUTED));
            Assert.Equal(0, stream.GetLatestCount(ThreadPoolEventType.REJECTED));
        }

        [Fact]
<<<<<<< HEAD
        public async void TestRequestFromCache()
=======
        [Trait("Category", "FlakyOnHostedAgents")]
        public void TestRequestFromCache()
>>>>>>> 6d715069
        {
            IHystrixCommandGroupKey groupKey = HystrixCommandGroupKeyDefault.AsKey("Cumulative-ThreadPool-F");
            IHystrixThreadPoolKey threadPoolKey = HystrixThreadPoolKeyDefault.AsKey("Cumulative-ThreadPool-F");
            IHystrixCommandKey key = HystrixCommandKeyDefault.AsKey("Cumulative-Counter-F");
            stream = CumulativeThreadPoolEventCounterStream.GetInstance(threadPoolKey, 10, 100);
            stream.StartCachingStreamValuesIfUnstarted();

            CountdownEvent latch = new CountdownEvent(1);
            stream.Observe().Take(10).Subscribe(new LatchedObserver(output, latch));

            Command cmd1 = Command.From(groupKey, key, HystrixEventType.SUCCESS, 20);
            Command cmd2 = Command.From(groupKey, key, HystrixEventType.RESPONSE_FROM_CACHE);
            Command cmd3 = Command.From(groupKey, key, HystrixEventType.RESPONSE_FROM_CACHE);

<<<<<<< HEAD
            await cmd1.Observe();
            await cmd2.Observe();
            await cmd3.Observe();
            Assert.True(latch.Wait(10000), "CountdownEvent was not set!");

=======
            cmd1.Observe();
            cmd2.Observe();
            cmd3.Observe();
            Assert.True(latch.Wait(10000), "CountdownEvent was not set!");
>>>>>>> 6d715069
            output.WriteLine("ReqLog : " + HystrixRequestLog.CurrentRequestLog.GetExecutedCommandsAsString());

            // RESPONSE_FROM_CACHE should not show up at all in thread pool counters - just the success
            Assert.Equal(2, stream.Latest.Length);
            Assert.Equal(1, stream.GetLatestCount(ThreadPoolEventType.EXECUTED));
            Assert.Equal(0, stream.GetLatestCount(ThreadPoolEventType.REJECTED));
        }

        [Fact]
<<<<<<< HEAD
        public async void TestShortCircuited()
=======
        [Trait("Category", "FlakyOnHostedAgents")]
        public void TestShortCircuited()
>>>>>>> 6d715069
        {
            IHystrixCommandGroupKey groupKey = HystrixCommandGroupKeyDefault.AsKey("Cumulative-ThreadPool-G");
            IHystrixThreadPoolKey threadPoolKey = HystrixThreadPoolKeyDefault.AsKey("Cumulative-ThreadPool-G");
            IHystrixCommandKey key = HystrixCommandKeyDefault.AsKey("Cumulative-Counter-G");
            stream = CumulativeThreadPoolEventCounterStream.GetInstance(threadPoolKey, 10, 100);
            stream.StartCachingStreamValuesIfUnstarted();

            CountdownEvent latch = new CountdownEvent(1);
            stream.Observe().Take(10).Subscribe(new LatchedObserver(output, latch));

            // 3 failures in a row will trip circuit.  let bucket roll once then submit 2 requests.
            // should see 3 FAILUREs and 2 SHORT_CIRCUITs and each should see a FALLBACK_SUCCESS
            Command failure1 = Command.From(groupKey, key, HystrixEventType.FAILURE, 20);
            Command failure2 = Command.From(groupKey, key, HystrixEventType.FAILURE, 20);
            Command failure3 = Command.From(groupKey, key, HystrixEventType.FAILURE, 20);

<<<<<<< HEAD
            Command shortCircuit1 = CommandStreamTest.Command.From(groupKey, key, HystrixEventType.SUCCESS);
            Command shortCircuit2 = CommandStreamTest.Command.From(groupKey, key, HystrixEventType.SUCCESS);
=======
            Command shortCircuit1 = Command.From(groupKey, key, HystrixEventType.SUCCESS);
            Command shortCircuit2 = Command.From(groupKey, key, HystrixEventType.SUCCESS);
>>>>>>> 6d715069

            await failure1.Observe();
            await failure2.Observe();
            await failure3.Observe();

            Time.Wait(150);

            var breaker = failure1.CircuitBreaker as HystrixCircuitBreakerImpl;

<<<<<<< HEAD
            await shortCircuit1.Observe();
            await shortCircuit2.Observe();
            Assert.True(latch.Wait(10000), "CountdownEvent was not set!");

=======
            Assert.True(latch.Wait(10000), "CountdownEvent was not set!");
>>>>>>> 6d715069
            output.WriteLine("ReqLog : " + HystrixRequestLog.CurrentRequestLog.GetExecutedCommandsAsString());
            Assert.True(shortCircuit1.IsResponseShortCircuited);
            Assert.True(shortCircuit2.IsResponseShortCircuited);

            // only the FAILUREs should show up in thread pool counters
            Assert.Equal(2, stream.Latest.Length);
            Assert.Equal(3, stream.GetLatestCount(ThreadPoolEventType.EXECUTED));
            Assert.Equal(0, stream.GetLatestCount(ThreadPoolEventType.REJECTED));
        }

        [Fact]
<<<<<<< HEAD
        public async void TestSemaphoreRejected()
=======
        [Trait("Category", "FlakyOnHostedAgents")]
        public void TestSemaphoreRejected()
>>>>>>> 6d715069
        {
            IHystrixCommandGroupKey groupKey = HystrixCommandGroupKeyDefault.AsKey("Cumulative-ThreadPool-H");
            IHystrixThreadPoolKey threadPoolKey = HystrixThreadPoolKeyDefault.AsKey("Cumulative-ThreadPool-H");
            IHystrixCommandKey key = HystrixCommandKeyDefault.AsKey("Cumulative-Counter-H");
            stream = CumulativeThreadPoolEventCounterStream.GetInstance(threadPoolKey, 10, 100);
            stream.StartCachingStreamValuesIfUnstarted();

            CountdownEvent latch = new CountdownEvent(1);
            stream.Observe().Take(10).Subscribe(new LatchedObserver(output, latch));

            // 10 commands will saturate semaphore when called from different threads.
            // submit 2 more requests and they should be SEMAPHORE_REJECTED
            // should see 10 SUCCESSes, 2 SEMAPHORE_REJECTED and 2 FALLBACK_SUCCESSes
            List<Command> saturators = new List<Command>();

            for (int i = 0; i < 10; i++)
            {
                saturators.Add(Command.From(groupKey, key, HystrixEventType.SUCCESS, 500, ExecutionIsolationStrategy.SEMAPHORE));
            }

            Command rejected1 = Command.From(groupKey, key, HystrixEventType.SUCCESS, 0, ExecutionIsolationStrategy.SEMAPHORE);
            Command rejected2 = Command.From(groupKey, key, HystrixEventType.SUCCESS, 0, ExecutionIsolationStrategy.SEMAPHORE);

            foreach (Command saturator in saturators)
            {
                _ = Task.Run(() => saturator.Execute());
            }

            await Task.Delay(50);

            await Task.Run(() => rejected1.Execute());
            await Task.Run(() => rejected2.Execute());

            Assert.True(latch.Wait(10000), "CountdownEvent was not set!");
<<<<<<< HEAD

=======
>>>>>>> 6d715069
            output.WriteLine("ReqLog : " + HystrixRequestLog.CurrentRequestLog.GetExecutedCommandsAsString());
            Assert.True(rejected1.IsResponseSemaphoreRejected);
            Assert.True(rejected2.IsResponseSemaphoreRejected);

            Assert.Equal(2, stream.Latest.Length);
            Assert.Equal(0, stream.GetLatestCount(ThreadPoolEventType.EXECUTED));
            Assert.Equal(0, stream.GetLatestCount(ThreadPoolEventType.REJECTED));
        }

        [Fact]
<<<<<<< HEAD
        public async void TestThreadPoolRejected()
=======
        [Trait("Category", "FlakyOnHostedAgents")]
        public void TestThreadPoolRejected()
>>>>>>> 6d715069
        {
            IHystrixCommandGroupKey groupKey = HystrixCommandGroupKeyDefault.AsKey("Cumulative-ThreadPool-I");
            IHystrixThreadPoolKey threadPoolKey = HystrixThreadPoolKeyDefault.AsKey("Cumulative-ThreadPool-I");
            IHystrixCommandKey key = HystrixCommandKeyDefault.AsKey("Cumulative-Counter-I");
            stream = CumulativeThreadPoolEventCounterStream.GetInstance(threadPoolKey, 10, 100);
            stream.StartCachingStreamValuesIfUnstarted();

            CountdownEvent latch = new CountdownEvent(1);
            stream.Observe().Take(10).Subscribe(new LatchedObserver(output, latch));

            // 10 commands will saturate threadpools when called concurrently.
            // submit 2 more requests and they should be THREADPOOL_REJECTED
            // should see 10 SUCCESSes, 2 THREADPOOL_REJECTED and 2 FALLBACK_SUCCESSes
            List<Command> saturators = new List<Command>();

            for (int i = 0; i < 10; i++)
            {
                saturators.Add(Command.From(groupKey, key, HystrixEventType.SUCCESS, 500));
            }

            Command rejected1 = Command.From(groupKey, key, HystrixEventType.SUCCESS, 0);
            Command rejected2 = Command.From(groupKey, key, HystrixEventType.SUCCESS, 0);

            Task t = null;
            foreach (Command c in saturators)
            {
                t = c.ExecuteAsync();
            }

<<<<<<< HEAD
            await rejected1.Observe();
            await rejected2.Observe();
            Assert.True(latch.Wait(10000), "CountdownEvent was not set!");

=======
            rejected1.Observe();
            rejected2.Observe();

            Assert.True(latch.Wait(10000), "CountdownEvent was not set!");
>>>>>>> 6d715069
            output.WriteLine("ReqLog : " + HystrixRequestLog.CurrentRequestLog.GetExecutedCommandsAsString());
            Assert.True(rejected1.IsResponseThreadPoolRejected);
            Assert.True(rejected2.IsResponseThreadPoolRejected);

            Assert.Equal(2, stream.Latest.Length);
            Assert.Equal(10, stream.GetLatestCount(ThreadPoolEventType.EXECUTED));
            Assert.Equal(2, stream.GetLatestCount(ThreadPoolEventType.REJECTED));
        }

        [Fact]
<<<<<<< HEAD
        public async void TestFallbackFailure()
=======
        [Trait("Category", "FlakyOnHostedAgents")]
        public void TestFallbackFailure()
>>>>>>> 6d715069
        {
            IHystrixCommandGroupKey groupKey = HystrixCommandGroupKeyDefault.AsKey("Cumulative-ThreadPool-J");
            IHystrixThreadPoolKey threadPoolKey = HystrixThreadPoolKeyDefault.AsKey("Cumulative-ThreadPool-J");
            IHystrixCommandKey key = HystrixCommandKeyDefault.AsKey("Cumulative-Counter-J");
            stream = CumulativeThreadPoolEventCounterStream.GetInstance(threadPoolKey, 10, 100);
            stream.StartCachingStreamValuesIfUnstarted();

            CountdownEvent latch = new CountdownEvent(1);
            stream.Observe().Take(10).Subscribe(new LatchedObserver(output, latch));

            Command cmd = Command.From(groupKey, key, HystrixEventType.FAILURE, 20, HystrixEventType.FALLBACK_FAILURE);

<<<<<<< HEAD
            await Assert.ThrowsAsync<HystrixRuntimeException>(async () => await cmd.Observe());
            Assert.True(latch.Wait(10000), "CountdownEvent was not set!");

=======
            cmd.Observe();

            Assert.True(latch.Wait(10000), "CountdownEvent was not set!");
>>>>>>> 6d715069
            output.WriteLine("ReqLog : " + HystrixRequestLog.CurrentRequestLog.GetExecutedCommandsAsString());

            Assert.Equal(2, stream.Latest.Length);
            Assert.Equal(1, stream.GetLatestCount(ThreadPoolEventType.EXECUTED));
            Assert.Equal(0, stream.GetLatestCount(ThreadPoolEventType.REJECTED));
        }

        [Fact]
<<<<<<< HEAD
        public async void TestFallbackMissing()
=======
        [Trait("Category", "FlakyOnHostedAgents")]
        public void TestFallbackMissing()
>>>>>>> 6d715069
        {
            IHystrixCommandGroupKey groupKey = HystrixCommandGroupKeyDefault.AsKey("Cumulative-ThreadPool-K");
            IHystrixThreadPoolKey threadPoolKey = HystrixThreadPoolKeyDefault.AsKey("Cumulative-ThreadPool-K");
            IHystrixCommandKey key = HystrixCommandKeyDefault.AsKey("Cumulative-Counter-K");
            stream = CumulativeThreadPoolEventCounterStream.GetInstance(threadPoolKey, 10, 100);
            stream.StartCachingStreamValuesIfUnstarted();

            CountdownEvent latch = new CountdownEvent(1);
            stream.Observe().Take(10).Subscribe(new LatchedObserver(output, latch));

            Command cmd = Command.From(groupKey, key, HystrixEventType.FAILURE, 20, HystrixEventType.FALLBACK_MISSING);
            await Assert.ThrowsAsync<HystrixRuntimeException>(async () => await cmd.Observe());

<<<<<<< HEAD
            Assert.True(latch.Wait(10000), "CountdownEvent was not set!");

=======
            cmd.Observe();

            Assert.True(latch.Wait(10000), "CountdownEvent was not set!");
>>>>>>> 6d715069
            output.WriteLine("ReqLog : " + HystrixRequestLog.CurrentRequestLog.GetExecutedCommandsAsString());

            Assert.Equal(2, stream.Latest.Length);
            Assert.Equal(1, stream.GetLatestCount(ThreadPoolEventType.EXECUTED));
            Assert.Equal(0, stream.GetLatestCount(ThreadPoolEventType.REJECTED));
        }

        [Fact]
<<<<<<< HEAD
        public async void TestFallbackRejection()
=======
        [Trait("Category", "FlakyOnHostedAgents")]
        public void TestFallbackRejection()
>>>>>>> 6d715069
        {
            IHystrixCommandGroupKey groupKey = HystrixCommandGroupKeyDefault.AsKey("Cumulative-ThreadPool-L");
            IHystrixThreadPoolKey threadPoolKey = HystrixThreadPoolKeyDefault.AsKey("Cumulative-ThreadPool-L");
            IHystrixCommandKey key = HystrixCommandKeyDefault.AsKey("Cumulative-Counter-L");
            stream = CumulativeThreadPoolEventCounterStream.GetInstance(threadPoolKey, 10, 100);
            stream.StartCachingStreamValuesIfUnstarted();

            CountdownEvent latch = new CountdownEvent(1);
            stream.Observe().Take(10).Subscribe(new LatchedObserver(output, latch));

            // fallback semaphore size is 5.  So let 5 commands saturate that semaphore, then
            // let 2 more commands go to fallback.  they should get rejected by the fallback-semaphore
            List<Command> fallbackSaturators = new List<Command>();
            for (int i = 0; i < 5; i++)
            {
<<<<<<< HEAD
                fallbackSaturators.Add(CommandStreamTest.Command.From(groupKey, key, HystrixEventType.FAILURE, 20, HystrixEventType.FALLBACK_SUCCESS, 500));
=======
                fallbackSaturators.Add(Command.From(groupKey, key, HystrixEventType.FAILURE, 20, HystrixEventType.FALLBACK_SUCCESS, 400));
>>>>>>> 6d715069
            }

            Command rejection1 = Command.From(groupKey, key, HystrixEventType.FAILURE, 20, HystrixEventType.FALLBACK_SUCCESS, 0);
            Command rejection2 = Command.From(groupKey, key, HystrixEventType.FAILURE, 20, HystrixEventType.FALLBACK_SUCCESS, 0);

            foreach (Command saturator in fallbackSaturators)
            {
                _ = saturator.ExecuteAsync();
            }

            await Task.Delay(50);

            output.WriteLine("ReqLog : " + HystrixRequestLog.CurrentRequestLog.GetExecutedCommandsAsString());

<<<<<<< HEAD
            await Assert.ThrowsAsync<HystrixRuntimeException>(async () => await rejection1.Observe());
            await Assert.ThrowsAsync<HystrixRuntimeException>(async () => await rejection2.Observe());

            Assert.True(latch.Wait(10000), "CountdownEvent was not set!");

=======
            Assert.True(latch.Wait(10000), "CountdownEvent was not set!");
>>>>>>> 6d715069
            output.WriteLine("ReqLog : " + HystrixRequestLog.CurrentRequestLog.GetExecutedCommandsAsString());

            // all 7 commands executed on-thread, so should be executed according to thread-pool metrics
            Assert.Equal(2, stream.Latest.Length);
            Assert.Equal(7, stream.GetLatestCount(ThreadPoolEventType.EXECUTED));
            Assert.Equal(0, stream.GetLatestCount(ThreadPoolEventType.REJECTED));
        }

        // in a rolling window, take(30) would age out all counters.  in the cumulative count, we expect them to remain non-zero forever
        [Fact]
<<<<<<< HEAD
        public async void TestMultipleEventsOverTimeGetStoredAndDoNotAgeOut()
=======
        [Trait("Category", "FlakyOnHostedAgents")]
        public void TestMultipleEventsOverTimeGetStoredAndDoNotAgeOut()
>>>>>>> 6d715069
        {
            IHystrixCommandGroupKey groupKey = HystrixCommandGroupKeyDefault.AsKey("Cumulative-ThreadPool-M");
            IHystrixThreadPoolKey threadPoolKey = HystrixThreadPoolKeyDefault.AsKey("Cumulative-ThreadPool-M");
            IHystrixCommandKey key = HystrixCommandKeyDefault.AsKey("Cumulative-Counter-M");
            stream = CumulativeThreadPoolEventCounterStream.GetInstance(threadPoolKey, 10, 100);
            stream.StartCachingStreamValuesIfUnstarted();

            CountdownEvent latch = new CountdownEvent(1);
            stream.Observe().Take(30).Subscribe(new LatchedObserver(output, latch));

            Command cmd1 = Command.From(groupKey, key, HystrixEventType.SUCCESS, 20);
            Command cmd2 = Command.From(groupKey, key, HystrixEventType.FAILURE, 10);

<<<<<<< HEAD
            await cmd1.Observe();
            await cmd2.Observe();
            Assert.True(latch.Wait(10000), "CountdownEvent was not set!");

=======
            cmd1.Observe();
            cmd2.Observe();
            Assert.True(latch.Wait(10000), "CountdownEvent was not set!");
>>>>>>> 6d715069
            output.WriteLine("ReqLog : " + HystrixRequestLog.CurrentRequestLog.GetExecutedCommandsAsString());

            // all commands should have aged out
            Assert.Equal(2, stream.Latest.Length);
            Assert.Equal(2, stream.GetLatestCount(ThreadPoolEventType.EXECUTED));
            Assert.Equal(0, stream.GetLatestCount(ThreadPoolEventType.REJECTED));
        }
    }
}<|MERGE_RESOLUTION|>--- conflicted
+++ resolved
@@ -88,26 +88,16 @@
 
             CountdownEvent latch = new CountdownEvent(1);
             stream.Observe().Take(10).Subscribe(new LatchedObserver(output, latch));
-<<<<<<< HEAD
-            Assert.True(latch.Wait(10000), "CountdownEvent was not set!");
-
-=======
-
-            // no writes
-            Assert.True(latch.Wait(10000), "CountdownEvent was not set!");
->>>>>>> 6d715069
+            Assert.True(latch.Wait(10000), "CountdownEvent was not set!");
+
             Assert.Equal(2, stream.Latest.Length);
             Assert.Equal(0, stream.GetLatestCount(ThreadPoolEventType.EXECUTED));
             Assert.Equal(0, stream.GetLatestCount(ThreadPoolEventType.REJECTED));
         }
 
         [Fact]
-<<<<<<< HEAD
+        [Trait("Category", "FlakyOnHostedAgents")]               
         public async void TestSingleSuccess()
-=======
-        [Trait("Category", "FlakyOnHostedAgents")]
-        public void TestSingleSuccess()
->>>>>>> 6d715069
         {
             IHystrixCommandGroupKey groupKey = HystrixCommandGroupKeyDefault.AsKey("Cumulative-ThreadPool-B");
             IHystrixThreadPoolKey threadPoolKey = HystrixThreadPoolKeyDefault.AsKey("Cumulative-ThreadPool-B");
@@ -120,27 +110,17 @@
 
             Command cmd = Command.From(groupKey, key, HystrixEventType.SUCCESS, 20);
 
-<<<<<<< HEAD
             await cmd.Observe();
             Assert.True(latch.Wait(10000), "CountdownEvent was not set!");
 
-=======
-            cmd.Observe();
-
-            Assert.True(latch.Wait(10000), "CountdownEvent was not set!");
->>>>>>> 6d715069
-            Assert.Equal(2, stream.Latest.Length);
-            Assert.Equal(1, stream.GetLatestCount(ThreadPoolEventType.EXECUTED));
-            Assert.Equal(0, stream.GetLatestCount(ThreadPoolEventType.REJECTED));
-        }
-
-        [Fact]
-<<<<<<< HEAD
+            Assert.Equal(2, stream.Latest.Length);
+            Assert.Equal(1, stream.GetLatestCount(ThreadPoolEventType.EXECUTED));
+            Assert.Equal(0, stream.GetLatestCount(ThreadPoolEventType.REJECTED));
+        }
+
+        [Fact]
+        [Trait("Category", "FlakyOnHostedAgents")]               
         public async void TestSingleFailure()
-=======
-        [Trait("Category", "FlakyOnHostedAgents")]
-        public void TestSingleFailure()
->>>>>>> 6d715069
         {
             IHystrixCommandGroupKey groupKey = HystrixCommandGroupKeyDefault.AsKey("Cumulative-ThreadPool-C");
             IHystrixThreadPoolKey threadPoolKey = HystrixThreadPoolKeyDefault.AsKey("Cumulative-ThreadPool-C");
@@ -152,28 +132,18 @@
             stream.Observe().Take(10).Subscribe(new LatchedObserver(output, latch));
 
             Command cmd = Command.From(groupKey, key, HystrixEventType.FAILURE, 20);
-<<<<<<< HEAD
             await cmd.Observe();
             Assert.True(latch.Wait(10000), "CountdownEvent was not set!");
 
-=======
-            cmd.Observe();
-
-            Assert.True(latch.Wait(10000), "CountdownEvent was not set!");
->>>>>>> 6d715069
-            Assert.Equal(2, stream.Latest.Length);
-            Assert.Equal(1, stream.GetLatestCount(ThreadPoolEventType.EXECUTED));
-            Assert.Equal(0, stream.GetLatestCount(ThreadPoolEventType.REJECTED));
-            output.WriteLine("ReqLog : " + HystrixRequestLog.CurrentRequestLog.GetExecutedCommandsAsString());
-        }
-
-        [Fact]
-<<<<<<< HEAD
+            Assert.Equal(2, stream.Latest.Length);
+            Assert.Equal(1, stream.GetLatestCount(ThreadPoolEventType.EXECUTED));
+            Assert.Equal(0, stream.GetLatestCount(ThreadPoolEventType.REJECTED));
+            output.WriteLine("ReqLog : " + HystrixRequestLog.CurrentRequestLog.GetExecutedCommandsAsString());
+        }
+
+        [Fact]
+        [Trait("Category", "FlakyOnHostedAgents")]               
         public async void TestSingleTimeout()
-=======
-        [Trait("Category", "FlakyOnHostedAgents")]
-        public void TestSingleTimeout()
->>>>>>> 6d715069
         {
             IHystrixCommandGroupKey groupKey = HystrixCommandGroupKeyDefault.AsKey("Cumulative-ThreadPool-D");
             IHystrixThreadPoolKey threadPoolKey = HystrixThreadPoolKeyDefault.AsKey("Cumulative-ThreadPool-D");
@@ -186,26 +156,17 @@
 
             Command cmd = Command.From(groupKey, key, HystrixEventType.TIMEOUT);
 
-<<<<<<< HEAD
             await cmd.Observe();
             Assert.True(latch.Wait(10000), "CountdownEvent was not set!");
 
-=======
-            cmd.Observe();
-            Assert.True(latch.Wait(10000), "CountdownEvent was not set!");
->>>>>>> 6d715069
-            Assert.Equal(2, stream.Latest.Length);
-            Assert.Equal(1, stream.GetLatestCount(ThreadPoolEventType.EXECUTED));
-            Assert.Equal(0, stream.GetLatestCount(ThreadPoolEventType.REJECTED));
-        }
-
-        [Fact]
-<<<<<<< HEAD
+            Assert.Equal(2, stream.Latest.Length);
+            Assert.Equal(1, stream.GetLatestCount(ThreadPoolEventType.EXECUTED));
+            Assert.Equal(0, stream.GetLatestCount(ThreadPoolEventType.REJECTED));
+        }
+
+        [Fact]
+        [Trait("Category", "FlakyOnHostedAgents")]               
         public async void TestSingleBadRequest()
-=======
-        [Trait("Category", "FlakyOnHostedAgents")]
-        public void TestSingleBadRequest()
->>>>>>> 6d715069
         {
             IHystrixCommandGroupKey groupKey = HystrixCommandGroupKeyDefault.AsKey("Cumulative-ThreadPool-E");
             IHystrixThreadPoolKey threadPoolKey = HystrixThreadPoolKeyDefault.AsKey("Cumulative-ThreadPool-E");
@@ -218,27 +179,17 @@
 
             Command cmd = Command.From(groupKey, key, HystrixEventType.BAD_REQUEST);
 
-<<<<<<< HEAD
             await Assert.ThrowsAsync<HystrixBadRequestException>(async () => await cmd.Observe());
             Assert.True(latch.Wait(10000), "CountdownEvent was not set!");
 
-=======
-            cmd.Observe();
-
-            Assert.True(latch.Wait(10000), "CountdownEvent was not set!");
->>>>>>> 6d715069
-            Assert.Equal(2, stream.Latest.Length);
-            Assert.Equal(1, stream.GetLatestCount(ThreadPoolEventType.EXECUTED));
-            Assert.Equal(0, stream.GetLatestCount(ThreadPoolEventType.REJECTED));
-        }
-
-        [Fact]
-<<<<<<< HEAD
+            Assert.Equal(2, stream.Latest.Length);
+            Assert.Equal(1, stream.GetLatestCount(ThreadPoolEventType.EXECUTED));
+            Assert.Equal(0, stream.GetLatestCount(ThreadPoolEventType.REJECTED));
+        }
+
+        [Fact]
+        [Trait("Category", "FlakyOnHostedAgents")]               
         public async void TestRequestFromCache()
-=======
-        [Trait("Category", "FlakyOnHostedAgents")]
-        public void TestRequestFromCache()
->>>>>>> 6d715069
         {
             IHystrixCommandGroupKey groupKey = HystrixCommandGroupKeyDefault.AsKey("Cumulative-ThreadPool-F");
             IHystrixThreadPoolKey threadPoolKey = HystrixThreadPoolKeyDefault.AsKey("Cumulative-ThreadPool-F");
@@ -253,18 +204,11 @@
             Command cmd2 = Command.From(groupKey, key, HystrixEventType.RESPONSE_FROM_CACHE);
             Command cmd3 = Command.From(groupKey, key, HystrixEventType.RESPONSE_FROM_CACHE);
 
-<<<<<<< HEAD
             await cmd1.Observe();
             await cmd2.Observe();
             await cmd3.Observe();
             Assert.True(latch.Wait(10000), "CountdownEvent was not set!");
 
-=======
-            cmd1.Observe();
-            cmd2.Observe();
-            cmd3.Observe();
-            Assert.True(latch.Wait(10000), "CountdownEvent was not set!");
->>>>>>> 6d715069
             output.WriteLine("ReqLog : " + HystrixRequestLog.CurrentRequestLog.GetExecutedCommandsAsString());
 
             // RESPONSE_FROM_CACHE should not show up at all in thread pool counters - just the success
@@ -274,12 +218,8 @@
         }
 
         [Fact]
-<<<<<<< HEAD
+        [Trait("Category", "FlakyOnHostedAgents")]               
         public async void TestShortCircuited()
-=======
-        [Trait("Category", "FlakyOnHostedAgents")]
-        public void TestShortCircuited()
->>>>>>> 6d715069
         {
             IHystrixCommandGroupKey groupKey = HystrixCommandGroupKeyDefault.AsKey("Cumulative-ThreadPool-G");
             IHystrixThreadPoolKey threadPoolKey = HystrixThreadPoolKeyDefault.AsKey("Cumulative-ThreadPool-G");
@@ -296,13 +236,8 @@
             Command failure2 = Command.From(groupKey, key, HystrixEventType.FAILURE, 20);
             Command failure3 = Command.From(groupKey, key, HystrixEventType.FAILURE, 20);
 
-<<<<<<< HEAD
             Command shortCircuit1 = CommandStreamTest.Command.From(groupKey, key, HystrixEventType.SUCCESS);
             Command shortCircuit2 = CommandStreamTest.Command.From(groupKey, key, HystrixEventType.SUCCESS);
-=======
-            Command shortCircuit1 = Command.From(groupKey, key, HystrixEventType.SUCCESS);
-            Command shortCircuit2 = Command.From(groupKey, key, HystrixEventType.SUCCESS);
->>>>>>> 6d715069
 
             await failure1.Observe();
             await failure2.Observe();
@@ -312,14 +247,10 @@
 
             var breaker = failure1.CircuitBreaker as HystrixCircuitBreakerImpl;
 
-<<<<<<< HEAD
             await shortCircuit1.Observe();
             await shortCircuit2.Observe();
             Assert.True(latch.Wait(10000), "CountdownEvent was not set!");
 
-=======
-            Assert.True(latch.Wait(10000), "CountdownEvent was not set!");
->>>>>>> 6d715069
             output.WriteLine("ReqLog : " + HystrixRequestLog.CurrentRequestLog.GetExecutedCommandsAsString());
             Assert.True(shortCircuit1.IsResponseShortCircuited);
             Assert.True(shortCircuit2.IsResponseShortCircuited);
@@ -331,12 +262,8 @@
         }
 
         [Fact]
-<<<<<<< HEAD
+        [Trait("Category", "FlakyOnHostedAgents")]               
         public async void TestSemaphoreRejected()
-=======
-        [Trait("Category", "FlakyOnHostedAgents")]
-        public void TestSemaphoreRejected()
->>>>>>> 6d715069
         {
             IHystrixCommandGroupKey groupKey = HystrixCommandGroupKeyDefault.AsKey("Cumulative-ThreadPool-H");
             IHystrixThreadPoolKey threadPoolKey = HystrixThreadPoolKeyDefault.AsKey("Cumulative-ThreadPool-H");
@@ -371,10 +298,6 @@
             await Task.Run(() => rejected2.Execute());
 
             Assert.True(latch.Wait(10000), "CountdownEvent was not set!");
-<<<<<<< HEAD
-
-=======
->>>>>>> 6d715069
             output.WriteLine("ReqLog : " + HystrixRequestLog.CurrentRequestLog.GetExecutedCommandsAsString());
             Assert.True(rejected1.IsResponseSemaphoreRejected);
             Assert.True(rejected2.IsResponseSemaphoreRejected);
@@ -385,12 +308,8 @@
         }
 
         [Fact]
-<<<<<<< HEAD
+        [Trait("Category", "FlakyOnHostedAgents")]               
         public async void TestThreadPoolRejected()
-=======
-        [Trait("Category", "FlakyOnHostedAgents")]
-        public void TestThreadPoolRejected()
->>>>>>> 6d715069
         {
             IHystrixCommandGroupKey groupKey = HystrixCommandGroupKeyDefault.AsKey("Cumulative-ThreadPool-I");
             IHystrixThreadPoolKey threadPoolKey = HystrixThreadPoolKeyDefault.AsKey("Cumulative-ThreadPool-I");
@@ -420,17 +339,10 @@
                 t = c.ExecuteAsync();
             }
 
-<<<<<<< HEAD
             await rejected1.Observe();
             await rejected2.Observe();
             Assert.True(latch.Wait(10000), "CountdownEvent was not set!");
 
-=======
-            rejected1.Observe();
-            rejected2.Observe();
-
-            Assert.True(latch.Wait(10000), "CountdownEvent was not set!");
->>>>>>> 6d715069
             output.WriteLine("ReqLog : " + HystrixRequestLog.CurrentRequestLog.GetExecutedCommandsAsString());
             Assert.True(rejected1.IsResponseThreadPoolRejected);
             Assert.True(rejected2.IsResponseThreadPoolRejected);
@@ -441,12 +353,8 @@
         }
 
         [Fact]
-<<<<<<< HEAD
+        [Trait("Category", "FlakyOnHostedAgents")]               
         public async void TestFallbackFailure()
-=======
-        [Trait("Category", "FlakyOnHostedAgents")]
-        public void TestFallbackFailure()
->>>>>>> 6d715069
         {
             IHystrixCommandGroupKey groupKey = HystrixCommandGroupKeyDefault.AsKey("Cumulative-ThreadPool-J");
             IHystrixThreadPoolKey threadPoolKey = HystrixThreadPoolKeyDefault.AsKey("Cumulative-ThreadPool-J");
@@ -459,29 +367,19 @@
 
             Command cmd = Command.From(groupKey, key, HystrixEventType.FAILURE, 20, HystrixEventType.FALLBACK_FAILURE);
 
-<<<<<<< HEAD
             await Assert.ThrowsAsync<HystrixRuntimeException>(async () => await cmd.Observe());
             Assert.True(latch.Wait(10000), "CountdownEvent was not set!");
 
-=======
-            cmd.Observe();
-
-            Assert.True(latch.Wait(10000), "CountdownEvent was not set!");
->>>>>>> 6d715069
-            output.WriteLine("ReqLog : " + HystrixRequestLog.CurrentRequestLog.GetExecutedCommandsAsString());
-
-            Assert.Equal(2, stream.Latest.Length);
-            Assert.Equal(1, stream.GetLatestCount(ThreadPoolEventType.EXECUTED));
-            Assert.Equal(0, stream.GetLatestCount(ThreadPoolEventType.REJECTED));
-        }
-
-        [Fact]
-<<<<<<< HEAD
+            output.WriteLine("ReqLog : " + HystrixRequestLog.CurrentRequestLog.GetExecutedCommandsAsString());
+
+            Assert.Equal(2, stream.Latest.Length);
+            Assert.Equal(1, stream.GetLatestCount(ThreadPoolEventType.EXECUTED));
+            Assert.Equal(0, stream.GetLatestCount(ThreadPoolEventType.REJECTED));
+        }
+
+        [Fact]
+        [Trait("Category", "FlakyOnHostedAgents")]               
         public async void TestFallbackMissing()
-=======
-        [Trait("Category", "FlakyOnHostedAgents")]
-        public void TestFallbackMissing()
->>>>>>> 6d715069
         {
             IHystrixCommandGroupKey groupKey = HystrixCommandGroupKeyDefault.AsKey("Cumulative-ThreadPool-K");
             IHystrixThreadPoolKey threadPoolKey = HystrixThreadPoolKeyDefault.AsKey("Cumulative-ThreadPool-K");
@@ -495,28 +393,18 @@
             Command cmd = Command.From(groupKey, key, HystrixEventType.FAILURE, 20, HystrixEventType.FALLBACK_MISSING);
             await Assert.ThrowsAsync<HystrixRuntimeException>(async () => await cmd.Observe());
 
-<<<<<<< HEAD
-            Assert.True(latch.Wait(10000), "CountdownEvent was not set!");
-
-=======
-            cmd.Observe();
-
-            Assert.True(latch.Wait(10000), "CountdownEvent was not set!");
->>>>>>> 6d715069
-            output.WriteLine("ReqLog : " + HystrixRequestLog.CurrentRequestLog.GetExecutedCommandsAsString());
-
-            Assert.Equal(2, stream.Latest.Length);
-            Assert.Equal(1, stream.GetLatestCount(ThreadPoolEventType.EXECUTED));
-            Assert.Equal(0, stream.GetLatestCount(ThreadPoolEventType.REJECTED));
-        }
-
-        [Fact]
-<<<<<<< HEAD
+            Assert.True(latch.Wait(10000), "CountdownEvent was not set!");
+
+            output.WriteLine("ReqLog : " + HystrixRequestLog.CurrentRequestLog.GetExecutedCommandsAsString());
+
+            Assert.Equal(2, stream.Latest.Length);
+            Assert.Equal(1, stream.GetLatestCount(ThreadPoolEventType.EXECUTED));
+            Assert.Equal(0, stream.GetLatestCount(ThreadPoolEventType.REJECTED));
+        }
+
+        [Fact]
+        [Trait("Category", "FlakyOnHostedAgents")]               
         public async void TestFallbackRejection()
-=======
-        [Trait("Category", "FlakyOnHostedAgents")]
-        public void TestFallbackRejection()
->>>>>>> 6d715069
         {
             IHystrixCommandGroupKey groupKey = HystrixCommandGroupKeyDefault.AsKey("Cumulative-ThreadPool-L");
             IHystrixThreadPoolKey threadPoolKey = HystrixThreadPoolKeyDefault.AsKey("Cumulative-ThreadPool-L");
@@ -532,11 +420,7 @@
             List<Command> fallbackSaturators = new List<Command>();
             for (int i = 0; i < 5; i++)
             {
-<<<<<<< HEAD
                 fallbackSaturators.Add(CommandStreamTest.Command.From(groupKey, key, HystrixEventType.FAILURE, 20, HystrixEventType.FALLBACK_SUCCESS, 500));
-=======
-                fallbackSaturators.Add(Command.From(groupKey, key, HystrixEventType.FAILURE, 20, HystrixEventType.FALLBACK_SUCCESS, 400));
->>>>>>> 6d715069
             }
 
             Command rejection1 = Command.From(groupKey, key, HystrixEventType.FAILURE, 20, HystrixEventType.FALLBACK_SUCCESS, 0);
@@ -551,15 +435,11 @@
 
             output.WriteLine("ReqLog : " + HystrixRequestLog.CurrentRequestLog.GetExecutedCommandsAsString());
 
-<<<<<<< HEAD
             await Assert.ThrowsAsync<HystrixRuntimeException>(async () => await rejection1.Observe());
             await Assert.ThrowsAsync<HystrixRuntimeException>(async () => await rejection2.Observe());
 
             Assert.True(latch.Wait(10000), "CountdownEvent was not set!");
 
-=======
-            Assert.True(latch.Wait(10000), "CountdownEvent was not set!");
->>>>>>> 6d715069
             output.WriteLine("ReqLog : " + HystrixRequestLog.CurrentRequestLog.GetExecutedCommandsAsString());
 
             // all 7 commands executed on-thread, so should be executed according to thread-pool metrics
@@ -570,12 +450,8 @@
 
         // in a rolling window, take(30) would age out all counters.  in the cumulative count, we expect them to remain non-zero forever
         [Fact]
-<<<<<<< HEAD
+        [Trait("Category", "FlakyOnHostedAgents")]               
         public async void TestMultipleEventsOverTimeGetStoredAndDoNotAgeOut()
-=======
-        [Trait("Category", "FlakyOnHostedAgents")]
-        public void TestMultipleEventsOverTimeGetStoredAndDoNotAgeOut()
->>>>>>> 6d715069
         {
             IHystrixCommandGroupKey groupKey = HystrixCommandGroupKeyDefault.AsKey("Cumulative-ThreadPool-M");
             IHystrixThreadPoolKey threadPoolKey = HystrixThreadPoolKeyDefault.AsKey("Cumulative-ThreadPool-M");
@@ -589,16 +465,10 @@
             Command cmd1 = Command.From(groupKey, key, HystrixEventType.SUCCESS, 20);
             Command cmd2 = Command.From(groupKey, key, HystrixEventType.FAILURE, 10);
 
-<<<<<<< HEAD
             await cmd1.Observe();
             await cmd2.Observe();
             Assert.True(latch.Wait(10000), "CountdownEvent was not set!");
 
-=======
-            cmd1.Observe();
-            cmd2.Observe();
-            Assert.True(latch.Wait(10000), "CountdownEvent was not set!");
->>>>>>> 6d715069
             output.WriteLine("ReqLog : " + HystrixRequestLog.CurrentRequestLog.GetExecutedCommandsAsString());
 
             // all commands should have aged out
