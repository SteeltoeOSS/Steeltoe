--- conflicted
+++ resolved
@@ -65,19 +65,7 @@
             var observer = new LatchedObserver(output, latch);
             stream = CumulativeCollapserEventCounterStream.GetInstance(key, 10, 100);
 
-<<<<<<< HEAD
-            // no writes
-            try
-            {
-                Assert.True(latch.Wait(10000), "CountdownEvent was not set!");
-            }
-            catch (Exception)
-            {
-                Assert.False(true, "Interrupted ex");
-            }
-=======
             latchSubscription = stream.Observe().Subscribe(observer);
->>>>>>> 91d72483
 
             Assert.True(WaitForLatchedObserverToUpdate(observer, 1, 500, output), "Latch took to long to update");
             Assert.Equal(CollapserEventTypeHelper.Values.Count, stream.Latest.Length);
@@ -102,29 +90,13 @@
                 tasks.Add(Collapser.From(output, key, i).ExecuteAsync());
             }
 
-<<<<<<< HEAD
-            try
-            {
-                Assert.True(latch.Wait(10000), "CountdownEvent was not set!");
-            }
-            catch (Exception)
-            {
-                Assert.True(false, "Interrupted ex");
-            }
-=======
             Task.WaitAll(tasks.ToArray());
             Assert.True(WaitForLatchedObserverToUpdate(observer, 1, 500, output), "Latch took to long to update");
->>>>>>> 91d72483
 
             Assert.Equal(CollapserEventTypeHelper.Values.Count, stream.Latest.Length);
             long[] expected = new long[CollapserEventTypeHelper.Values.Count];
             expected[(int)CollapserEventType.BATCH_EXECUTED] = 1;
             expected[(int)CollapserEventType.ADDED_TO_BATCH] = 3;
-<<<<<<< HEAD
-            string log = HystrixRequestLog.CurrentRequestLog.GetExecutedCommandsAsString();
-            output.WriteLine("ReqLog : " + log);
-=======
->>>>>>> 91d72483
             Assert.Equal(expected, stream.Latest);
         }
 
@@ -145,29 +117,14 @@
                 tasks.Add(Collapser.From(output, key, i).ExecuteAsync()); // same arg - should get a response from cache
             }
 
-<<<<<<< HEAD
-            try
-            {
-                Assert.True(latch.Wait(10000), "CountdownEvent was not set!");
-            }
-            catch (Exception)
-            {
-                Assert.False(true, "Interrupted ex");
-            }
-=======
             Task.WaitAll(tasks.ToArray());
             Assert.True(WaitForLatchedObserverToUpdate(observer, 1, 500, output), "Latch took to long to update");
->>>>>>> 91d72483
 
             Assert.Equal(CollapserEventTypeHelper.Values.Count, stream.Latest.Length);
             long[] expected = new long[CollapserEventTypeHelper.Values.Count];
             expected[(int)CollapserEventType.BATCH_EXECUTED] = 1;
             expected[(int)CollapserEventType.ADDED_TO_BATCH] = 3;
             expected[(int)CollapserEventType.RESPONSE_FROM_CACHE] = 6;
-<<<<<<< HEAD
-            output.WriteLine("ReqLog : " + HystrixRequestLog.CurrentRequestLog.GetExecutedCommandsAsString());
-=======
->>>>>>> 91d72483
             Assert.Equal(expected, stream.Latest);
         }
 
@@ -189,28 +146,13 @@
                 Collapser.From(output, key, i).Observe(); // same arg - should get a response from cache
             }
 
-<<<<<<< HEAD
-            try
-            {
-                Assert.True(latch.Wait(10000), "CountdownEvent was not set!");
-            }
-            catch (Exception)
-            {
-                Assert.True(false, "Interrupted ex");
-            }
-=======
             Assert.True(latch.Wait(10000), "CountdownEvent was not set!");
->>>>>>> 91d72483
 
             Assert.Equal(CollapserEventTypeHelper.Values.Count, stream.Latest.Length);
             long[] expected = new long[CollapserEventTypeHelper.Values.Count];
             expected[(int)CollapserEventType.BATCH_EXECUTED] = 1;
             expected[(int)CollapserEventType.ADDED_TO_BATCH] = 3;
             expected[(int)CollapserEventType.RESPONSE_FROM_CACHE] = 6;
-<<<<<<< HEAD
-            output.WriteLine("ReqLog : " + HystrixRequestLog.CurrentRequestLog.GetExecutedCommandsAsString());
-            Assert.Equal(expected, stream.Latest);
-=======
             Assert.Equal(expected, stream.Latest);
         }
 
@@ -228,7 +170,6 @@
 
             sb.Append("]");
             return sb.ToString();
->>>>>>> 91d72483
         }
     }
 }