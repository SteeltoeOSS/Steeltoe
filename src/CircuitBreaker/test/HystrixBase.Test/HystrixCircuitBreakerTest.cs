﻿// Copyright 2017 the original author or authors.
//
// Licensed under the Apache License, Version 2.0 (the "License");
// you may not use this file except in compliance with the License.
// You may obtain a copy of the License at
//
// https://www.apache.org/licenses/LICENSE-2.0
//
// Unless required by applicable law or agreed to in writing, software
// distributed under the License is distributed on an "AS IS" BASIS,
// WITHOUT WARRANTIES OR CONDITIONS OF ANY KIND, either express or implied.
// See the License for the specific language governing permissions and
// limitations under the License.

using Steeltoe.CircuitBreaker.Hystrix.CircuitBreaker;
using Steeltoe.CircuitBreaker.Hystrix.Exceptions;
using Steeltoe.CircuitBreaker.Hystrix.Metric;
using Steeltoe.CircuitBreaker.Hystrix.Strategy.ExecutionHook;
using Steeltoe.CircuitBreaker.Hystrix.Util;
using System;
using System.Collections.Generic;
using System.Reactive.Linq;
using System.Threading;
using System.Threading.Tasks;
using Xunit;
using Xunit.Abstractions;

namespace Steeltoe.CircuitBreaker.Hystrix.Test
{
    public class HystrixCircuitBreakerTest : HystrixTestBase
    {
        private readonly ITestOutputHelper output;

        public HystrixCircuitBreakerTest(ITestOutputHelper output)
            : base()
        {
            this.output = output;
            Init();
        }

        [Fact]
        [Trait("Category", "FlakyOnHostedAgents")]
        public async Task TestTripCircuitAsync()
        {
            string key = "cmd-A";

            HystrixCommand<bool> cmd1 = new SuccessCommand(key, 0);
            HystrixCommand<bool> cmd2 = new SuccessCommand(key, 0);
            HystrixCommand<bool> cmd3 = new SuccessCommand(key, 0);
            HystrixCommand<bool> cmd4 = new SuccessCommand(key, 0);

            IHystrixCircuitBreaker cb = cmd1._circuitBreaker;
            HystrixCircuitBreakerImpl breaker = cb as HystrixCircuitBreakerImpl;

            _ = await cmd1.ExecuteAsync();
            _ = await cmd2.ExecuteAsync();
            _ = await cmd3.ExecuteAsync();
            _ = await cmd4.ExecuteAsync();

            // this should still allow requests as everything has been successful
<<<<<<< HEAD
            Time.Wait(125);

=======
>>>>>>> 6d715069
            Assert.True(cb.AllowRequest, "Request NOT allowed when expected!");
            Assert.False(cb.IsOpen, "Circuit breaker is open when it should be closed!");

            // fail
            HystrixCommand<bool> cmd5 = new FailureCommand(key, 0);
            HystrixCommand<bool> cmd6 = new FailureCommand(key, 0);
            HystrixCommand<bool> cmd7 = new FailureCommand(key, 0);
            HystrixCommand<bool> cmd8 = new FailureCommand(key, 0);
            Assert.False(await cmd5.ExecuteAsync());
            Assert.False(await cmd6.ExecuteAsync());
            Assert.False(await cmd7.ExecuteAsync());
            Assert.False(await cmd8.ExecuteAsync());

<<<<<<< HEAD
            // make sure window has passed
            Time.Wait(125);

            output.WriteLine("ReqLog : " + HystrixRequestLog.CurrentRequestLog.GetExecutedCommandsAsString());
            output.WriteLine("Current CircuitBreaker Status : " + cmd1.Metrics.Healthcounts);
=======
            // everything has failed in the test window so we should return false now
            Time.Wait(300);
>>>>>>> 6d715069
            Assert.False(cb.AllowRequest, "Request allowed when NOT expected!");
            Assert.True(cb.IsOpen, "Circuit is closed when it should be open!");
        }

        [Fact]
        [Trait("Category", "FlakyOnHostedAgents")]
        public async Task TestTripCircuitOnFailuresAboveThreshold()
        {
            string key = "cmd-B";

            HystrixCommand<bool> cmd1 = new SuccessCommand(key, 60);
            IHystrixCircuitBreaker cb = cmd1._circuitBreaker;
            HystrixCircuitBreakerImpl breaker = cb as HystrixCircuitBreakerImpl;

            // this should start as allowing requests
            Assert.True(cb.AllowRequest, "Request NOT allowed when expected!");
            Assert.False(cb.IsOpen, "Circuit breaker is open when it should be closed!");

            // success with high latency
            _ = await cmd1.ExecuteAsync();
            HystrixCommand<bool> cmd2 = new SuccessCommand(key, 1);
            _ = await cmd2.ExecuteAsync();
            HystrixCommand<bool> cmd3 = new FailureCommand(key, 1);
            _ = await cmd3.ExecuteAsync();
            HystrixCommand<bool> cmd4 = new SuccessCommand(key, 1);
            _ = await cmd4.ExecuteAsync();
            HystrixCommand<bool> cmd5 = new FailureCommand(key, 1);
            _ = await cmd5.ExecuteAsync();
            HystrixCommand<bool> cmd6 = new SuccessCommand(key, 1);
            _ = await cmd6.ExecuteAsync();
            HystrixCommand<bool> cmd7 = new FailureCommand(key, 1);
            _ = await cmd7.ExecuteAsync();
            HystrixCommand<bool> cmd8 = new FailureCommand(key, 1);
            _ = await cmd8.ExecuteAsync();

<<<<<<< HEAD
            // Let window pass, this should trip the circuit as the error percentage is above the threshold
            Time.Wait(125);

            output.WriteLine("ReqLog : " + HystrixRequestLog.CurrentRequestLog.GetExecutedCommandsAsString());
            output.WriteLine("Current CircuitBreaker Status : " + cmd1.Metrics.Healthcounts);
=======
            // this should trip the circuit as the error percentage is above the threshold
            Time.Wait(200);
>>>>>>> 6d715069
            Assert.False(cb.AllowRequest, "Request allowed when NOT expected!");
            Assert.True(cb.IsOpen, "Circuit is closed when it should be open!");
        }

        [Fact]
        [Trait("Category", "FlakyOnHostedAgents")]
        public async Task TestCircuitDoesNotTripOnFailuresBelowThreshold()
        {
            string key = "cmd-C";

            HystrixCommand<bool> cmd1 = new SuccessCommand(key, 60);
            IHystrixCircuitBreaker cb = cmd1._circuitBreaker;

            // this should start as allowing requests
            Assert.True(cb.AllowRequest, "Request NOT allowed when expected!");
            Assert.False(cb.IsOpen, "Circuit breaker is open when it should be closed!");

            // success with high latency
            await cmd1.ExecuteAsync();
            HystrixCommand<bool> cmd2 = new SuccessCommand(key, 1);
            await cmd2.ExecuteAsync();
            HystrixCommand<bool> cmd3 = new FailureCommand(key, 1);
            await cmd3.ExecuteAsync();
            HystrixCommand<bool> cmd4 = new SuccessCommand(key, 1);
            await cmd4.ExecuteAsync();
            HystrixCommand<bool> cmd5 = new SuccessCommand(key, 1);
            await cmd5.ExecuteAsync();
            HystrixCommand<bool> cmd6 = new FailureCommand(key, 1);
            await cmd6.ExecuteAsync();
            HystrixCommand<bool> cmd7 = new SuccessCommand(key, 1);
            await cmd7.ExecuteAsync();
            HystrixCommand<bool> cmd8 = new FailureCommand(key, 1);
            await cmd8.ExecuteAsync();

            // Allow window to pass, this should remain closed as the failure threshold is below the percentage limit
            Time.Wait(125);
            output.WriteLine("ReqLog : " + HystrixRequestLog.CurrentRequestLog.GetExecutedCommandsAsString());
            output.WriteLine("Current CircuitBreaker Status : " + cmd1.Metrics.Healthcounts);
            Assert.True(cb.AllowRequest, "Request NOT allowed when expected!");
            Assert.False(cb.IsOpen, "Circuit breaker is open when it should be closed!");
        }

        [Fact]
        [Trait("Category", "FlakyOnHostedAgents")]
        public async Task TestTripCircuitOnTimeouts()
        {
            string key = "cmd-D";

            HystrixCommand<bool> cmd1 = new TimeoutCommand(key);
            IHystrixCircuitBreaker cb = cmd1._circuitBreaker;

            // this should start as allowing requests
            Assert.True(cb.AllowRequest, "Request NOT allowed when expected!");
            Assert.False(cb.IsOpen, "Circuit breaker is open when it should be closed!");

            // success with high latency
            await cmd1.ExecuteAsync();
            HystrixCommand<bool> cmd2 = new TimeoutCommand(key);
            await cmd2.ExecuteAsync();
            HystrixCommand<bool> cmd3 = new TimeoutCommand(key);
            await cmd3.ExecuteAsync();
            HystrixCommand<bool> cmd4 = new TimeoutCommand(key);
            await cmd4.ExecuteAsync();

<<<<<<< HEAD
            // Allow window to pass, everything has been a timeout so we should not allow any requests
            Time.Wait(125);
=======
            // everything has been a timeout so we should not allow any requests
            Time.Wait(10);
>>>>>>> 6d715069
            Assert.False(cb.AllowRequest, "Request allowed when NOT expected!");
            Assert.True(cb.IsOpen, "Circuit is closed when it should be open!");
        }

        [Fact]
        [Trait("Category", "FlakyOnHostedAgents")]
        public async Task TestTripCircuitOnTimeoutsAboveThreshold()
        {
            string key = "cmd-E";

            HystrixCommand<bool> cmd1 = new SuccessCommand(key, 50);
            IHystrixCircuitBreaker cb = cmd1._circuitBreaker;

            // this should start as allowing requests
            Assert.True(cb.AllowRequest, "Request NOT allowed when expected!");
            Assert.False(cb.IsOpen, "Circuit breaker is open when it should be closed!");

            // success with high latency
            HystrixCommand<bool> cmd2 = new SuccessCommand(key, 1);
            HystrixCommand<bool> cmd3 = new TimeoutCommand(key);
            HystrixCommand<bool> cmd4 = new SuccessCommand(key, 1);
            HystrixCommand<bool> cmd5 = new TimeoutCommand(key);
            HystrixCommand<bool> cmd6 = new TimeoutCommand(key);
            HystrixCommand<bool> cmd7 = new SuccessCommand(key, 1);
            HystrixCommand<bool> cmd8 = new TimeoutCommand(key);
            HystrixCommand<bool> cmd9 = new TimeoutCommand(key);
            var taskList = new List<Task>
            {
                cmd1.ExecuteAsync(),
                cmd2.ExecuteAsync(),
                cmd3.ExecuteAsync(),
                cmd4.ExecuteAsync(),
                cmd5.ExecuteAsync(),
                cmd6.ExecuteAsync(),
                cmd7.ExecuteAsync(),
                cmd8.ExecuteAsync(),
                cmd9.ExecuteAsync(),
            };
            await Task.WhenAll(taskList);

<<<<<<< HEAD
            // Allow window to pass, this should trip the circuit as the error percentage is above the threshold
            Time.Wait(125);
=======
            // this should trip the circuit as the error percentage is above the threshold
            Time.Wait(200);
>>>>>>> 6d715069
            Assert.False(cb.AllowRequest, "Request allowed when NOT expected!");
            Assert.True(cb.IsOpen, "Circuit is closed when it should be open!");
        }

        [Fact]
        [Trait("Category", "FlakyOnHostedAgents")]
        public async Task TestSingleTestOnOpenCircuitAfterTimeWindow()
        {
            string key = "cmd-F";

            HystrixCommand<bool> cmd1 = new FailureCommand(key, 50);
            IHystrixCircuitBreaker cb = cmd1._circuitBreaker;

            // this should start as allowing requests
            Assert.True(cb.AllowRequest, "Request NOT allowed when expected! (1)");
            Assert.False(cb.IsOpen, "Circuit breaker is open when it should be closed!");

            await cmd1.ExecuteAsync();
            HystrixCommand<bool> cmd2 = new FailureCommand(key, 1);
            await cmd2.ExecuteAsync();
            HystrixCommand<bool> cmd3 = new FailureCommand(key, 1);
            await cmd3.ExecuteAsync();
            HystrixCommand<bool> cmd4 = new FailureCommand(key, 1);
            await cmd4.ExecuteAsync();

<<<<<<< HEAD
            // Allow window to pass, everything has failed in the test window so we should return false now
            Time.Wait(125);
            Assert.False(cb.AllowRequest, "Request allowed when NOT expected!");
            Assert.True(cb.IsOpen, "Circuit is closed when it should be open!");
=======
            // everything has failed in the test window so we should return false now
            Time.Wait(100);
            Assert.False(cb.AllowRequest, "Request allowed when NOT expected! (1)");
            Assert.True(cb.IsOpen, "Circuit is closed when it should be open! (1)");
>>>>>>> 6d715069

            // wait for sleepWindow to pass
            Time.Wait(250);

            // we should now allow 1 request
            Assert.True(cb.AllowRequest, "Request NOT allowed when expected! (2)");

            // but the circuit should still be open
            Assert.True(cb.IsOpen, "Circuit is closed when it should be open! (2)");

            // and further requests are still blocked
            Assert.False(cb.AllowRequest, "Request allowed when NOT expected! (2)");
        }

        [Fact]
        [Trait("Category", "FlakyOnHostedAgents")]
        public async Task TestCircuitClosedAfterSuccess()
        {
            string key = "cmd-G";

            int sleepWindow = 200;
            HystrixCommand<bool> cmd1 = new FailureCommand(key, 1, sleepWindow);
            IHystrixCircuitBreaker cb = cmd1._circuitBreaker;

            // this should start as allowing requests
            Assert.True(cb.AllowRequest, "Request NOT allowed when expected!");
            Assert.False(cb.IsOpen, "Circuit breaker is open when it should be closed!");

            _ = await cmd1.ExecuteAsync();
            HystrixCommand<bool> cmd2 = new FailureCommand(key, 1, sleepWindow);
            _ = await cmd2.ExecuteAsync();
            HystrixCommand<bool> cmd3 = new FailureCommand(key, 1, sleepWindow);
            _ = await cmd3.ExecuteAsync();
            HystrixCommand<bool> cmd4 = new TimeoutCommand(key, sleepWindow);
            _ = await cmd4.ExecuteAsync();

<<<<<<< HEAD
            // Allow window to pass, everything has failed in the test window so we should return false now
            Time.Wait(125);
=======
            // everything has failed in the test window so we should return false now
            Time.Wait(sleepWindow);
>>>>>>> 6d715069
            output.WriteLine("ReqLog : " + HystrixRequestLog.CurrentRequestLog.GetExecutedCommandsAsString());
            output.WriteLine("CircuitBreaker state 1 : " + cmd1.Metrics.Healthcounts);
            Assert.False(cb.AllowRequest, "Request allowed when NOT expected!");
            Assert.True(cb.IsOpen, "Circuit is closed when it should be open!");

            // wait for sleepWindow to pass
            Time.Wait(sleepWindow + 50);

            // but the circuit should still be open
            Assert.True(cb.IsOpen, "Circuit is closed when it should be open!");

            // we should now allow 1 request, and upon success, should cause the circuit to be closed
            HystrixCommand<bool> cmd5 = new SuccessCommand(key, 10, sleepWindow);
            IObservable<bool> asyncResult = cmd5.Observe();

            // and further requests are still blocked while the singleTest command is in flight
            Assert.False(cb.AllowRequest, "Request allowed when NOT expected!");

            await asyncResult.SingleAsync();

<<<<<<< HEAD
            // Allow window to pass, all requests should be open again
            Time.Wait(125);
=======
            // all requests should be open again
            Time.Wait(sleepWindow + 50);
>>>>>>> 6d715069
            output.WriteLine("CircuitBreaker state 2 : " + cmd1.Metrics.Healthcounts);
            Assert.True(cb.AllowRequest, "Request NOT allowed when expected (1)!");
            Assert.True(cb.AllowRequest, "Request NOT allowed when expected (2)!");
            Assert.True(cb.AllowRequest, "Request NOT allowed when expected (3)!");

            // and the circuit should be closed again
            Assert.False(cb.IsOpen, "Circuit breaker is open when it should be closed!");
        }

        [Fact]
        [Trait("Category", "FlakyOnHostedAgents")]
        public async Task TestMultipleTimeWindowRetriesBeforeClosingCircuit()
        {
            string key = "cmd-H";

            int sleepWindow = 200;
            HystrixCommand<bool> cmd1 = new FailureCommand(key, 50);
            IHystrixCircuitBreaker cb = cmd1._circuitBreaker;

            // this should start as allowing requests
            Assert.True(cb.AllowRequest, Time.CurrentTimeMillis + " Request NOT allowed when expected!");
            Assert.False(cb.IsOpen, Time.CurrentTimeMillis + " Circuit breaker is open when it should be closed!");

            _ = await cmd1.ExecuteAsync();
            HystrixCommand<bool> cmd2 = new FailureCommand(key, 1);
            _ = await cmd2.ExecuteAsync();
            HystrixCommand<bool> cmd3 = new FailureCommand(key, 1);
            _ = await cmd3.ExecuteAsync();
            HystrixCommand<bool> cmd4 = new TimeoutCommand(key);
            _ = await cmd4.ExecuteAsync();

            // everything has failed in the test window so we should return false now
<<<<<<< HEAD
            // Allow window to pass,
            Time.Wait(125);
            output.WriteLine(Time.CurrentTimeMillis + " !!!! 1 4 failures, circuit will open on recalc");
=======
            output.WriteLine("!!!! 1 4 failures, circuit will open on recalc");
            Time.Wait(sleepWindow);
>>>>>>> 6d715069

            // Assert.False(cb.AllowRequest, "Request allowed when NOT expected!");
            Assert.True(cb.IsOpen, Time.CurrentTimeMillis + " Circuit is closed when it should be open!");

            // wait for sleepWindow to pass
<<<<<<< HEAD
            output.WriteLine(Time.CurrentTimeMillis + " !!!! 2 Sleep window starting where all commands fail-fast");
            Time.Wait(sleepWindow + 50);
            output.WriteLine(Time.CurrentTimeMillis + " !!!! 3 Sleep window over, should allow singleTest()");
=======
            output.WriteLine("!!!! 2 Sleep window starting where all commands fail-fast");
            Time.Wait(sleepWindow);
            output.WriteLine("!!!! 3 Sleep window over, should allow singleTest()");
>>>>>>> 6d715069

            // but the circuit should still be open
            Assert.True(cb.IsOpen, Time.CurrentTimeMillis + " Circuit is closed when it should be open!");

            // we should now allow 1 request, and upon failure, should not affect the circuit breaker, which should remain open
            HystrixCommand<bool> cmd5 = new FailureCommand(key, 50);
            IObservable<bool> asyncResult5 = cmd5.Observe();
            output.WriteLine(Time.CurrentTimeMillis + " !!!! Kicked off the single-test");

            // and further requests are still blocked while the singleTest command is in flight
            Assert.False(cb.AllowRequest, Time.CurrentTimeMillis + " Request allowed when NOT expected!");
            output.WriteLine(Time.CurrentTimeMillis + " !!!! Confirmed that no other requests go out during single-test");

<<<<<<< HEAD
            await asyncResult5.SingleAsync();
            output.WriteLine(Time.CurrentTimeMillis + " !!!! SingleTest just completed");
=======
            _ = await asyncResult5.SingleAsync();
            output.WriteLine("!!!! SingleTest just completed");
>>>>>>> 6d715069

            // all requests should still be blocked, because the singleTest failed
            Assert.False(cb.AllowRequest, Time.CurrentTimeMillis + " Request allowed (1) when NOT expected!");
            Assert.False(cb.AllowRequest, Time.CurrentTimeMillis + " Request allowed (2) when NOT expected!");
            Assert.False(cb.AllowRequest, Time.CurrentTimeMillis + " Request allowed (3) when NOT expected!");

            // wait for sleepWindow to pass
<<<<<<< HEAD
            output.WriteLine(Time.CurrentTimeMillis + " !!!! 2nd sleep window START");
            Time.Wait(sleepWindow + 50);
            output.WriteLine(Time.CurrentTimeMillis + " !!!! 2nd sleep window over");
=======
            output.WriteLine("!!!! 2nd sleep window START");
            Time.Wait(sleepWindow);
            output.WriteLine("!!!! 2nd sleep window over");
>>>>>>> 6d715069

            // we should now allow 1 request, and upon failure, should not affect the circuit breaker, which should remain open
            HystrixCommand<bool> cmd6 = new FailureCommand(key, 50);
            IObservable<bool> asyncResult6 = cmd6.Observe();
            output.WriteLine(Time.CurrentTimeMillis + " 2nd singleTest just kicked off");

            // and further requests are still blocked while the singleTest command is in flight
            Assert.False(cb.AllowRequest, Time.CurrentTimeMillis + " Request allowed when NOT expected!");
            Assert.False(await asyncResult6.SingleAsync());
            output.WriteLine(Time.CurrentTimeMillis + " 2nd singleTest now over");

            // all requests should still be blocked, because the singleTest failed
            Assert.False(cb.AllowRequest, Time.CurrentTimeMillis + " Request allowed (1) when NOT expected!");
            Assert.False(cb.AllowRequest, Time.CurrentTimeMillis + " Request allowed (2) when NOT expected!");
            Assert.False(cb.AllowRequest, Time.CurrentTimeMillis + " Request allowed (3) when NOT expected!");

            // wait for sleepWindow to pass
            Time.Wait(sleepWindow);

            // but the circuit should still be open
            Assert.True(cb.IsOpen, Time.CurrentTimeMillis + " Circuit is closed when it should be open!");

            // we should now allow 1 request, and upon success, should cause the circuit to be closed
            HystrixCommand<bool> cmd7 = new SuccessCommand(key, 50);
            IObservable<bool> asyncResult7 = cmd7.Observe();

            // and further requests are still blocked while the singleTest command is in flight
            Assert.False(cb.AllowRequest, Time.CurrentTimeMillis + " Request allowed when NOT expected!");

            await asyncResult7.SingleAsync();

            // all requests should be open again
            Assert.True(cb.AllowRequest, Time.CurrentTimeMillis + " Request NOT allowed (1) when expected!");
            Assert.True(cb.AllowRequest, Time.CurrentTimeMillis + " Request NOT allowed (2) when expected!");
            Assert.True(cb.AllowRequest, Time.CurrentTimeMillis + " Request NOT allowed (3) when expected!");

            // and the circuit should be closed again
            Assert.False(cb.IsOpen, Time.CurrentTimeMillis + " Circuit breaker is open when it should be closed!");

            // and the circuit should be closed again
            Assert.False(cb.IsOpen, Time.CurrentTimeMillis + " Circuit breaker is open when it should be closed!");
        }

        [Fact]
        public async Task TestLowVolumeDoesNotTripCircuit()
        {
            string key = "cmd-I";

            int sleepWindow = 200;
            int lowVolume = 5;

            HystrixCommand<bool> cmd1 = new FailureCommand(key, 60, sleepWindow, lowVolume);
            IHystrixCircuitBreaker cb = cmd1._circuitBreaker;

            // this should start as allowing requests
            Assert.True(cb.AllowRequest, "Request NOT allowed when expected!");
            Assert.False(cb.IsOpen, "Circuit breaker is open when it should be closed!");

            await cmd1.ExecuteAsync();
            HystrixCommand<bool> cmd2 = new FailureCommand(key, 1, sleepWindow, lowVolume);
            await cmd2.ExecuteAsync();
            HystrixCommand<bool> cmd3 = new FailureCommand(key, 1, sleepWindow, lowVolume);
            await cmd3.ExecuteAsync();
            HystrixCommand<bool> cmd4 = new FailureCommand(key, 1, sleepWindow, lowVolume);
            await cmd4.ExecuteAsync();

            // Allow window to pass, even though it has all failed we won't trip the circuit because the volume is low
            Time.Wait(125);

            Assert.True(cb.AllowRequest, "Request NOT allowed when expected!");
            Assert.False(cb.IsOpen, "Circuit breaker is open when it should be closed!");
        }

        internal static HystrixCommandMetrics GetMetrics(HystrixCommandOptions properties)
        {
            return HystrixCommandMetrics.GetInstance(CommandKeyForUnitTest.KEY_ONE, CommandOwnerForUnitTest.OWNER_ONE, ThreadPoolKeyForUnitTest.THREAD_POOL_ONE, properties);
        }

        internal static HystrixCommandMetrics GetMetrics(IHystrixCommandKey commandKey, HystrixCommandOptions properties)
        {
            return HystrixCommandMetrics.GetInstance(commandKey, CommandOwnerForUnitTest.OWNER_ONE, ThreadPoolKeyForUnitTest.THREAD_POOL_ONE, properties);
        }

        private void Init()
        {
            foreach (HystrixCommandMetrics metricsInstance in HystrixCommandMetrics.GetInstances())
            {
                metricsInstance.ResetStream();
            }
        }

        public class TestCircuitBreaker : IHystrixCircuitBreaker
        {
            private readonly HystrixCommandMetrics metrics;
            private bool forceShortCircuit = false;

            public TestCircuitBreaker()
            {
                metrics = GetMetrics(HystrixCommandOptionsTest.GetUnitTestOptions());
                forceShortCircuit = false;
            }

            public TestCircuitBreaker(IHystrixCommandKey commandKey)
            {
                metrics = GetMetrics(commandKey, HystrixCommandOptionsTest.GetUnitTestOptions());
                forceShortCircuit = false;
            }

            public TestCircuitBreaker SetForceShortCircuit(bool value)
            {
                forceShortCircuit = value;
                return this;
            }

            public bool IsOpen
            {
                get
                {
                    // output.WriteLine("metrics : " + metrics.CommandKey.Name + " : " + metrics.Healthcounts);
                    if (forceShortCircuit)
                    {
                        return true;
                    }
                    else
                    {
                        return metrics.Healthcounts.ErrorCount >= 3;
                    }
                }
            }

            public void MarkSuccess()
            {
                // we don't need to do anything since we're going to permanently trip the circuit
            }

            public bool AllowRequest => !IsOpen;
        }

        private class Command : HystrixCommand<bool>
        {
            protected readonly bool shouldFail;
            protected readonly bool shouldFailWithBadRequest;
            protected readonly int latencyToAdd;

            public Command(string commandKey, bool shouldFail, bool shouldFailWithBadRequest, int latencyToAdd, int sleepWindow, int requestVolumeThreshold)
            : base(Options("Command", commandKey, requestVolumeThreshold, sleepWindow))
            {
                this.shouldFail = shouldFail;
                this.shouldFailWithBadRequest = shouldFailWithBadRequest;
                this.latencyToAdd = latencyToAdd;
            }

            protected static HystrixCommandOptions Options(string groupKey, string commandKey, int requestVolumeThreshold, int sleepWindow)
            {
                var opts = HystrixCommandOptionsTest.GetUnitTestOptions();
                opts.GroupKey = HystrixCommandGroupKeyDefault.AsKey(groupKey);
                opts.CommandKey = HystrixCommandKeyDefault.AsKey(commandKey);
                opts.ExecutionTimeoutInMilliseconds = 500;
                opts.CircuitBreakerRequestVolumeThreshold = requestVolumeThreshold;
                opts.CircuitBreakerSleepWindowInMilliseconds = sleepWindow;
                return opts;
            }

            public Command(string commandKey, bool shouldFail, int latencyToAdd)
            : this(commandKey, shouldFail, false, latencyToAdd, 200, 1)
            {
            }

            protected override bool Run()
            {
                Time.WaitUntil(() => { return _token.IsCancellationRequested; }, latencyToAdd);
                _token.ThrowIfCancellationRequested();

                if (shouldFail)
                {
                    throw new Exception("induced failure");
                }

                if (shouldFailWithBadRequest)
                {
                    throw new HystrixBadRequestException("bad request");
                }

                return true;
            }

            protected override bool RunFallback()
            {
                return false;
            }
        }

        private class SuccessCommand : Command
        {
            public SuccessCommand(string commandKey, int latencyToAdd)
                : base(commandKey, false, latencyToAdd)
            {
            }

            public SuccessCommand(string commandKey, int latencyToAdd, int sleepWindow)
                : base(commandKey, false, false, latencyToAdd, sleepWindow, 1)
            {
            }
        }

        private class FailureCommand : Command
        {
            public FailureCommand(string commandKey, int latencyToAdd)
                : base(commandKey, true, latencyToAdd)
            {
            }

            public FailureCommand(string commandKey, int latencyToAdd, int sleepWindow)
                : base(commandKey, true, false, latencyToAdd, sleepWindow, 1)
            {
            }

            public FailureCommand(string commandKey, int latencyToAdd, int sleepWindow, int requestVolumeThreshold)
                : base(commandKey, true, false, latencyToAdd, sleepWindow, requestVolumeThreshold)
            {
            }
        }

        private class TimeoutCommand : Command
        {
            public TimeoutCommand(string commandKey)
                : base(commandKey, false, 2000)
            {
            }

            public TimeoutCommand(string commandKey, int sleepWindow)
                : base(commandKey, false, false, 2000, sleepWindow, 1)
            {
            }
        }

        private class BadRequestCommand : Command
        {
            public BadRequestCommand(string commandKey, int latencyToAdd)
                : base(commandKey, false, true, latencyToAdd, 200, 1)
            {
            }

            public BadRequestCommand(string commandKey, int latencyToAdd, int sleepWindow)
                : base(commandKey, false, true, latencyToAdd, sleepWindow, 1)
            {
            }
        }

        private class MyHystrixCommandExecutionHook : HystrixCommandExecutionHook
        {
            public override T OnEmit<T>(IHystrixInvokable command, T response)
            {
                LogHC(command, response);
                return base.OnEmit(command, response);
            }

            private void LogHC<T>(IHystrixInvokable command, T response)
            {
                if (command is IHystrixInvokableInfo commandInfo)
                {
                    var metrics = commandInfo.Metrics;

                    Console.WriteLine("cb/error-count/%/total: "
                            + commandInfo.IsCircuitBreakerOpen + " "
                            + metrics.Healthcounts.ErrorCount + " "
                            + metrics.Healthcounts.ErrorPercentage + " "
                            + metrics.Healthcounts.TotalRequests + "  => " + response + "  " + commandInfo.ExecutionEvents);
                }
            }
        }
    }
}<|MERGE_RESOLUTION|>--- conflicted
+++ resolved
@@ -58,11 +58,8 @@
             _ = await cmd4.ExecuteAsync();
 
             // this should still allow requests as everything has been successful
-<<<<<<< HEAD
-            Time.Wait(125);
-
-=======
->>>>>>> 6d715069
+            Time.Wait(125);
+
             Assert.True(cb.AllowRequest, "Request NOT allowed when expected!");
             Assert.False(cb.IsOpen, "Circuit breaker is open when it should be closed!");
 
@@ -76,16 +73,11 @@
             Assert.False(await cmd7.ExecuteAsync());
             Assert.False(await cmd8.ExecuteAsync());
 
-<<<<<<< HEAD
             // make sure window has passed
             Time.Wait(125);
 
             output.WriteLine("ReqLog : " + HystrixRequestLog.CurrentRequestLog.GetExecutedCommandsAsString());
             output.WriteLine("Current CircuitBreaker Status : " + cmd1.Metrics.Healthcounts);
-=======
-            // everything has failed in the test window so we should return false now
-            Time.Wait(300);
->>>>>>> 6d715069
             Assert.False(cb.AllowRequest, "Request allowed when NOT expected!");
             Assert.True(cb.IsOpen, "Circuit is closed when it should be open!");
         }
@@ -121,16 +113,11 @@
             HystrixCommand<bool> cmd8 = new FailureCommand(key, 1);
             _ = await cmd8.ExecuteAsync();
 
-<<<<<<< HEAD
             // Let window pass, this should trip the circuit as the error percentage is above the threshold
             Time.Wait(125);
 
             output.WriteLine("ReqLog : " + HystrixRequestLog.CurrentRequestLog.GetExecutedCommandsAsString());
             output.WriteLine("Current CircuitBreaker Status : " + cmd1.Metrics.Healthcounts);
-=======
-            // this should trip the circuit as the error percentage is above the threshold
-            Time.Wait(200);
->>>>>>> 6d715069
             Assert.False(cb.AllowRequest, "Request allowed when NOT expected!");
             Assert.True(cb.IsOpen, "Circuit is closed when it should be open!");
         }
@@ -195,13 +182,8 @@
             HystrixCommand<bool> cmd4 = new TimeoutCommand(key);
             await cmd4.ExecuteAsync();
 
-<<<<<<< HEAD
             // Allow window to pass, everything has been a timeout so we should not allow any requests
             Time.Wait(125);
-=======
-            // everything has been a timeout so we should not allow any requests
-            Time.Wait(10);
->>>>>>> 6d715069
             Assert.False(cb.AllowRequest, "Request allowed when NOT expected!");
             Assert.True(cb.IsOpen, "Circuit is closed when it should be open!");
         }
@@ -242,13 +224,8 @@
             };
             await Task.WhenAll(taskList);
 
-<<<<<<< HEAD
             // Allow window to pass, this should trip the circuit as the error percentage is above the threshold
             Time.Wait(125);
-=======
-            // this should trip the circuit as the error percentage is above the threshold
-            Time.Wait(200);
->>>>>>> 6d715069
             Assert.False(cb.AllowRequest, "Request allowed when NOT expected!");
             Assert.True(cb.IsOpen, "Circuit is closed when it should be open!");
         }
@@ -274,17 +251,10 @@
             HystrixCommand<bool> cmd4 = new FailureCommand(key, 1);
             await cmd4.ExecuteAsync();
 
-<<<<<<< HEAD
             // Allow window to pass, everything has failed in the test window so we should return false now
             Time.Wait(125);
             Assert.False(cb.AllowRequest, "Request allowed when NOT expected!");
             Assert.True(cb.IsOpen, "Circuit is closed when it should be open!");
-=======
-            // everything has failed in the test window so we should return false now
-            Time.Wait(100);
-            Assert.False(cb.AllowRequest, "Request allowed when NOT expected! (1)");
-            Assert.True(cb.IsOpen, "Circuit is closed when it should be open! (1)");
->>>>>>> 6d715069
 
             // wait for sleepWindow to pass
             Time.Wait(250);
@@ -321,13 +291,8 @@
             HystrixCommand<bool> cmd4 = new TimeoutCommand(key, sleepWindow);
             _ = await cmd4.ExecuteAsync();
 
-<<<<<<< HEAD
             // Allow window to pass, everything has failed in the test window so we should return false now
             Time.Wait(125);
-=======
-            // everything has failed in the test window so we should return false now
-            Time.Wait(sleepWindow);
->>>>>>> 6d715069
             output.WriteLine("ReqLog : " + HystrixRequestLog.CurrentRequestLog.GetExecutedCommandsAsString());
             output.WriteLine("CircuitBreaker state 1 : " + cmd1.Metrics.Healthcounts);
             Assert.False(cb.AllowRequest, "Request allowed when NOT expected!");
@@ -348,13 +313,8 @@
 
             await asyncResult.SingleAsync();
 
-<<<<<<< HEAD
             // Allow window to pass, all requests should be open again
             Time.Wait(125);
-=======
-            // all requests should be open again
-            Time.Wait(sleepWindow + 50);
->>>>>>> 6d715069
             output.WriteLine("CircuitBreaker state 2 : " + cmd1.Metrics.Healthcounts);
             Assert.True(cb.AllowRequest, "Request NOT allowed when expected (1)!");
             Assert.True(cb.AllowRequest, "Request NOT allowed when expected (2)!");
@@ -387,28 +347,17 @@
             _ = await cmd4.ExecuteAsync();
 
             // everything has failed in the test window so we should return false now
-<<<<<<< HEAD
             // Allow window to pass,
             Time.Wait(125);
             output.WriteLine(Time.CurrentTimeMillis + " !!!! 1 4 failures, circuit will open on recalc");
-=======
-            output.WriteLine("!!!! 1 4 failures, circuit will open on recalc");
-            Time.Wait(sleepWindow);
->>>>>>> 6d715069
 
             // Assert.False(cb.AllowRequest, "Request allowed when NOT expected!");
             Assert.True(cb.IsOpen, Time.CurrentTimeMillis + " Circuit is closed when it should be open!");
 
             // wait for sleepWindow to pass
-<<<<<<< HEAD
             output.WriteLine(Time.CurrentTimeMillis + " !!!! 2 Sleep window starting where all commands fail-fast");
             Time.Wait(sleepWindow + 50);
             output.WriteLine(Time.CurrentTimeMillis + " !!!! 3 Sleep window over, should allow singleTest()");
-=======
-            output.WriteLine("!!!! 2 Sleep window starting where all commands fail-fast");
-            Time.Wait(sleepWindow);
-            output.WriteLine("!!!! 3 Sleep window over, should allow singleTest()");
->>>>>>> 6d715069
 
             // but the circuit should still be open
             Assert.True(cb.IsOpen, Time.CurrentTimeMillis + " Circuit is closed when it should be open!");
@@ -422,13 +371,8 @@
             Assert.False(cb.AllowRequest, Time.CurrentTimeMillis + " Request allowed when NOT expected!");
             output.WriteLine(Time.CurrentTimeMillis + " !!!! Confirmed that no other requests go out during single-test");
 
-<<<<<<< HEAD
             await asyncResult5.SingleAsync();
             output.WriteLine(Time.CurrentTimeMillis + " !!!! SingleTest just completed");
-=======
-            _ = await asyncResult5.SingleAsync();
-            output.WriteLine("!!!! SingleTest just completed");
->>>>>>> 6d715069
 
             // all requests should still be blocked, because the singleTest failed
             Assert.False(cb.AllowRequest, Time.CurrentTimeMillis + " Request allowed (1) when NOT expected!");
@@ -436,15 +380,9 @@
             Assert.False(cb.AllowRequest, Time.CurrentTimeMillis + " Request allowed (3) when NOT expected!");
 
             // wait for sleepWindow to pass
-<<<<<<< HEAD
             output.WriteLine(Time.CurrentTimeMillis + " !!!! 2nd sleep window START");
             Time.Wait(sleepWindow + 50);
             output.WriteLine(Time.CurrentTimeMillis + " !!!! 2nd sleep window over");
-=======
-            output.WriteLine("!!!! 2nd sleep window START");
-            Time.Wait(sleepWindow);
-            output.WriteLine("!!!! 2nd sleep window over");
->>>>>>> 6d715069
 
             // we should now allow 1 request, and upon failure, should not affect the circuit breaker, which should remain open
             HystrixCommand<bool> cmd6 = new FailureCommand(key, 50);
