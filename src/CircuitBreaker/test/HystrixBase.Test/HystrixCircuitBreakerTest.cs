﻿// Licensed to the .NET Foundation under one or more agreements.
// The .NET Foundation licenses this file to you under the Apache 2.0 License.
// See the LICENSE file in the project root for more information.

using Steeltoe.CircuitBreaker.Hystrix.CircuitBreaker;
using Steeltoe.CircuitBreaker.Hystrix.Exceptions;
using Steeltoe.CircuitBreaker.Hystrix.Metric.Consumer;
using Steeltoe.CircuitBreaker.Hystrix.Strategy.ExecutionHook;
using Steeltoe.Common.Util;
using System;
using System.Collections.Generic;
using System.Reactive.Linq;
using System.Threading.Tasks;
using Xunit;
using Xunit.Abstractions;

namespace Steeltoe.CircuitBreaker.Hystrix.Test
{
    public class HystrixCircuitBreakerTest : HystrixTestBase
    {
        private readonly ITestOutputHelper output;

        public HystrixCircuitBreakerTest(ITestOutputHelper output)
            : base()
        {
            this.output = output;
            Init();
        }

        [Fact]
        [Trait("Category", "FlakyOnHostedAgents")]
        public async Task TestTripCircuitAsync()
        {
            var key = "cmd-A";

            HystrixCommand<bool> cmd1 = new SuccessCommand(key, 0);
            HystrixCommand<bool> cmd2 = new SuccessCommand(key, 0);
            HystrixCommand<bool> cmd3 = new SuccessCommand(key, 0);
            HystrixCommand<bool> cmd4 = new SuccessCommand(key, 0);

<<<<<<< HEAD
            ICircuitBreaker cb = cmd1._circuitBreaker;
=======
            var cb = cmd1._circuitBreaker;
>>>>>>> b1bbf729
            Assert.True(WaitForHealthCountToUpdate(key, 1000, output), "Health count stream failed to start");

            _ = await cmd1.ExecuteAsync();
            _ = await cmd2.ExecuteAsync();
            _ = await cmd3.ExecuteAsync();
            _ = await cmd4.ExecuteAsync();

            // this should still allow requests as everything has been successful

            // Time.Wait(125);
            Assert.True(WaitForHealthCountToUpdate(key, 250, output), "Health count stream failed to update");

            Assert.True(cb.AllowRequest, "Request NOT allowed when expected!");
            Assert.False(cb.IsOpen, "Circuit breaker is open when it should be closed!");

            // fail
            HystrixCommand<bool> cmd5 = new FailureCommand(key, 0);
            HystrixCommand<bool> cmd6 = new FailureCommand(key, 0);
            HystrixCommand<bool> cmd7 = new FailureCommand(key, 0);
            HystrixCommand<bool> cmd8 = new FailureCommand(key, 0);
            Assert.False(await cmd5.ExecuteAsync());
            Assert.False(await cmd6.ExecuteAsync());
            Assert.False(await cmd7.ExecuteAsync());
            Assert.False(await cmd8.ExecuteAsync());

            // make sure window has passed
            // Time.Wait(125);
            Assert.True(WaitForHealthCountToUpdate(key, 250, output), "Health count stream failed to update");

            output.WriteLine("ReqLog : " + HystrixRequestLog.CurrentRequestLog.GetExecutedCommandsAsString());
            output.WriteLine("Current CircuitBreaker Status : " + cmd1.Metrics.Healthcounts);
            Assert.False(cb.AllowRequest, "Request allowed when NOT expected!");
            Assert.True(cb.IsOpen, "Circuit is closed when it should be open!");
        }

        [Fact]
        [Trait("Category", "FlakyOnHostedAgents")]
        public async Task TestTripCircuitOnFailuresAboveThreshold()
        {
            var key = "cmd-B";

            HystrixCommand<bool> cmd1 = new SuccessCommand(key, 0);
<<<<<<< HEAD
            ICircuitBreaker cb = cmd1._circuitBreaker;
=======
            var cb = cmd1._circuitBreaker;
>>>>>>> b1bbf729
            var stream = HealthCountsStream.GetInstance(HystrixCommandKeyDefault.AsKey(key), cmd1.CommandOptions);
            Assert.True(WaitForHealthCountToUpdate(key, 1000, output), "Health count stream failed to start");

            // this should start as allowing requests
            Assert.True(cb.AllowRequest, "Request NOT allowed when expected!");
            Assert.False(cb.IsOpen, "Circuit breaker is open when it should be closed!");

            // success with high latency
            _ = await cmd1.ExecuteAsync();
            HystrixCommand<bool> cmd2 = new SuccessCommand(key, 0);
            _ = await cmd2.ExecuteAsync();
            HystrixCommand<bool> cmd3 = new FailureCommand(key, 0);
            _ = await cmd3.ExecuteAsync();
            HystrixCommand<bool> cmd4 = new SuccessCommand(key, 0);
            _ = await cmd4.ExecuteAsync();
            HystrixCommand<bool> cmd5 = new FailureCommand(key, 0);
            _ = await cmd5.ExecuteAsync();
            HystrixCommand<bool> cmd6 = new SuccessCommand(key, 0);
            _ = await cmd6.ExecuteAsync();
            HystrixCommand<bool> cmd7 = new FailureCommand(key, 0);
            _ = await cmd7.ExecuteAsync();
            HystrixCommand<bool> cmd8 = new FailureCommand(key, 0);
            _ = await cmd8.ExecuteAsync();

            // Let window pass, this should trip the circuit as the error percentage is above the threshold
            // Time.Wait(125);
            Assert.True(WaitForHealthCountToUpdate(key, 250, output), "Health count stream failed to update");

            output.WriteLine("ReqLog : " + HystrixRequestLog.CurrentRequestLog.GetExecutedCommandsAsString());
            output.WriteLine("Current CircuitBreaker Status : " + cmd1.Metrics.Healthcounts);
            Assert.False(cb.AllowRequest, "Request allowed when NOT expected!");
            Assert.True(cb.IsOpen, "Circuit is closed when it should be open!");
        }

        [Fact]
        [Trait("Category", "FlakyOnHostedAgents")]
        public async Task TestCircuitDoesNotTripOnFailuresBelowThreshold()
        {
            var key = "cmd-C";

            HystrixCommand<bool> cmd1 = new SuccessCommand(key, 0);
<<<<<<< HEAD
            ICircuitBreaker cb = cmd1._circuitBreaker;
=======
            var cb = cmd1._circuitBreaker;
>>>>>>> b1bbf729
            var stream = HealthCountsStream.GetInstance(HystrixCommandKeyDefault.AsKey(key), cmd1.CommandOptions);
            Assert.True(WaitForHealthCountToUpdate(key, 1000, output), "Health count stream failed to start");

            // this should start as allowing requests
            Assert.True(cb.AllowRequest, "Request NOT allowed when expected!");
            Assert.False(cb.IsOpen, "Circuit breaker is open when it should be closed!");

            // success with high latency
            await cmd1.ExecuteAsync();
            HystrixCommand<bool> cmd2 = new SuccessCommand(key, 0);
            await cmd2.ExecuteAsync();
            HystrixCommand<bool> cmd3 = new FailureCommand(key, 0);
            await cmd3.ExecuteAsync();
            HystrixCommand<bool> cmd4 = new SuccessCommand(key, 0);
            await cmd4.ExecuteAsync();
            HystrixCommand<bool> cmd5 = new SuccessCommand(key, 0);
            await cmd5.ExecuteAsync();
            HystrixCommand<bool> cmd6 = new FailureCommand(key, 0);
            await cmd6.ExecuteAsync();
            HystrixCommand<bool> cmd7 = new SuccessCommand(key, 0);
            await cmd7.ExecuteAsync();
            HystrixCommand<bool> cmd8 = new FailureCommand(key, 0);
            await cmd8.ExecuteAsync();

            // Allow window to pass, this should remain closed as the failure threshold is below the percentage limit
            // Time.Wait(125);
            Assert.True(WaitForHealthCountToUpdate(key, 250, output), "Health count stream failed to update");

            output.WriteLine("ReqLog : " + HystrixRequestLog.CurrentRequestLog.GetExecutedCommandsAsString());
            output.WriteLine("Current CircuitBreaker Status : " + cmd1.Metrics.Healthcounts);
            Assert.True(cb.AllowRequest, "Request NOT allowed when expected!");
            Assert.False(cb.IsOpen, "Circuit breaker is open when it should be closed!");
        }

        [Fact]
        [Trait("Category", "FlakyOnHostedAgents")]
        public async Task TestTripCircuitOnTimeouts()
        {
            var key = "cmd-D";

            HystrixCommand<bool> cmd1 = new TimeoutCommand(key);
<<<<<<< HEAD
            ICircuitBreaker cb = cmd1._circuitBreaker;
=======
            var cb = cmd1._circuitBreaker;
>>>>>>> b1bbf729
            var stream = HealthCountsStream.GetInstance(HystrixCommandKeyDefault.AsKey(key), cmd1.CommandOptions);
            Assert.True(WaitForHealthCountToUpdate(key, 1000, output), "Health count stream failed to start");

            // this should start as allowing requests
            Assert.True(cb.AllowRequest, "Request NOT allowed when expected!");
            Assert.False(cb.IsOpen, "Circuit breaker is open when it should be closed!");

            // success with high latency
            await cmd1.ExecuteAsync();
            HystrixCommand<bool> cmd2 = new TimeoutCommand(key);
            await cmd2.ExecuteAsync();
            HystrixCommand<bool> cmd3 = new TimeoutCommand(key);
            await cmd3.ExecuteAsync();
            HystrixCommand<bool> cmd4 = new TimeoutCommand(key);
            await cmd4.ExecuteAsync();

            // Allow window to pass, everything has been a timeout so we should not allow any requests
            // Time.Wait(125);
            Assert.True(WaitForHealthCountToUpdate(key, 250, output), "Health count stream failed to update");

            Assert.False(cb.AllowRequest, "Request allowed when NOT expected!");
            Assert.True(cb.IsOpen, "Circuit is closed when it should be open!");
        }

        [Fact]
        [Trait("Category", "FlakyOnHostedAgents")]
        public async Task TestTripCircuitOnTimeoutsAboveThreshold()
        {
            var key = "cmd-E";

            HystrixCommand<bool> cmd1 = new SuccessCommand(key, 0);
<<<<<<< HEAD
            ICircuitBreaker cb = cmd1._circuitBreaker;
=======
            var cb = cmd1._circuitBreaker;
>>>>>>> b1bbf729
            var stream = HealthCountsStream.GetInstance(HystrixCommandKeyDefault.AsKey(key), cmd1.CommandOptions);
            Assert.True(WaitForHealthCountToUpdate(key, 1000, output), "Health count stream failed to start");

            // this should start as allowing requests
            Assert.True(cb.AllowRequest, "Request NOT allowed when expected!");
            Assert.False(cb.IsOpen, "Circuit breaker is open when it should be closed!");

            // success with high latency
            HystrixCommand<bool> cmd2 = new SuccessCommand(key, 0);
            HystrixCommand<bool> cmd3 = new TimeoutCommand(key);
            HystrixCommand<bool> cmd4 = new SuccessCommand(key, 0);
            HystrixCommand<bool> cmd5 = new TimeoutCommand(key);
            HystrixCommand<bool> cmd6 = new TimeoutCommand(key);
            HystrixCommand<bool> cmd7 = new SuccessCommand(key, 0);
            HystrixCommand<bool> cmd8 = new TimeoutCommand(key);
            HystrixCommand<bool> cmd9 = new TimeoutCommand(key);
            var taskList = new List<Task>
            {
                cmd1.ExecuteAsync(),
                cmd2.ExecuteAsync(),
                cmd3.ExecuteAsync(),
                cmd4.ExecuteAsync(),
                cmd5.ExecuteAsync(),
                cmd6.ExecuteAsync(),
                cmd7.ExecuteAsync(),
                cmd8.ExecuteAsync(),
                cmd9.ExecuteAsync(),
            };
            await Task.WhenAll(taskList);

            // Allow window to pass, this should trip the circuit as the error percentage is above the threshold
            // Time.Wait(200);
            Assert.True(WaitForHealthCountToUpdate(key, 250, output), "Health count stream failed to update");

            output.WriteLine("ReqLog" + "@ " + Time.CurrentTimeMillis + " : " + HystrixRequestLog.CurrentRequestLog.GetExecutedCommandsAsString());
            Assert.False(cb.AllowRequest, "Request allowed when NOT expected!");
            Assert.True(cb.IsOpen, "Circuit is closed when it should be open!");
        }

        [Fact]
        [Trait("Category", "FlakyOnHostedAgents")]
        public async Task TestSingleTestOnOpenCircuitAfterTimeWindow()
        {
            var key = "cmd-F";

            HystrixCommand<bool> cmd1 = new FailureCommand(key, 0);
<<<<<<< HEAD
            ICircuitBreaker cb = cmd1._circuitBreaker;
=======
            var cb = cmd1._circuitBreaker;
>>>>>>> b1bbf729
            var stream = HealthCountsStream.GetInstance(HystrixCommandKeyDefault.AsKey(key), cmd1.CommandOptions);
            Assert.True(WaitForHealthCountToUpdate(key, 1000, output), "Health count stream failed to start");

            // this should start as allowing requests
            Assert.True(cb.AllowRequest, "Request NOT allowed when expected! (1)");
            Assert.False(cb.IsOpen, "Circuit breaker is open when it should be closed!");

            await cmd1.ExecuteAsync();
            HystrixCommand<bool> cmd2 = new FailureCommand(key, 0);
            await cmd2.ExecuteAsync();
            HystrixCommand<bool> cmd3 = new FailureCommand(key, 0);
            await cmd3.ExecuteAsync();
            HystrixCommand<bool> cmd4 = new FailureCommand(key, 0);
            await cmd4.ExecuteAsync();

            // Allow window to pass, everything has failed in the test window so we should return false now
            // Time.Wait(200);
            Assert.True(WaitForHealthCountToUpdate(key, 250, output), "Health count stream failed to update");

            Assert.False(cb.AllowRequest, "Request allowed when NOT expected!");
            Assert.True(cb.IsOpen, "Circuit is closed when it should be open!");

            // wait for sleepWindow to pass
            Time.Wait(500);

            // we should now allow 1 request
            Assert.True(cb.AllowRequest, "Request NOT allowed when expected! (2)");

            // but the circuit should still be open
            Assert.True(cb.IsOpen, "Circuit is closed when it should be open! (2)");

            // and further requests are still blocked
            Assert.False(cb.AllowRequest, "Request allowed when NOT expected! (2)");
        }

        [Fact]
        [Trait("Category", "FlakyOnHostedAgents")]
        public async Task TestCircuitClosedAfterSuccess()
        {
            var key = "cmd-G";

            var sleepWindow = 400;
            HystrixCommand<bool> cmd1 = new FailureCommand(key, 0, sleepWindow);
            var cb = (HystrixCircuitBreakerImpl)cmd1._circuitBreaker;
            var stream = HealthCountsStream.GetInstance(HystrixCommandKeyDefault.AsKey(key), cmd1.CommandOptions);
            Assert.True(WaitForHealthCountToUpdate(key, 1000, output), "Health count stream failed to start");

            // this should start as allowing requests
            Assert.True(cb.AllowRequest, "Request NOT allowed when expected!");
            Assert.False(cb.IsOpen, "Circuit breaker is open when it should be closed!");

            _ = await cmd1.ExecuteAsync();
            HystrixCommand<bool> cmd2 = new FailureCommand(key, 0, sleepWindow);
            _ = await cmd2.ExecuteAsync();
            HystrixCommand<bool> cmd3 = new FailureCommand(key, 0, sleepWindow);
            _ = await cmd3.ExecuteAsync();
            HystrixCommand<bool> cmd4 = new TimeoutCommand(key, sleepWindow);
            _ = await cmd4.ExecuteAsync();

            // Allow window to pass, everything has failed in the test window so we should return false now
            // Time.Wait(200);
            Assert.True(WaitForHealthCountToUpdate(key, 250, output), "Health count stream failed to update");

            output.WriteLine("ReqLog : " + Time.CurrentTimeMillis + HystrixRequestLog.CurrentRequestLog.GetExecutedCommandsAsString());
            output.WriteLine("CircuitBreaker state 1 : " + Time.CurrentTimeMillis + cmd1.Metrics.Healthcounts);
            Assert.False(cb.AllowRequest, "Request allowed when NOT expected!");
            Assert.True(cb.IsOpen, "Circuit is closed when it should be open!");

            // wait for sleepWindow to pass
            Time.Wait(sleepWindow + 100);

            // but the circuit should still be open
            Assert.True(cb.IsOpen, "Circuit is closed when it should be open!");

            // we should now allow 1 request, and upon success, should cause the circuit to be closed
            HystrixCommand<bool> cmd5 = new SuccessCommand(key, 10, sleepWindow);
            output.WriteLine("Starting test cmd : " + Time.CurrentTimeMillis + cmd1.Metrics.Healthcounts);
            _ = await cmd5.Observe();

            // Allow window to pass, all requests should be open again
            // Time.Wait(200);
            Assert.True(WaitForHealthCountToUpdate(key, 250, output), "Health count stream failed to update");

            output.WriteLine("CircuitBreaker state 2 : " + Time.CurrentTimeMillis + cmd1.Metrics.Healthcounts);
            Assert.True(cb.AllowRequest, "Request NOT allowed when expected (1)!");
            Assert.True(cb.AllowRequest, "Request NOT allowed when expected (2)!");
            Assert.True(cb.AllowRequest, "Request NOT allowed when expected (3)!");

            // and the circuit should be closed again
            Assert.False(cb.IsOpen, "Circuit breaker is open when it should be closed!");
        }

        [Fact]
        [Trait("Category", "FlakyOnHostedAgents")]
        public async Task TestMultipleTimeWindowRetriesBeforeClosingCircuit()
        {
            var key = "cmd-H";

            var sleepWindow = 400;
            HystrixCommand<bool> cmd1 = new FailureCommand(key, 0);
<<<<<<< HEAD
            ICircuitBreaker cb = cmd1._circuitBreaker;
=======
            var cb = cmd1._circuitBreaker;
>>>>>>> b1bbf729
            var stream = HealthCountsStream.GetInstance(HystrixCommandKeyDefault.AsKey(key), cmd1.CommandOptions);
            Assert.True(WaitForHealthCountToUpdate(key, 1000, output), "Health count stream failed to start");

            // this should start as allowing requests
            Assert.True(cb.AllowRequest, Time.CurrentTimeMillis + " Request NOT allowed when expected!");
            Assert.False(cb.IsOpen, Time.CurrentTimeMillis + " Circuit breaker is open when it should be closed!");

            _ = await cmd1.ExecuteAsync();
            HystrixCommand<bool> cmd2 = new FailureCommand(key, 0);
            _ = await cmd2.ExecuteAsync();
            HystrixCommand<bool> cmd3 = new FailureCommand(key, 0);
            _ = await cmd3.ExecuteAsync();
            HystrixCommand<bool> cmd4 = new TimeoutCommand(key);
            _ = await cmd4.ExecuteAsync();

            // everything has failed in the test window so we should return false now
            // Allow window to pass,
            // Time.Wait(200);
            Assert.True(WaitForHealthCountToUpdate(key, 250, output), "Health count stream failed to update");

            output.WriteLine(Time.CurrentTimeMillis + " !!!! 1 4 failures, circuit will open on recalc");

            // Assert.False(cb.AllowRequest, "Request allowed when NOT expected!");
            Assert.True(cb.IsOpen, Time.CurrentTimeMillis + " Circuit is closed when it should be open!");

            // wait for sleepWindow to pass
            output.WriteLine(Time.CurrentTimeMillis + " !!!! 2 Sleep window starting where all commands fail-fast");
            Time.Wait(sleepWindow + 50);
            output.WriteLine(Time.CurrentTimeMillis + " !!!! 3 Sleep window over, should allow singleTest()");

            // but the circuit should still be open
            Assert.True(cb.IsOpen, Time.CurrentTimeMillis + " Circuit is closed when it should be open!");

            // we should now allow 1 request, and upon failure, should not affect the circuit breaker, which should remain open
            HystrixCommand<bool> cmd5 = new FailureCommand(key, 50);
            var asyncResult5 = cmd5.Observe();
            output.WriteLine(Time.CurrentTimeMillis + " !!!! Kicked off the single-test");

            // and further requests are still blocked while the singleTest command is in flight
            Assert.False(cb.AllowRequest, Time.CurrentTimeMillis + " Request allowed when NOT expected!");
            output.WriteLine(Time.CurrentTimeMillis + " !!!! Confirmed that no other requests go out during single-test");

            await asyncResult5.SingleAsync();
            output.WriteLine(Time.CurrentTimeMillis + " !!!! SingleTest just completed");

            // all requests should still be blocked, because the singleTest failed
            Assert.False(cb.AllowRequest, Time.CurrentTimeMillis + " Request allowed (1) when NOT expected!");
            Assert.False(cb.AllowRequest, Time.CurrentTimeMillis + " Request allowed (2) when NOT expected!");
            Assert.False(cb.AllowRequest, Time.CurrentTimeMillis + " Request allowed (3) when NOT expected!");

            // wait for sleepWindow to pass
            output.WriteLine(Time.CurrentTimeMillis + " !!!! 2nd sleep window START");
            Time.Wait(sleepWindow + 50);
            output.WriteLine(Time.CurrentTimeMillis + " !!!! 2nd sleep window over");

            // we should now allow 1 request, and upon failure, should not affect the circuit breaker, which should remain open
            HystrixCommand<bool> cmd6 = new FailureCommand(key, 50);
            var asyncResult6 = cmd6.Observe();
            output.WriteLine(Time.CurrentTimeMillis + " 2nd singleTest just kicked off");

            // and further requests are still blocked while the singleTest command is in flight
            Assert.False(cb.AllowRequest, Time.CurrentTimeMillis + " Request allowed when NOT expected!");
            Assert.False(await asyncResult6.SingleAsync());
            output.WriteLine(Time.CurrentTimeMillis + " 2nd singleTest now over");

            // all requests should still be blocked, because the singleTest failed
            Assert.False(cb.AllowRequest, Time.CurrentTimeMillis + " Request allowed (1) when NOT expected!");
            Assert.False(cb.AllowRequest, Time.CurrentTimeMillis + " Request allowed (2) when NOT expected!");
            Assert.False(cb.AllowRequest, Time.CurrentTimeMillis + " Request allowed (3) when NOT expected!");

            // wait for sleepWindow to pass
            Time.Wait(sleepWindow);

            // but the circuit should still be open
            Assert.True(cb.IsOpen, Time.CurrentTimeMillis + " Circuit is closed when it should be open!");

            // we should now allow 1 request, and upon success, should cause the circuit to be closed
            HystrixCommand<bool> cmd7 = new SuccessCommand(key, 50);
            var asyncResult7 = cmd7.Observe();

            // and further requests are still blocked while the singleTest command is in flight
            Assert.False(cb.AllowRequest, Time.CurrentTimeMillis + " Request allowed when NOT expected!");

            await asyncResult7.SingleAsync();

            // all requests should be open again
            Assert.True(cb.AllowRequest, Time.CurrentTimeMillis + " Request NOT allowed (1) when expected!");
            Assert.True(cb.AllowRequest, Time.CurrentTimeMillis + " Request NOT allowed (2) when expected!");
            Assert.True(cb.AllowRequest, Time.CurrentTimeMillis + " Request NOT allowed (3) when expected!");

            // and the circuit should be closed again
            Assert.False(cb.IsOpen, Time.CurrentTimeMillis + " Circuit breaker is open when it should be closed!");

            // and the circuit should be closed again
            Assert.False(cb.IsOpen, Time.CurrentTimeMillis + " Circuit breaker is open when it should be closed!");
        }

        [Fact]
        public async Task TestLowVolumeDoesNotTripCircuit()
        {
            var key = "cmd-I";

            var sleepWindow = 400;
            var lowVolume = 5;

            HystrixCommand<bool> cmd1 = new FailureCommand(key, 0, sleepWindow, lowVolume);
<<<<<<< HEAD
            ICircuitBreaker cb = cmd1._circuitBreaker;
=======
            var cb = cmd1._circuitBreaker;
>>>>>>> b1bbf729
            var stream = HealthCountsStream.GetInstance(HystrixCommandKeyDefault.AsKey(key), cmd1.CommandOptions);
            Assert.True(WaitForHealthCountToUpdate(key, 1000, output), "Health count stream failed to start");

            // this should start as allowing requests
            Assert.True(cb.AllowRequest, "Request NOT allowed when expected!");
            Assert.False(cb.IsOpen, "Circuit breaker is open when it should be closed!");

            await cmd1.ExecuteAsync();
            HystrixCommand<bool> cmd2 = new FailureCommand(key, 0, sleepWindow, lowVolume);
            await cmd2.ExecuteAsync();
            HystrixCommand<bool> cmd3 = new FailureCommand(key, 0, sleepWindow, lowVolume);
            await cmd3.ExecuteAsync();
            HystrixCommand<bool> cmd4 = new FailureCommand(key, 0, sleepWindow, lowVolume);
            await cmd4.ExecuteAsync();

            // Allow window to pass, even though it has all failed we won't trip the circuit because the volume is low
            // Time.Wait(200);
            Assert.True(WaitForHealthCountToUpdate(key, 250, output), "Health count stream failed to update");

            Assert.True(cb.AllowRequest, "Request NOT allowed when expected!");
            Assert.False(cb.IsOpen, "Circuit breaker is open when it should be closed!");
        }

        internal static HystrixCommandMetrics GetMetrics(HystrixCommandOptions properties)
        {
            return HystrixCommandMetrics.GetInstance(CommandKeyForUnitTest.KEY_ONE, CommandOwnerForUnitTest.OWNER_ONE, ThreadPoolKeyForUnitTest.THREAD_POOL_ONE, properties);
        }

        internal static HystrixCommandMetrics GetMetrics(IHystrixCommandKey commandKey, HystrixCommandOptions properties)
        {
            return HystrixCommandMetrics.GetInstance(commandKey, CommandOwnerForUnitTest.OWNER_ONE, ThreadPoolKeyForUnitTest.THREAD_POOL_ONE, properties);
        }

        private void Init()
        {
            foreach (var metricsInstance in HystrixCommandMetrics.GetInstances())
            {
                metricsInstance.ResetStream();
            }
        }

        public class TestCircuitBreaker : ICircuitBreaker
        {
            private readonly HystrixCommandMetrics metrics;
            private bool forceShortCircuit = false;

            public TestCircuitBreaker()
            {
                metrics = GetMetrics(HystrixCommandOptionsTest.GetUnitTestOptions());
                forceShortCircuit = false;
            }

            public TestCircuitBreaker(IHystrixCommandKey commandKey)
            {
                metrics = GetMetrics(commandKey, HystrixCommandOptionsTest.GetUnitTestOptions());
                forceShortCircuit = false;
            }

            public TestCircuitBreaker SetForceShortCircuit(bool value)
            {
                forceShortCircuit = value;
                return this;
            }

            public bool IsOpen
            {
                get
                {
                    // output.WriteLine("metrics : " + metrics.CommandKey.Name + " : " + metrics.Healthcounts);
                    if (forceShortCircuit)
                    {
                        return true;
                    }
                    else
                    {
                        return metrics.Healthcounts.ErrorCount >= 3;
                    }
                }
            }

            public void MarkSuccess()
            {
                // we don't need to do anything since we're going to permanently trip the circuit
            }

            public bool AllowRequest => !IsOpen;
        }

        private class Command : HystrixCommand<bool>
        {
            protected readonly bool shouldFail;
            protected readonly bool shouldFailWithBadRequest;
            protected readonly int latencyToAdd;

            public Command(string commandKey, bool shouldFail, bool shouldFailWithBadRequest, int latencyToAdd, int sleepWindow, int requestVolumeThreshold)
            : base(Options("Command", commandKey, requestVolumeThreshold, sleepWindow))
            {
                this.shouldFail = shouldFail;
                this.shouldFailWithBadRequest = shouldFailWithBadRequest;
                this.latencyToAdd = latencyToAdd;
            }

            protected static HystrixCommandOptions Options(string groupKey, string commandKey, int requestVolumeThreshold, int sleepWindow)
            {
                var opts = HystrixCommandOptionsTest.GetUnitTestOptions();
                opts.GroupKey = HystrixCommandGroupKeyDefault.AsKey(groupKey);
                opts.CommandKey = HystrixCommandKeyDefault.AsKey(commandKey);
                opts.ExecutionTimeoutInMilliseconds = 500;
                opts.CircuitBreakerRequestVolumeThreshold = requestVolumeThreshold;
                opts.CircuitBreakerSleepWindowInMilliseconds = sleepWindow;
                return opts;
            }

            public Command(string commandKey, bool shouldFail, int latencyToAdd)
            : this(commandKey, shouldFail, false, latencyToAdd, 400, 1)
            {
            }

            protected override bool Run()
            {
                Time.WaitUntil(() => { return _token.IsCancellationRequested; }, latencyToAdd);
                _token.ThrowIfCancellationRequested();

                if (shouldFail)
                {
                    throw new Exception("induced failure");
                }

                if (shouldFailWithBadRequest)
                {
                    throw new HystrixBadRequestException("bad request");
                }

                return true;
            }

            protected override bool RunFallback()
            {
                return false;
            }
        }

        private class SuccessCommand : Command
        {
            public SuccessCommand(string commandKey, int latencyToAdd)
                : base(commandKey, false, latencyToAdd)
            {
            }

            public SuccessCommand(string commandKey, int latencyToAdd, int sleepWindow)
                : base(commandKey, false, false, latencyToAdd, sleepWindow, 1)
            {
            }
        }

        private class FailureCommand : Command
        {
            public FailureCommand(string commandKey, int latencyToAdd)
                : base(commandKey, true, latencyToAdd)
            {
            }

            public FailureCommand(string commandKey, int latencyToAdd, int sleepWindow)
                : base(commandKey, true, false, latencyToAdd, sleepWindow, 1)
            {
            }

            public FailureCommand(string commandKey, int latencyToAdd, int sleepWindow, int requestVolumeThreshold)
                : base(commandKey, true, false, latencyToAdd, sleepWindow, requestVolumeThreshold)
            {
            }
        }

        private class TimeoutCommand : Command
        {
            public TimeoutCommand(string commandKey)
                : base(commandKey, false, 2000)
            {
            }

            public TimeoutCommand(string commandKey, int sleepWindow)
                : base(commandKey, false, false, 2000, sleepWindow, 1)
            {
            }
        }

        private class BadRequestCommand : Command
        {
            public BadRequestCommand(string commandKey, int latencyToAdd)
                : base(commandKey, false, true, latencyToAdd, 400, 1)
            {
            }

            public BadRequestCommand(string commandKey, int latencyToAdd, int sleepWindow)
                : base(commandKey, false, true, latencyToAdd, sleepWindow, 1)
            {
            }
        }

        private class MyHystrixCommandExecutionHook : HystrixCommandExecutionHook
        {
            public override T OnEmit<T>(IHystrixInvokable command, T response)
            {
                LogHC(command, response);
                return base.OnEmit(command, response);
            }

            private void LogHC<T>(IHystrixInvokable command, T response)
            {
                if (command is IHystrixInvokableInfo commandInfo)
                {
                    var metrics = commandInfo.Metrics;

                    Console.WriteLine("cb/error-count/%/total: "
                            + commandInfo.IsCircuitBreakerOpen + " "
                            + metrics.Healthcounts.ErrorCount + " "
                            + metrics.Healthcounts.ErrorPercentage + " "
                            + metrics.Healthcounts.TotalRequests + "  => " + response + "  " + commandInfo.ExecutionEvents);
                }
            }
        }
    }
}<|MERGE_RESOLUTION|>--- conflicted
+++ resolved
@@ -38,11 +38,7 @@
             HystrixCommand<bool> cmd3 = new SuccessCommand(key, 0);
             HystrixCommand<bool> cmd4 = new SuccessCommand(key, 0);
 
-<<<<<<< HEAD
-            ICircuitBreaker cb = cmd1._circuitBreaker;
-=======
-            var cb = cmd1._circuitBreaker;
->>>>>>> b1bbf729
+            var cb = cmd1._circuitBreaker;
             Assert.True(WaitForHealthCountToUpdate(key, 1000, output), "Health count stream failed to start");
 
             _ = await cmd1.ExecuteAsync();
@@ -85,11 +81,7 @@
             var key = "cmd-B";
 
             HystrixCommand<bool> cmd1 = new SuccessCommand(key, 0);
-<<<<<<< HEAD
-            ICircuitBreaker cb = cmd1._circuitBreaker;
-=======
-            var cb = cmd1._circuitBreaker;
->>>>>>> b1bbf729
+            var cb = cmd1._circuitBreaker;
             var stream = HealthCountsStream.GetInstance(HystrixCommandKeyDefault.AsKey(key), cmd1.CommandOptions);
             Assert.True(WaitForHealthCountToUpdate(key, 1000, output), "Health count stream failed to start");
 
@@ -131,11 +123,7 @@
             var key = "cmd-C";
 
             HystrixCommand<bool> cmd1 = new SuccessCommand(key, 0);
-<<<<<<< HEAD
-            ICircuitBreaker cb = cmd1._circuitBreaker;
-=======
-            var cb = cmd1._circuitBreaker;
->>>>>>> b1bbf729
+            var cb = cmd1._circuitBreaker;
             var stream = HealthCountsStream.GetInstance(HystrixCommandKeyDefault.AsKey(key), cmd1.CommandOptions);
             Assert.True(WaitForHealthCountToUpdate(key, 1000, output), "Health count stream failed to start");
 
@@ -177,11 +165,7 @@
             var key = "cmd-D";
 
             HystrixCommand<bool> cmd1 = new TimeoutCommand(key);
-<<<<<<< HEAD
-            ICircuitBreaker cb = cmd1._circuitBreaker;
-=======
-            var cb = cmd1._circuitBreaker;
->>>>>>> b1bbf729
+            var cb = cmd1._circuitBreaker;
             var stream = HealthCountsStream.GetInstance(HystrixCommandKeyDefault.AsKey(key), cmd1.CommandOptions);
             Assert.True(WaitForHealthCountToUpdate(key, 1000, output), "Health count stream failed to start");
 
@@ -213,11 +197,7 @@
             var key = "cmd-E";
 
             HystrixCommand<bool> cmd1 = new SuccessCommand(key, 0);
-<<<<<<< HEAD
-            ICircuitBreaker cb = cmd1._circuitBreaker;
-=======
-            var cb = cmd1._circuitBreaker;
->>>>>>> b1bbf729
+            var cb = cmd1._circuitBreaker;
             var stream = HealthCountsStream.GetInstance(HystrixCommandKeyDefault.AsKey(key), cmd1.CommandOptions);
             Assert.True(WaitForHealthCountToUpdate(key, 1000, output), "Health count stream failed to start");
 
@@ -264,11 +244,7 @@
             var key = "cmd-F";
 
             HystrixCommand<bool> cmd1 = new FailureCommand(key, 0);
-<<<<<<< HEAD
-            ICircuitBreaker cb = cmd1._circuitBreaker;
-=======
-            var cb = cmd1._circuitBreaker;
->>>>>>> b1bbf729
+            var cb = cmd1._circuitBreaker;
             var stream = HealthCountsStream.GetInstance(HystrixCommandKeyDefault.AsKey(key), cmd1.CommandOptions);
             Assert.True(WaitForHealthCountToUpdate(key, 1000, output), "Health count stream failed to start");
 
@@ -369,11 +345,7 @@
 
             var sleepWindow = 400;
             HystrixCommand<bool> cmd1 = new FailureCommand(key, 0);
-<<<<<<< HEAD
-            ICircuitBreaker cb = cmd1._circuitBreaker;
-=======
-            var cb = cmd1._circuitBreaker;
->>>>>>> b1bbf729
+            var cb = cmd1._circuitBreaker;
             var stream = HealthCountsStream.GetInstance(HystrixCommandKeyDefault.AsKey(key), cmd1.CommandOptions);
             Assert.True(WaitForHealthCountToUpdate(key, 1000, output), "Health count stream failed to start");
 
@@ -480,11 +452,7 @@
             var lowVolume = 5;
 
             HystrixCommand<bool> cmd1 = new FailureCommand(key, 0, sleepWindow, lowVolume);
-<<<<<<< HEAD
-            ICircuitBreaker cb = cmd1._circuitBreaker;
-=======
-            var cb = cmd1._circuitBreaker;
->>>>>>> b1bbf729
+            var cb = cmd1._circuitBreaker;
             var stream = HealthCountsStream.GetInstance(HystrixCommandKeyDefault.AsKey(key), cmd1.CommandOptions);
             Assert.True(WaitForHealthCountToUpdate(key, 1000, output), "Health count stream failed to start");
 
