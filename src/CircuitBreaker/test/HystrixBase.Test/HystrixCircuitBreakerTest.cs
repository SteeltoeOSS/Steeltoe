--- conflicted
+++ resolved
@@ -21,10 +21,7 @@
 using System;
 using System.Collections.Generic;
 using System.Reactive.Linq;
-<<<<<<< HEAD
-=======
 using System.Threading;
->>>>>>> 91d72483
 using System.Threading.Tasks;
 using Xunit;
 using Xunit.Abstractions;
@@ -62,13 +59,10 @@
             _ = await cmd4.ExecuteAsync();
 
             // this should still allow requests as everything has been successful
-<<<<<<< HEAD
-=======
 
             // Time.Wait(125);
             Assert.True(WaitForHealthCountToUpdate(key, 250, output), "Health count stream failed to update");
 
->>>>>>> 91d72483
             Assert.True(cb.AllowRequest, "Request NOT allowed when expected!");
             Assert.False(cb.IsOpen, "Circuit breaker is open when it should be closed!");
 
@@ -81,11 +75,6 @@
             Assert.False(await cmd6.ExecuteAsync());
             Assert.False(await cmd7.ExecuteAsync());
             Assert.False(await cmd8.ExecuteAsync());
-<<<<<<< HEAD
-
-            // everything has failed in the test window so we should return false now
-            Time.Wait(300);
-=======
 
             // make sure window has passed
             // Time.Wait(125);
@@ -93,7 +82,6 @@
 
             output.WriteLine("ReqLog : " + HystrixRequestLog.CurrentRequestLog.GetExecutedCommandsAsString());
             output.WriteLine("Current CircuitBreaker Status : " + cmd1.Metrics.Healthcounts);
->>>>>>> 91d72483
             Assert.False(cb.AllowRequest, "Request allowed when NOT expected!");
             Assert.True(cb.IsOpen, "Circuit is closed when it should be open!");
         }
@@ -115,25 +103,6 @@
 
             // success with high latency
             _ = await cmd1.ExecuteAsync();
-<<<<<<< HEAD
-            HystrixCommand<bool> cmd2 = new SuccessCommand(key, 1);
-            _ = await cmd2.ExecuteAsync();
-            HystrixCommand<bool> cmd3 = new FailureCommand(key, 1);
-            _ = await cmd3.ExecuteAsync();
-            HystrixCommand<bool> cmd4 = new SuccessCommand(key, 1);
-            _ = await cmd4.ExecuteAsync();
-            HystrixCommand<bool> cmd5 = new FailureCommand(key, 1);
-            _ = await cmd5.ExecuteAsync();
-            HystrixCommand<bool> cmd6 = new SuccessCommand(key, 1);
-            _ = await cmd6.ExecuteAsync();
-            HystrixCommand<bool> cmd7 = new FailureCommand(key, 1);
-            _ = await cmd7.ExecuteAsync();
-            HystrixCommand<bool> cmd8 = new FailureCommand(key, 1);
-            _ = await cmd8.ExecuteAsync();
-
-            // this should trip the circuit as the error percentage is above the threshold
-            Time.Wait(200);
-=======
             HystrixCommand<bool> cmd2 = new SuccessCommand(key, 0);
             _ = await cmd2.ExecuteAsync();
             HystrixCommand<bool> cmd3 = new FailureCommand(key, 0);
@@ -155,7 +124,6 @@
 
             output.WriteLine("ReqLog : " + HystrixRequestLog.CurrentRequestLog.GetExecutedCommandsAsString());
             output.WriteLine("Current CircuitBreaker Status : " + cmd1.Metrics.Healthcounts);
->>>>>>> 91d72483
             Assert.False(cb.AllowRequest, "Request allowed when NOT expected!");
             Assert.True(cb.IsOpen, "Circuit is closed when it should be open!");
         }
@@ -177,25 +145,6 @@
 
             // success with high latency
             await cmd1.ExecuteAsync();
-<<<<<<< HEAD
-            HystrixCommand<bool> cmd2 = new SuccessCommand(key, 1);
-            await cmd2.ExecuteAsync();
-            HystrixCommand<bool> cmd3 = new FailureCommand(key, 1);
-            await cmd3.ExecuteAsync();
-            HystrixCommand<bool> cmd4 = new SuccessCommand(key, 1);
-            await cmd4.ExecuteAsync();
-            HystrixCommand<bool> cmd5 = new SuccessCommand(key, 1);
-            await cmd5.ExecuteAsync();
-            HystrixCommand<bool> cmd6 = new FailureCommand(key, 1);
-            await cmd6.ExecuteAsync();
-            HystrixCommand<bool> cmd7 = new SuccessCommand(key, 1);
-            await cmd7.ExecuteAsync();
-            HystrixCommand<bool> cmd8 = new FailureCommand(key, 1);
-            await cmd8.ExecuteAsync();
-
-            // this should remain closed as the failure threshold is below the percentage limit
-            Time.Wait(150);
-=======
             HystrixCommand<bool> cmd2 = new SuccessCommand(key, 0);
             await cmd2.ExecuteAsync();
             HystrixCommand<bool> cmd3 = new FailureCommand(key, 0);
@@ -215,7 +164,6 @@
             // Time.Wait(125);
             Assert.True(WaitForHealthCountToUpdate(key, 250, output), "Health count stream failed to update");
 
->>>>>>> 91d72483
             output.WriteLine("ReqLog : " + HystrixRequestLog.CurrentRequestLog.GetExecutedCommandsAsString());
             output.WriteLine("Current CircuitBreaker Status : " + cmd1.Metrics.Healthcounts);
             Assert.True(cb.AllowRequest, "Request NOT allowed when expected!");
@@ -245,17 +193,11 @@
             await cmd3.ExecuteAsync();
             HystrixCommand<bool> cmd4 = new TimeoutCommand(key);
             await cmd4.ExecuteAsync();
-<<<<<<< HEAD
-
-            // everything has been a timeout so we should not allow any requests
-            Time.Wait(10);
-=======
 
             // Allow window to pass, everything has been a timeout so we should not allow any requests
             // Time.Wait(125);
             Assert.True(WaitForHealthCountToUpdate(key, 250, output), "Health count stream failed to update");
 
->>>>>>> 91d72483
             Assert.False(cb.AllowRequest, "Request allowed when NOT expected!");
             Assert.True(cb.IsOpen, "Circuit is closed when it should be open!");
         }
@@ -266,11 +208,7 @@
         {
             string key = "cmd-E";
 
-<<<<<<< HEAD
-            HystrixCommand<bool> cmd1 = new SuccessCommand(key, 50);
-=======
             HystrixCommand<bool> cmd1 = new SuccessCommand(key, 0);
->>>>>>> 91d72483
             IHystrixCircuitBreaker cb = cmd1._circuitBreaker;
             var stream = HealthCountsStream.GetInstance(HystrixCommandKeyDefault.AsKey(key), cmd1.CommandOptions);
             Assert.True(WaitForHealthCountToUpdate(key, 1000, output), "Health count stream failed to start");
@@ -280,21 +218,12 @@
             Assert.False(cb.IsOpen, "Circuit breaker is open when it should be closed!");
 
             // success with high latency
-<<<<<<< HEAD
-            HystrixCommand<bool> cmd2 = new SuccessCommand(key, 1);
-            HystrixCommand<bool> cmd3 = new TimeoutCommand(key);
-            HystrixCommand<bool> cmd4 = new SuccessCommand(key, 1);
-            HystrixCommand<bool> cmd5 = new TimeoutCommand(key);
-            HystrixCommand<bool> cmd6 = new TimeoutCommand(key);
-            HystrixCommand<bool> cmd7 = new SuccessCommand(key, 1);
-=======
             HystrixCommand<bool> cmd2 = new SuccessCommand(key, 0);
             HystrixCommand<bool> cmd3 = new TimeoutCommand(key);
             HystrixCommand<bool> cmd4 = new SuccessCommand(key, 0);
             HystrixCommand<bool> cmd5 = new TimeoutCommand(key);
             HystrixCommand<bool> cmd6 = new TimeoutCommand(key);
             HystrixCommand<bool> cmd7 = new SuccessCommand(key, 0);
->>>>>>> 91d72483
             HystrixCommand<bool> cmd8 = new TimeoutCommand(key);
             HystrixCommand<bool> cmd9 = new TimeoutCommand(key);
             var taskList = new List<Task>
@@ -311,16 +240,11 @@
             };
             await Task.WhenAll(taskList);
 
-<<<<<<< HEAD
-            // this should trip the circuit as the error percentage is above the threshold
-            Time.Wait(200);
-=======
             // Allow window to pass, this should trip the circuit as the error percentage is above the threshold
             // Time.Wait(200);
             Assert.True(WaitForHealthCountToUpdate(key, 250, output), "Health count stream failed to update");
 
             output.WriteLine("ReqLog" + "@ " + Time.CurrentTimeMillis + " : " + HystrixRequestLog.CurrentRequestLog.GetExecutedCommandsAsString());
->>>>>>> 91d72483
             Assert.False(cb.AllowRequest, "Request allowed when NOT expected!");
             Assert.True(cb.IsOpen, "Circuit is closed when it should be open!");
         }
@@ -331,11 +255,7 @@
         {
             string key = "cmd-F";
 
-<<<<<<< HEAD
-            HystrixCommand<bool> cmd1 = new FailureCommand(key, 50);
-=======
             HystrixCommand<bool> cmd1 = new FailureCommand(key, 0);
->>>>>>> 91d72483
             IHystrixCircuitBreaker cb = cmd1._circuitBreaker;
             var stream = HealthCountsStream.GetInstance(HystrixCommandKeyDefault.AsKey(key), cmd1.CommandOptions);
             Assert.True(WaitForHealthCountToUpdate(key, 1000, output), "Health count stream failed to start");
@@ -345,22 +265,6 @@
             Assert.False(cb.IsOpen, "Circuit breaker is open when it should be closed!");
 
             await cmd1.ExecuteAsync();
-<<<<<<< HEAD
-            HystrixCommand<bool> cmd2 = new FailureCommand(key, 1);
-            await cmd2.ExecuteAsync();
-            HystrixCommand<bool> cmd3 = new FailureCommand(key, 1);
-            await cmd3.ExecuteAsync();
-            HystrixCommand<bool> cmd4 = new FailureCommand(key, 1);
-            await cmd4.ExecuteAsync();
-
-            // everything has failed in the test window so we should return false now
-            Time.Wait(100);
-            Assert.False(cb.AllowRequest, "Request allowed when NOT expected! (1)");
-            Assert.True(cb.IsOpen, "Circuit is closed when it should be open! (1)");
-
-            // wait for sleepWindow to pass
-            Time.Wait(250);
-=======
             HystrixCommand<bool> cmd2 = new FailureCommand(key, 0);
             await cmd2.ExecuteAsync();
             HystrixCommand<bool> cmd3 = new FailureCommand(key, 0);
@@ -377,7 +281,6 @@
 
             // wait for sleepWindow to pass
             Time.Wait(500);
->>>>>>> 91d72483
 
             // we should now allow 1 request
             Assert.True(cb.AllowRequest, "Request NOT allowed when expected! (2)");
@@ -406,32 +309,19 @@
             Assert.False(cb.IsOpen, "Circuit breaker is open when it should be closed!");
 
             _ = await cmd1.ExecuteAsync();
-<<<<<<< HEAD
-            HystrixCommand<bool> cmd2 = new FailureCommand(key, 1, sleepWindow);
-            _ = await cmd2.ExecuteAsync();
-            HystrixCommand<bool> cmd3 = new FailureCommand(key, 1, sleepWindow);
-=======
             HystrixCommand<bool> cmd2 = new FailureCommand(key, 0, sleepWindow);
             _ = await cmd2.ExecuteAsync();
             HystrixCommand<bool> cmd3 = new FailureCommand(key, 0, sleepWindow);
->>>>>>> 91d72483
             _ = await cmd3.ExecuteAsync();
             HystrixCommand<bool> cmd4 = new TimeoutCommand(key, sleepWindow);
             _ = await cmd4.ExecuteAsync();
 
-<<<<<<< HEAD
-            // everything has failed in the test window so we should return false now
-            Time.Wait(sleepWindow);
-            output.WriteLine("ReqLog : " + HystrixRequestLog.CurrentRequestLog.GetExecutedCommandsAsString());
-            output.WriteLine("CircuitBreaker state 1 : " + cmd1.Metrics.Healthcounts);
-=======
             // Allow window to pass, everything has failed in the test window so we should return false now
             // Time.Wait(200);
             Assert.True(WaitForHealthCountToUpdate(key, 250, output), "Health count stream failed to update");
 
             output.WriteLine("ReqLog : " + Time.CurrentTimeMillis + HystrixRequestLog.CurrentRequestLog.GetExecutedCommandsAsString());
             output.WriteLine("CircuitBreaker state 1 : " + Time.CurrentTimeMillis + cmd1.Metrics.Healthcounts);
->>>>>>> 91d72483
             Assert.False(cb.AllowRequest, "Request allowed when NOT expected!");
             Assert.True(cb.IsOpen, "Circuit is closed when it should be open!");
 
@@ -443,27 +333,14 @@
 
             // we should now allow 1 request, and upon success, should cause the circuit to be closed
             HystrixCommand<bool> cmd5 = new SuccessCommand(key, 10, sleepWindow);
-<<<<<<< HEAD
-            IObservable<bool> asyncResult = cmd5.Observe();
-
-            // and further requests are still blocked while the singleTest command is in flight
-            Assert.False(cb.AllowRequest, "Request allowed when NOT expected!");
-=======
             output.WriteLine("Starting test cmd : " + Time.CurrentTimeMillis + cmd1.Metrics.Healthcounts);
             _ = await cmd5.Observe();
->>>>>>> 91d72483
 
             // Allow window to pass, all requests should be open again
             // Time.Wait(200);
             Assert.True(WaitForHealthCountToUpdate(key, 250, output), "Health count stream failed to update");
 
-<<<<<<< HEAD
-            // all requests should be open again
-            Time.Wait(sleepWindow + 50);
-            output.WriteLine("CircuitBreaker state 2 : " + cmd1.Metrics.Healthcounts);
-=======
             output.WriteLine("CircuitBreaker state 2 : " + Time.CurrentTimeMillis + cmd1.Metrics.Healthcounts);
->>>>>>> 91d72483
             Assert.True(cb.AllowRequest, "Request NOT allowed when expected (1)!");
             Assert.True(cb.AllowRequest, "Request NOT allowed when expected (2)!");
             Assert.True(cb.AllowRequest, "Request NOT allowed when expected (3)!");
@@ -478,27 +355,13 @@
         {
             string key = "cmd-H";
 
-<<<<<<< HEAD
-            int sleepWindow = 200;
-            HystrixCommand<bool> cmd1 = new FailureCommand(key, 50);
-=======
             int sleepWindow = 400;
             HystrixCommand<bool> cmd1 = new FailureCommand(key, 0);
->>>>>>> 91d72483
-            IHystrixCircuitBreaker cb = cmd1._circuitBreaker;
-            var stream = HealthCountsStream.GetInstance(HystrixCommandKeyDefault.AsKey(key), cmd1.CommandOptions);
-            Assert.True(WaitForHealthCountToUpdate(key, 1000, output), "Health count stream failed to start");
-
-            // this should start as allowing requests
-<<<<<<< HEAD
-            Assert.True(cb.AllowRequest, "Request NOT allowed when expected!");
-            Assert.False(cb.IsOpen, "Circuit breaker is open when it should be closed!");
-
-            _ = await cmd1.ExecuteAsync();
-            HystrixCommand<bool> cmd2 = new FailureCommand(key, 1);
-            _ = await cmd2.ExecuteAsync();
-            HystrixCommand<bool> cmd3 = new FailureCommand(key, 1);
-=======
+            IHystrixCircuitBreaker cb = cmd1._circuitBreaker;
+            var stream = HealthCountsStream.GetInstance(HystrixCommandKeyDefault.AsKey(key), cmd1.CommandOptions);
+            Assert.True(WaitForHealthCountToUpdate(key, 1000, output), "Health count stream failed to start");
+
+            // this should start as allowing requests
             Assert.True(cb.AllowRequest, Time.CurrentTimeMillis + " Request NOT allowed when expected!");
             Assert.False(cb.IsOpen, Time.CurrentTimeMillis + " Circuit breaker is open when it should be closed!");
 
@@ -506,27 +369,11 @@
             HystrixCommand<bool> cmd2 = new FailureCommand(key, 0);
             _ = await cmd2.ExecuteAsync();
             HystrixCommand<bool> cmd3 = new FailureCommand(key, 0);
->>>>>>> 91d72483
             _ = await cmd3.ExecuteAsync();
             HystrixCommand<bool> cmd4 = new TimeoutCommand(key);
             _ = await cmd4.ExecuteAsync();
 
             // everything has failed in the test window so we should return false now
-<<<<<<< HEAD
-            output.WriteLine("!!!! 1 4 failures, circuit will open on recalc");
-            Time.Wait(sleepWindow);
-
-            Assert.False(cb.AllowRequest, "Request allowed when NOT expected!");
-            Assert.True(cb.IsOpen, "Circuit is closed when it should be open!");
-
-            // wait for sleepWindow to pass
-            output.WriteLine("!!!! 2 Sleep window starting where all commands fail-fast");
-            Time.Wait(sleepWindow);
-            output.WriteLine("!!!! 3 Sleep window over, should allow singleTest()");
-
-            // but the circuit should still be open
-            Assert.True(cb.IsOpen, "Circuit is closed when it should be open!");
-=======
             // Allow window to pass,
             // Time.Wait(200);
             Assert.True(WaitForHealthCountToUpdate(key, 250, output), "Health count stream failed to update");
@@ -543,7 +390,6 @@
 
             // but the circuit should still be open
             Assert.True(cb.IsOpen, Time.CurrentTimeMillis + " Circuit is closed when it should be open!");
->>>>>>> 91d72483
 
             // we should now allow 1 request, and upon failure, should not affect the circuit breaker, which should remain open
             HystrixCommand<bool> cmd5 = new FailureCommand(key, 50);
@@ -551,23 +397,6 @@
             output.WriteLine(Time.CurrentTimeMillis + " !!!! Kicked off the single-test");
 
             // and further requests are still blocked while the singleTest command is in flight
-<<<<<<< HEAD
-            Assert.False(cb.AllowRequest, "Request allowed when NOT expected!");
-            output.WriteLine("!!!! Confirmed that no other requests go out during single-test");
-
-            _ = await asyncResult5.SingleAsync();
-            output.WriteLine("!!!! SingleTest just completed");
-
-            // all requests should still be blocked, because the singleTest failed
-            Assert.False(cb.AllowRequest, "Request allowed (1) when NOT expected!");
-            Assert.False(cb.AllowRequest, "Request allowed (2) when NOT expected!");
-            Assert.False(cb.AllowRequest, "Request allowed (3) when NOT expected!");
-
-            // wait for sleepWindow to pass
-            output.WriteLine("!!!! 2nd sleep window START");
-            Time.Wait(sleepWindow);
-            output.WriteLine("!!!! 2nd sleep window over");
-=======
             Assert.False(cb.AllowRequest, Time.CurrentTimeMillis + " Request allowed when NOT expected!");
             output.WriteLine(Time.CurrentTimeMillis + " !!!! Confirmed that no other requests go out during single-test");
 
@@ -583,7 +412,6 @@
             output.WriteLine(Time.CurrentTimeMillis + " !!!! 2nd sleep window START");
             Time.Wait(sleepWindow + 50);
             output.WriteLine(Time.CurrentTimeMillis + " !!!! 2nd sleep window over");
->>>>>>> 91d72483
 
             // we should now allow 1 request, and upon failure, should not affect the circuit breaker, which should remain open
             HystrixCommand<bool> cmd6 = new FailureCommand(key, 50);
@@ -591,18 +419,6 @@
             output.WriteLine(Time.CurrentTimeMillis + " 2nd singleTest just kicked off");
 
             // and further requests are still blocked while the singleTest command is in flight
-<<<<<<< HEAD
-            Assert.False(cb.AllowRequest, "Request allowed when NOT expected!");
-            output.WriteLine("confirmed that 2nd singletest only happened once");
-
-            await asyncResult6.SingleAsync();
-            output.WriteLine("2nd singleTest now over");
-
-            // all requests should still be blocked, because the singleTest failed
-            Assert.False(cb.AllowRequest, "Request allowed (1) when NOT expected!");
-            Assert.False(cb.AllowRequest, "Request allowed (2) when NOT expected!");
-            Assert.False(cb.AllowRequest, "Request allowed (3) when NOT expected!");
-=======
             Assert.False(cb.AllowRequest, Time.CurrentTimeMillis + " Request allowed when NOT expected!");
             Assert.False(await asyncResult6.SingleAsync());
             output.WriteLine(Time.CurrentTimeMillis + " 2nd singleTest now over");
@@ -611,43 +427,23 @@
             Assert.False(cb.AllowRequest, Time.CurrentTimeMillis + " Request allowed (1) when NOT expected!");
             Assert.False(cb.AllowRequest, Time.CurrentTimeMillis + " Request allowed (2) when NOT expected!");
             Assert.False(cb.AllowRequest, Time.CurrentTimeMillis + " Request allowed (3) when NOT expected!");
->>>>>>> 91d72483
 
             // wait for sleepWindow to pass
             Time.Wait(sleepWindow);
 
             // but the circuit should still be open
-<<<<<<< HEAD
-            Assert.True(cb.IsOpen, "Circuit is closed when it should be open!");
-=======
             Assert.True(cb.IsOpen, Time.CurrentTimeMillis + " Circuit is closed when it should be open!");
->>>>>>> 91d72483
 
             // we should now allow 1 request, and upon success, should cause the circuit to be closed
             HystrixCommand<bool> cmd7 = new SuccessCommand(key, 50);
             IObservable<bool> asyncResult7 = cmd7.Observe();
 
             // and further requests are still blocked while the singleTest command is in flight
-<<<<<<< HEAD
-            Assert.False(cb.AllowRequest, "Request allowed when NOT expected!");
-=======
             Assert.False(cb.AllowRequest, Time.CurrentTimeMillis + " Request allowed when NOT expected!");
->>>>>>> 91d72483
 
             await asyncResult7.SingleAsync();
 
             // all requests should be open again
-<<<<<<< HEAD
-            Assert.True(cb.AllowRequest, "Request NOT allowed (1) when expected!");
-            Assert.True(cb.AllowRequest, "Request NOT allowed (2) when expected!");
-            Assert.True(cb.AllowRequest, "Request NOT allowed (3) when expected!");
-
-            // and the circuit should be closed again
-            Assert.False(cb.IsOpen, "Circuit breaker is open when it should be closed!");
-
-            // and the circuit should be closed again
-            Assert.False(cb.IsOpen, "Circuit breaker is open when it should be closed!");
-=======
             Assert.True(cb.AllowRequest, Time.CurrentTimeMillis + " Request NOT allowed (1) when expected!");
             Assert.True(cb.AllowRequest, Time.CurrentTimeMillis + " Request NOT allowed (2) when expected!");
             Assert.True(cb.AllowRequest, Time.CurrentTimeMillis + " Request NOT allowed (3) when expected!");
@@ -657,7 +453,6 @@
 
             // and the circuit should be closed again
             Assert.False(cb.IsOpen, Time.CurrentTimeMillis + " Circuit breaker is open when it should be closed!");
->>>>>>> 91d72483
         }
 
         [Fact]
@@ -678,17 +473,6 @@
             Assert.False(cb.IsOpen, "Circuit breaker is open when it should be closed!");
 
             await cmd1.ExecuteAsync();
-<<<<<<< HEAD
-            HystrixCommand<bool> cmd2 = new FailureCommand(key, 1, sleepWindow, lowVolume);
-            await cmd2.ExecuteAsync();
-            HystrixCommand<bool> cmd3 = new FailureCommand(key, 1, sleepWindow, lowVolume);
-            await cmd3.ExecuteAsync();
-            HystrixCommand<bool> cmd4 = new FailureCommand(key, 1, sleepWindow, lowVolume);
-            await cmd4.ExecuteAsync();
-
-            // even though it has all failed we won't trip the circuit because the volume is low
-            Time.Wait(150);
-=======
             HystrixCommand<bool> cmd2 = new FailureCommand(key, 0, sleepWindow, lowVolume);
             await cmd2.ExecuteAsync();
             HystrixCommand<bool> cmd3 = new FailureCommand(key, 0, sleepWindow, lowVolume);
@@ -700,7 +484,6 @@
             // Time.Wait(200);
             Assert.True(WaitForHealthCountToUpdate(key, 250, output), "Health count stream failed to update");
 
->>>>>>> 91d72483
             Assert.True(cb.AllowRequest, "Request NOT allowed when expected!");
             Assert.False(cb.IsOpen, "Circuit breaker is open when it should be closed!");
         }
