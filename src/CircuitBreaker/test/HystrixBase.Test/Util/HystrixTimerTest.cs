--- conflicted
+++ resolved
@@ -60,13 +60,8 @@
             // we should have 7 or more 30ms ticks within 500ms
             output.WriteLine("l1 ticks: " + l1.TickCount.Value);
             output.WriteLine("l2 ticks: " + l2.TickCount.Value);
-<<<<<<< HEAD
-            Assert.True(l1.TickCount.Value > 7, "l1 failed to execute 7 ticks in a window that could fit 16");
-            Assert.True(l2.TickCount.Value > 7, "l2 failed to execute 7 ticks in a window that could fit 16");
-=======
             Assert.True(l1.TickCount.Value > 7, "l1 failed to execute 7 ticks in a window that could fit 12");
             Assert.True(l2.TickCount.Value > 7, "l2 failed to execute 7 ticks in a window that could fit 12");
->>>>>>> 91d72483
         }
 
         [Fact]
@@ -94,19 +89,11 @@
 
             // we should have more than 2 ticks @ 100ms within 500ms
             output.WriteLine("l1 ticks: " + l1.TickCount.Value);
-<<<<<<< HEAD
-            Assert.InRange(l1.TickCount.Value, 2, 6);
-
-            // we should have 10 - 550 10ms ticks within 500ms
-            output.WriteLine("l2 ticks: " + l2.TickCount.Value);
-            Assert.InRange(l2.TickCount.Value, 8, 55);
-=======
             Assert.InRange(l1.TickCount.Value, 2, 8);
 
             // we should have 25 - 55 10ms ticks within 500ms
             output.WriteLine("l2 ticks: " + l2.TickCount.Value);
             Assert.InRange(l2.TickCount.Value, 8, 60);
->>>>>>> 91d72483
 
             // we should have 15-20 25ms ticks within 500ms
             output.WriteLine("l3 ticks: " + l3.TickCount.Value);
@@ -136,13 +123,8 @@
             // we should have more than 5 ticks @ 50ms within 500ms
             output.WriteLine("l1 ticks: " + l1.TickCount.Value);
             output.WriteLine("l2 ticks: " + l2.TickCount.Value);
-<<<<<<< HEAD
-            Assert.InRange(l1.TickCount.Value, 3, 10);
-            Assert.InRange(l2.TickCount.Value, 3, 10);
-=======
             Assert.True(l1.TickCount.Value > 5, "l1 failed to execute more than 5 ticks in a window that could fit 10");
             Assert.True(l2.TickCount.Value > 5, "l2 failed to execute more than 5 ticks in a window that could fit 10");
->>>>>>> 91d72483
 
             // remove l2
             l2ref.Dispose();
@@ -166,11 +148,7 @@
             output.WriteLine("l2 ticks: " + l2.TickCount.Value);
 
             // l1 should continue ticking
-<<<<<<< HEAD
-            Assert.InRange(l1.TickCount.Value, 3, 10);
-=======
             Assert.True(l1.TickCount.Value > 5, "l1 failed to execute more than 5 ticks in a window that could fit 10");
->>>>>>> 91d72483
 
             // we should have no ticks on l2 because we removed it
             output.WriteLine("tickCount.Value: " + l2.TickCount.Value + " on l2: " + l2);
