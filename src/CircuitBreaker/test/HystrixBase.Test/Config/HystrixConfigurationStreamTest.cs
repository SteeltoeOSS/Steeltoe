﻿// Copyright 2017 the original author or authors.
//
// Licensed under the Apache License, Version 2.0 (the "License");
// you may not use this file except in compliance with the License.
// You may obtain a copy of the License at
//
// https://www.apache.org/licenses/LICENSE-2.0
//
// Unless required by applicable law or agreed to in writing, software
// distributed under the License is distributed on an "AS IS" BASIS,
// WITHOUT WARRANTIES OR CONDITIONS OF ANY KIND, either express or implied.
// See the License for the specific language governing permissions and
// limitations under the License.

using Steeltoe.CircuitBreaker.Hystrix.Metric.Test;
using Steeltoe.CircuitBreaker.Hystrix.Test;
using Steeltoe.CircuitBreaker.Hystrix.Util;
using System;
using System.Linq;
using System.Reactive.Concurrency;
using System.Reactive.Linq;
using System.Reactive.Observable.Aliases;
using System.Threading;
using Xunit;
using Xunit.Abstractions;

namespace Steeltoe.CircuitBreaker.Hystrix.Config.Test
{
    public class HystrixConfigurationStreamTest : CommandStreamTest
    {
        private static readonly IHystrixCommandGroupKey GroupKey = HystrixCommandGroupKeyDefault.AsKey("Config");
        private static readonly IHystrixCommandKey CommandKey = HystrixCommandKeyDefault.AsKey("Command");

        private readonly ITestOutputHelper output;
        private readonly HystrixConfigurationStream stream;

        public HystrixConfigurationStreamTest(ITestOutputHelper output)
            : base()
        {
            this.output = output;
            stream = HystrixConfigurationStream.GetNonSingletonInstanceOnlyUsedInUnitTests(10);
        }

        [Fact]
        [Trait("Category", "FlakyOnHostedAgents")]
        public void TestStreamHasData()
        {
            AtomicBoolean commandShowsUp = new AtomicBoolean(false);
            AtomicBoolean threadPoolShowsUp = new AtomicBoolean(false);
            CountdownEvent latch = new CountdownEvent(1);
            int num = 10;

            for (int i = 0; i < 2; i++)
            {
                HystrixCommand<int> cmd = Command.From(GroupKey, CommandKey, HystrixEventType.SUCCESS, 50);
                cmd.Observe();
            }

            stream.Observe().Take(num).Subscribe(
                (configuration) =>
                {
                    output.WriteLine(Time.CurrentTimeMillis + " : " + Thread.CurrentThread.ManagedThreadId + " : Received data with : " + configuration.CommandConfig.Count + " commands");
                    if (configuration.CommandConfig.ContainsKey(CommandKey))
                    {
                        commandShowsUp.Value = true;
                    }
                    if (configuration.ThreadPoolConfig.Count != 0)
                    {
                        threadPoolShowsUp.Value = true;
                    }
                },
                (e) =>
                {
                    output.WriteLine(Time.CurrentTimeMillis + " : " + Thread.CurrentThread.ManagedThreadId + " OnError : " + e);
                    latch.SignalEx();
                },
                () =>
                {
                    output.WriteLine(Time.CurrentTimeMillis + " : " + Thread.CurrentThread.ManagedThreadId + " OnCompleted");
                    latch.SignalEx();
                });

            Assert.True(latch.Wait(10000), "CountdownEvent was not set!");
            Assert.True(commandShowsUp.Value);
            Assert.True(threadPoolShowsUp.Value);
        }

        [Fact]
        [Trait("Category", "FlakyOnHostedAgents")]
        public void TestTwoSubscribersOneUnsubscribes()
        {
            CountdownEvent latch1 = new CountdownEvent(1);
            CountdownEvent latch2 = new CountdownEvent(1);
            AtomicInteger payloads1 = new AtomicInteger(0);
            AtomicInteger payloads2 = new AtomicInteger(0);

            IDisposable s1 = stream
                    .Observe()
                    .Take(100)
                    .OnDispose(() =>
                    {
                        latch1.SignalEx();
                    })
                    .Subscribe(
                    (configuration) =>
                    {
                        output.WriteLine(Time.CurrentTimeMillis + " : " + Thread.CurrentThread.ManagedThreadId + " : Dashboard 1 OnNext : " + configuration.CommandConfig.Count + " commands");
                        payloads1.IncrementAndGet();
                    },
                    (e) =>
                    {
<<<<<<< HEAD
                        output.WriteLine((DateTime.Now.Ticks / 10000) + " : " + Thread.CurrentThread.ManagedThreadId + " Dashboard 1 OnError : " + e);
=======
                        output.WriteLine(Time.CurrentTimeMillis + " : " + Thread.CurrentThread.ManagedThreadId + " Dashboard 1 OnError : " + e);
>>>>>>> 91d72483
                        latch1.SignalEx();
                    },
                    () =>
                    {
                        output.WriteLine(Time.CurrentTimeMillis + " : " + Thread.CurrentThread.ManagedThreadId + " Dashboard 1 OnCompleted");
                        latch1.SignalEx();
                    });

            IDisposable s2 = stream
                .Observe()
                .Take(100)
                .OnDispose(() =>
                {
                    latch2.SignalEx();
                })
                .Subscribe(
                (configuration) =>
                {
                    output.WriteLine(Time.CurrentTimeMillis + " : " + Thread.CurrentThread.ManagedThreadId + " : Dashboard 2 OnNext : " + configuration.CommandConfig.Count + " commands");
                    payloads2.IncrementAndGet();
                },
                (e) =>
                {
<<<<<<< HEAD
                    output.WriteLine((DateTime.Now.Ticks / 10000) + " : " + Thread.CurrentThread.ManagedThreadId + " Dashboard 2 OnError : " + e);
=======
                    output.WriteLine(Time.CurrentTimeMillis + " : " + Thread.CurrentThread.ManagedThreadId + " Dashboard 2 OnError : " + e);
>>>>>>> 91d72483
                    latch2.SignalEx();
                },
                () =>
                {
                    output.WriteLine(Time.CurrentTimeMillis + " : " + Thread.CurrentThread.ManagedThreadId + " Dashboard 2 OnCompleted");
                    latch2.SignalEx();
                });

            // execute 1 command, then unsubscribe from first stream. then execute the rest
            for (int i = 0; i < 50; i++)
            {
                HystrixCommand<int> cmd = Command.From(GroupKey, CommandKey, HystrixEventType.SUCCESS, 50);
                cmd.Execute();
                if (i == 1)
                {
                    s1.Dispose();
                }
            }

            Assert.True(latch1.Wait(10000));
            Assert.True(latch2.Wait(10000));
            output.WriteLine("s1 got : " + payloads1.Value + ", s2 got : " + payloads2.Value);
            Assert.True(payloads1.Value > 0); // "s1 got data",
            Assert.True(payloads2.Value > 0); // "s2 got data",
            Assert.True(payloads2.Value > payloads1.Value); // "s1 got less data than s2",
        }

        [Fact]
        [Trait("Category", "FlakyOnHostedAgents")]
        public void TestTwoSubscribersBothUnsubscribe()
        {
            CountdownEvent latch1 = new CountdownEvent(1);
            CountdownEvent latch2 = new CountdownEvent(1);
            AtomicInteger payloads1 = new AtomicInteger(0);
            AtomicInteger payloads2 = new AtomicInteger(0);
            IDisposable s1 = stream
                .Observe()
                .Take(100)
                .OnDispose(() =>
                {
                    latch1.SignalEx();
                })
                .Subscribe(
                (configuration) =>
                {
                    output.WriteLine(Time.CurrentTimeMillis + " : " + Thread.CurrentThread.ManagedThreadId + " : Dashboard 1 OnNext : " + configuration.CommandConfig.Count + " commands");
                    payloads1.IncrementAndGet();
                },
                (e) =>
                {
                    output.WriteLine(Time.CurrentTimeMillis + " : " + Thread.CurrentThread.ManagedThreadId + " Dashboard 1  OnError : " + e);
                    latch1.SignalEx();
                },
                () =>
                {
                    output.WriteLine(Time.CurrentTimeMillis + " : " + Thread.CurrentThread.ManagedThreadId + " Dashboard 1 OnCompleted");
                    latch1.SignalEx();
                });

            IDisposable s2 = stream
                .Observe()
                .Take(100)
                .OnDispose(() =>
                {
                    latch2.SignalEx();
                })
                .Subscribe(
                (configuration) =>
                {
                    output.WriteLine(Time.CurrentTimeMillis + " : " + Thread.CurrentThread.ManagedThreadId + " : Dashboard 2 OnNext : " + configuration.CommandConfig.Count + " commands");
                    payloads2.IncrementAndGet();
                },
                (e) =>
                {
                    output.WriteLine(Time.CurrentTimeMillis + " : " + Thread.CurrentThread.ManagedThreadId + " Dashboard 2  OnError : " + e);
                    latch2.SignalEx();
                },
                () =>
                {
                    output.WriteLine(Time.CurrentTimeMillis + " : " + Thread.CurrentThread.ManagedThreadId + " Dashboard 2 OnCompleted");
                    latch2.SignalEx();
                });

            // execute 2 commands, then unsubscribe from both streams, then execute the rest
            for (int i = 0; i < 10; i++)
            {
                HystrixCommand<int> cmd = Command.From(GroupKey, CommandKey, HystrixEventType.SUCCESS, 50);
                cmd.Execute();
                if (i == 2)
                {
                    s1.Dispose();
                    s2.Dispose();
                }
            }

            Assert.False(stream.IsSourceCurrentlySubscribed);  // both subscriptions have been cancelled - source should be too

            Assert.True(latch1.Wait(10000));
            Assert.True(latch2.Wait(10000));
            output.WriteLine("s1 got : " + payloads1.Value + ", s2 got : " + payloads2.Value);
            Assert.True(payloads1.Value > 0); // "s1 got data",
            Assert.True(payloads2.Value > 0); // "s2 got data",
        }

        [Fact]
        [Trait("Category", "FlakyOnHostedAgents")]
        public void TestTwoSubscribersOneSlowOneFast()
        {
            CountdownEvent latch = new CountdownEvent(1);
            AtomicBoolean foundError = new AtomicBoolean(false);

            IObservable<HystrixConfiguration> fast = stream
                    .Observe()
                    .ObserveOn(NewThreadScheduler.Default);

            IObservable<HystrixConfiguration> slow = stream
                     .Observe()
                     .ObserveOn(NewThreadScheduler.Default)
                     .Map(
                (HystrixConfiguration config) =>
             {
                 try
                 {
                     Time.Wait(100);
                     return config;
                 }
                 catch (Exception)
                 {
                     return config;
                 }
             });

            IObservable<bool> checkZippedEqual = Observable.Zip(fast, slow, (HystrixConfiguration payload, HystrixConfiguration payload2) =>
            {
                return payload == payload2;
            });

            IDisposable s1 = checkZippedEqual
                    .Take(10000)
                    .Subscribe(
                    (b) =>
                    {
                        output.WriteLine(Time.CurrentTimeMillis + " : " + Thread.CurrentThread.ManagedThreadId + " :  OnNext : " + b);
                    },
                    (e) =>
                    {
                        output.WriteLine(Time.CurrentTimeMillis + " : " + Thread.CurrentThread.ManagedThreadId + " OnError : " + e);
                        foundError.Value = true;
                        latch.SignalEx();
                    },
                    () =>
                    {
                        output.WriteLine(Time.CurrentTimeMillis + " : " + Thread.CurrentThread.ManagedThreadId + " OnCompleted");
                        latch.SignalEx();
                    });

            for (int i = 0; i < 50; i++)
            {
                HystrixCommand<int> cmd = Command.From(GroupKey, CommandKey, HystrixEventType.SUCCESS, 50);
                cmd.Execute();
            }

            latch.Wait(10000);
            Assert.False(foundError.Value);
            s1.Dispose();
        }
    }
}<|MERGE_RESOLUTION|>--- conflicted
+++ resolved
@@ -109,11 +109,7 @@
                     },
                     (e) =>
                     {
-<<<<<<< HEAD
-                        output.WriteLine((DateTime.Now.Ticks / 10000) + " : " + Thread.CurrentThread.ManagedThreadId + " Dashboard 1 OnError : " + e);
-=======
                         output.WriteLine(Time.CurrentTimeMillis + " : " + Thread.CurrentThread.ManagedThreadId + " Dashboard 1 OnError : " + e);
->>>>>>> 91d72483
                         latch1.SignalEx();
                     },
                     () =>
@@ -137,11 +133,7 @@
                 },
                 (e) =>
                 {
-<<<<<<< HEAD
-                    output.WriteLine((DateTime.Now.Ticks / 10000) + " : " + Thread.CurrentThread.ManagedThreadId + " Dashboard 2 OnError : " + e);
-=======
                     output.WriteLine(Time.CurrentTimeMillis + " : " + Thread.CurrentThread.ManagedThreadId + " Dashboard 2 OnError : " + e);
->>>>>>> 91d72483
                     latch2.SignalEx();
                 },
                 () =>
