--- conflicted
+++ resolved
@@ -20,11 +20,7 @@
     {
         private readonly ConcurrentDictionary<string, object> _instances = new ConcurrentDictionary<string, object>();
 
-<<<<<<< HEAD
         protected AbstractApplicationContext(IServiceProvider serviceProvider, IConfiguration configuration, IEnumerable<NameToTypeMapping> nameToTypeMappings)
-=======
-        protected AbstractApplicationContext(IServiceProvider serviceProvider, IConfiguration configuration)
->>>>>>> 5fcfc2f8
         {
             ServiceProvider = serviceProvider;
             Configuration = configuration;
@@ -38,7 +34,6 @@
         }
 
         public IConfiguration Configuration { get; private set; }
-<<<<<<< HEAD
 
         public IServiceProvider ServiceProvider { get; private set; }
 
@@ -52,16 +47,6 @@
                 instance = ResolveNamedService(name, type);
             }
 
-=======
-
-        public IServiceProvider ServiceProvider { get; private set; }
-
-        public IServiceExpressionResolver ServiceExpressionResolver { get; set; }
-
-        public bool ContainsService(string name)
-        {
-            _instances.TryGetValue(name, out var instance);
->>>>>>> 5fcfc2f8
             return instance != null;
         }
 
@@ -89,15 +74,6 @@
                 return true;
             }
 
-<<<<<<< HEAD
-=======
-            if (found != null)
-            {
-                Register(((IServiceNameAware)found).ServiceName, found);
-                return true;
-            }
-
->>>>>>> 5fcfc2f8
             return false;
         }
 
@@ -109,14 +85,11 @@
         public object GetService(string name)
         {
             _instances.TryGetValue(name, out var instance);
-<<<<<<< HEAD
             if (instance is Type type)
             {
                 instance = ResolveNamedService(name, type);
             }
 
-=======
->>>>>>> 5fcfc2f8
             return instance;
         }
 
@@ -182,7 +155,6 @@
             }
 
             return found;
-<<<<<<< HEAD
         }
 
         public IEnumerable<object> GetServices(Type serviceType)
@@ -208,8 +180,6 @@
             }
 
             return services;
-=======
->>>>>>> 5fcfc2f8
         }
 
         public IEnumerable<T> GetServices<T>()
@@ -272,7 +242,6 @@
             ServiceProvider = null;
             ServiceExpressionResolver = null;
         }
-<<<<<<< HEAD
 
         private object ResolveNamedService(string name, Type serviceType)
         {
@@ -312,7 +281,5 @@
 
             public Type Type { get; }
         }
-=======
->>>>>>> 5fcfc2f8
     }
 }