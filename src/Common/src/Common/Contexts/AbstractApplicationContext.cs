﻿// Licensed to the .NET Foundation under one or more agreements.
// The .NET Foundation licenses this file to you under the Apache 2.0 License.
// See the LICENSE file in the project root for more information.

using Microsoft.Extensions.Configuration;
using Microsoft.Extensions.DependencyInjection;
using Steeltoe.Common.Configuration;
using Steeltoe.Common.Expression.Internal.Contexts;
using Steeltoe.Common.Services;
using System;
using System.Collections.Concurrent;
using System.Collections.Generic;
using System.Linq;

namespace Steeltoe.Common.Contexts
{
#pragma warning disable S3881 // "IDisposable" should be implemented correctly
    public abstract class AbstractApplicationContext : IApplicationContext
#pragma warning restore S3881 // "IDisposable" should be implemented correctly
    {
        private readonly ConcurrentDictionary<string, object> _instances = new ConcurrentDictionary<string, object>();

        protected AbstractApplicationContext(IServiceProvider serviceProvider, IConfiguration configuration)
        {
            ServiceProvider = serviceProvider;
            Configuration = configuration;
        }

        public IConfiguration Configuration { get; private set; }

        public IServiceProvider ServiceProvider { get; private set; }

        public IServiceExpressionResolver ServiceExpressionResolver { get; set; }

        public bool ContainsService(string name)
        {
            _instances.TryGetValue(name, out var instance);
            return instance != null;
        }

        public bool ContainsService(string name, Type serviceType)
        {
            if (_instances.TryGetValue(name, out var instance))
            {
                return serviceType.IsInstanceOfType(instance);
            }

            if (!typeof(IServiceNameAware).IsAssignableFrom(serviceType))
            {
                return false;
            }

            var found = ServiceProvider.GetServices(serviceType).SingleOrDefault<object>((service) =>
            {
                if (service is IServiceNameAware nameAware)
                {
                    return nameAware.ServiceName == name;
                }

                return false;
            });

            if (found != null)
            {
                Register(((IServiceNameAware)found).ServiceName, found);
                return true;
            }

            return false;
        }

        public bool ContainsService<T>(string name)
        {
            return ContainsService(name, typeof(T));
        }

<<<<<<< HEAD
        public bool ContainsService(string name)
        {
            if (_instances.TryGetValue(name, out object instance))
            {
                return true;
            }

            // TODO: This will not work, do we need a work around?
            var found = ServiceProvider.GetServices(typeof(object)).SingleOrDefault<object>((service) =>
            {
                if (service is IServiceNameAware nameAware)
                {
                    return nameAware.ServiceName == name;
                }

                return false;
            });

            return found != null;
=======
        public object GetService(string name)
        {
            _instances.TryGetValue(name, out var instance);
            return instance;
>>>>>>> 8dbcecd3
        }

        public object GetService(string name, Type serviceType)
        {
            if (_instances.TryGetValue(name, out var instance) && serviceType.IsInstanceOfType(instance))
            {
                return instance;
            }

            if (!typeof(IServiceNameAware).IsAssignableFrom(serviceType))
            {
                return null;
            }

            var found = ServiceProvider.GetServices(serviceType).SingleOrDefault<object>((service) =>
            {
                if (service is IServiceNameAware nameAware)
                {
                    return nameAware.ServiceName == name;
                }

                return false;
            });

            if (found != null)
            {
                Register(((IServiceNameAware)found).ServiceName, found);
            }

            return found;
        }

        public T GetService<T>(string name)
        {
            return (T)GetService(name, typeof(T));
        }

        public T GetService<T>()
        {
            return (T)this.GetService(typeof(T));
        }

        public object GetService(Type serviceType)
        {
            var result = _instances.Values.LastOrDefault(instance => serviceType.IsInstanceOfType(instance));
            if (result != null)
            {
                return result;
            }

            var found = ServiceProvider.GetService(serviceType);
            if (found is IServiceNameAware aware)
            {
                Register(aware.ServiceName, found);
            }

            return found;
        }

        public IEnumerable<T> GetServices<T>()
        {
            var services = new List<T>();
            var found = ServiceProvider.GetServices<T>();
            foreach (var service in found)
            {
                if (service is IServiceNameAware aware)
                {
                    Register(aware.ServiceName, service);
                }
                else
                {
                    services.Add(service);
                }
            }

            var results = _instances.Values.Where(instance => (instance is T));
            foreach (var result in results)
            {
                services.Add((T)result);
            }

            return services;
        }

        public void Register(string name, object instance)
        {
            _ = _instances.AddOrUpdate(name, instance, (k, v) => instance);
        }

        public object Deregister(string name)
        {
            _instances.TryRemove(name, out var instance);

            if (instance is IDisposable disposable)
            {
                disposable.Dispose();
            }

            return instance;
        }

        public string ResolveEmbeddedValue(string value)
        {
            if (value == null)
            {
                return null;
            }

            var resolved = PropertyPlaceholderHelper.ResolvePlaceholders(value, Configuration);
            return resolved.Trim();
        }

        public void Dispose()
        {
            _instances.Clear();
            Configuration = null;
            ServiceProvider = null;
            ServiceExpressionResolver = null;
        }
    }
}<|MERGE_RESOLUTION|>--- conflicted
+++ resolved
@@ -73,33 +73,10 @@
         {
             return ContainsService(name, typeof(T));
         }
-
-<<<<<<< HEAD
-        public bool ContainsService(string name)
-        {
-            if (_instances.TryGetValue(name, out object instance))
-            {
-                return true;
-            }
-
-            // TODO: This will not work, do we need a work around?
-            var found = ServiceProvider.GetServices(typeof(object)).SingleOrDefault<object>((service) =>
-            {
-                if (service is IServiceNameAware nameAware)
-                {
-                    return nameAware.ServiceName == name;
-                }
-
-                return false;
-            });
-
-            return found != null;
-=======
         public object GetService(string name)
         {
             _instances.TryGetValue(name, out var instance);
             return instance;
->>>>>>> 8dbcecd3
         }
 
         public object GetService(string name, Type serviceType)
