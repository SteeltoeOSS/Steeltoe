// Licensed to the .NET Foundation under one or more agreements.
// The .NET Foundation licenses this file to you under the Apache 2.0 License.
// See the LICENSE file in the project root for more information.

using Microsoft.AspNetCore.Builder;
using Microsoft.AspNetCore.Hosting;

namespace Steeltoe.Common.Hosting;

public static class HostBuilderExtensions
{
    private const string DeprecatedServerUrlsKey = "server.urls";
    public const string DefaultUrl = "http://*:8080";

    /// <summary>
    /// Configure the application to listen on port(s) provided by the environment at runtime. Defaults to port 8080.
    /// </summary>
    /// <param name="webHostBuilder">
    /// Your <see cref="IWebHostBuilder" />.
    /// </param>
    /// <returns>
    /// Your <see cref="IWebHostBuilder" />, now listening on port(s) found in the environment.
    /// </returns>
    public static IWebHostBuilder UseCloudHosting(this IWebHostBuilder webHostBuilder)
    {
        ArgumentGuard.NotNull(webHostBuilder);

        return webHostBuilder.BindToPorts();
    }

    /// <summary>
    /// Configure the application to listen on port(s) provided by the environment at runtime. Defaults to port 8080.
    /// </summary>
    /// <param name="webApplicationBuilder">
    /// Your <see cref="WebApplicationBuilder" />.
    /// </param>
    /// <returns>
    /// Your <see cref="WebApplicationBuilder" />, now listening on port(s) found in the environment.
    /// </returns>
    /// <remarks>
    /// runLocalPort parameter will not be used if an environment variable PORT is found<br /><br /> THIS EXTENSION IS NOT COMPATIBLE WITH IIS EXPRESS.
    /// </remarks>
    public static WebApplicationBuilder UseCloudHosting(this WebApplicationBuilder webApplicationBuilder)
    {
        ArgumentGuard.NotNull(webApplicationBuilder);

        webApplicationBuilder.WebHost.BindToPorts();
        return webApplicationBuilder;
    }

    internal static WebApplicationBuilder UseCloudHosting(this WebApplicationBuilder webApplicationBuilder, int? managementtHttpPort, int? managementHttpsPort)
    {
        ArgumentGuard.NotNull(webApplicationBuilder);
        webApplicationBuilder.WebHost.BindToPorts(managementtHttpPort, managementHttpsPort);
        return webApplicationBuilder;
    }

    internal static IWebHostBuilder UseCloudHosting(this IWebHostBuilder webhostBuilder, int? managementHttpPort, int? managementHttpsPort)
    {
        ArgumentGuard.NotNull(webhostBuilder);
        return webhostBuilder.BindToPorts(managementHttpPort, managementHttpsPort);
    }

    private static List<string> GetUrlsFromPorts(int? httpPort, int? httpsPort)
    {
        var urls = new List<string>();

        if (httpPort.HasValue)
        {
            urls.Add($"http://*:{httpPort}");
        }

        if (httpsPort.HasValue)
        {
            urls.Add($"https://*:{httpsPort}");
        }

        return urls;
    }

    private static IWebHostBuilder BindToPorts(this IWebHostBuilder webHostBuilder, int? managementHttpPort = null, int? managementHttpsPort = null)
    {
        var urls = new List<string>();

        string portStr = Environment.GetEnvironmentVariable("PORT") ?? Environment.GetEnvironmentVariable("SERVER_PORT");
        string aspnetUrls = Environment.GetEnvironmentVariable("ASPNETCORE_URLS");
<<<<<<< HEAD
        var serverUrlSetting = webHostBuilder.GetSetting(DeprecatedServerUrlsKey); // check for deprecated setting
        var urlSetting = webHostBuilder.GetSetting(WebHostDefaults.ServerUrlsKey);
=======
        string serverUrlSetting = webHostBuilder.GetSetting(DeprecatedServerUrlsKey); // check for deprecated setting
>>>>>>> 828dedea

        if (!string.IsNullOrEmpty(serverUrlSetting))
        {
            urls.Add(serverUrlSetting);
        }
        if (!string.IsNullOrEmpty(urlSetting))
        {
            urls.Add(urlSetting);
        }
        if (!string.IsNullOrWhiteSpace(portStr))
        {
            AddPortAndAspNetCoreUrls(urls, portStr, aspnetUrls);
        }
        else if (Platform.IsKubernetes)
        {
            AddFromKubernetesEnv(urls);
        }

        if (!urls.Any())
        {
            urls.Add(DefaultUrl);
        }

        urls.AddRange(GetUrlsFromPorts(managementHttpPort, managementHttpsPort));
        return webHostBuilder.BindToPorts(urls);
    }

    private static IWebHostBuilder BindToPorts(this IWebHostBuilder webHostBuilder, List<string> urls)
    {
        string currentSetting = webHostBuilder.GetSetting(WebHostDefaults.ServerUrlsKey);
        var currentUrls = new HashSet<string>(urls);

        if (!string.IsNullOrEmpty(currentSetting))
        {
            currentUrls.UnionWith(currentSetting?.Split(';'));
        }

        return webHostBuilder.UseSetting(WebHostDefaults.ServerUrlsKey, string.Join(";", currentUrls));
    }

    private static void AddPortAndAspNetCoreUrls(List<string> urls, string portStr, string aspnetUrls)
    {
        if (int.TryParse(portStr, out int port))
        {
            urls.Add($"http://*:{port}");
        }
        else if (portStr.Contains(';'))
        {
            if (!string.IsNullOrEmpty(aspnetUrls))
            {
                urls.AddRange(aspnetUrls.Split(';'));
            }
            else
            {
                string[] ports = portStr.Split(';');
                urls.Add($"http://*:{ports[0]}");
                urls.Add($"https://*:{ports[1]}");
            }
        }
    }

    private static void AddFromKubernetesEnv(List<string> urls)
    {
        string appName = Environment.GetEnvironmentVariable("HOSTNAME").Split('-')[0].ToUpperInvariant();
        string foundPort = Environment.GetEnvironmentVariable($"{appName}_SERVICE_PORT_HTTP");
        urls.Add($"http://*:{foundPort ?? "80"}");
    }
}<|MERGE_RESOLUTION|>--- conflicted
+++ resolved
@@ -84,12 +84,8 @@
 
         string portStr = Environment.GetEnvironmentVariable("PORT") ?? Environment.GetEnvironmentVariable("SERVER_PORT");
         string aspnetUrls = Environment.GetEnvironmentVariable("ASPNETCORE_URLS");
-<<<<<<< HEAD
         var serverUrlSetting = webHostBuilder.GetSetting(DeprecatedServerUrlsKey); // check for deprecated setting
         var urlSetting = webHostBuilder.GetSetting(WebHostDefaults.ServerUrlsKey);
-=======
-        string serverUrlSetting = webHostBuilder.GetSetting(DeprecatedServerUrlsKey); // check for deprecated setting
->>>>>>> 828dedea
 
         if (!string.IsNullOrEmpty(serverUrlSetting))
         {
