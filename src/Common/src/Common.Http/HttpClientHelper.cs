﻿// Licensed to the .NET Foundation under one or more agreements.
// The .NET Foundation licenses this file to you under the Apache 2.0 License.
// See the LICENSE file in the project root for more information.

using Microsoft.Extensions.Logging;
using System;
using System.Collections.Generic;
using System.Diagnostics;
using System.Linq;
using System.Net;
using System.Net.Http;
using System.Net.Http.Headers;
using System.Net.Security;
using System.Reflection;
using System.Security.Authentication;
using System.Security.Cryptography.X509Certificates;
using System.Text;
using System.Text.Json;
using System.Threading.Tasks;

namespace Steeltoe.Common.Http
{
    public static class HttpClientHelper
    {
        public static string SteeltoeUserAgent { get; } = $"Steeltoe/{FileVersionInfo.GetVersionInfo(Assembly.GetExecutingAssembly().Location).FileVersion}";

        private const int DEFAULT_GETACCESSTOKEN_TIMEOUT = 10000; // Milliseconds
        private const bool DEFAULT_VALIDATE_CERTIFICATES = true;

        private static Func<HttpRequestMessage, X509Certificate2, X509Chain, SslPolicyErrors, bool> _reflectedDelegate = null;

        private static Func<HttpRequestMessage, X509Certificate2, X509Chain, SslPolicyErrors, bool> DefaultDelegate { get; } = (sender, cert, chain, sslPolicyErrors) => true;

        public static HttpClient GetHttpClient(bool validateCertificates, int timeout)
        {
            return GetHttpClient(validateCertificates, null, timeout);
        }

        public static HttpClient GetHttpClient(bool validateCertificates, HttpClientHandler handler, int timeout)
        {
            HttpClient client;
            if (Platform.IsFullFramework)
            {
                client = handler == null ? new HttpClient() : new HttpClient(handler);
            }
            else
            {
                if (!validateCertificates)
                {
                    if (handler == null)
                    {
                        handler = new HttpClientHandler();
                    }

                    handler.ServerCertificateCustomValidationCallback = GetDisableDelegate();
                    handler.SslProtocols = SslProtocols.Tls12;
                    client = new HttpClient(handler);
                }
                else
                {
                    client = handler == null ? new HttpClient() : new HttpClient(handler);
                }
            }

            client.Timeout = TimeSpan.FromMilliseconds(timeout);
            client.DefaultRequestHeaders.UserAgent.ParseAdd(SteeltoeUserAgent);
            return client;
        }

        public static void ConfigureCertificateValidation(
            bool validateCertificates,
            out SecurityProtocolType protocolType,
            out RemoteCertificateValidationCallback prevValidator)
        {
            prevValidator = null;
            protocolType = 0;

            if (Platform.IsFullFramework && !validateCertificates)
            {
                protocolType = ServicePointManager.SecurityProtocol;
                ServicePointManager.SecurityProtocol = SecurityProtocolType.Tls12;
                prevValidator = ServicePointManager.ServerCertificateValidationCallback;

                // Disabling certificate validation is a bad idea, that's why it's off by default!
                ServicePointManager.ServerCertificateValidationCallback = (sender, cert, chain, sslPolicyErrors) => true;
            }
        }

        public static void RestoreCertificateValidation(
            bool validateCertificates,
            SecurityProtocolType protocolType,
            RemoteCertificateValidationCallback prevValidator)
        {
            if (Platform.IsFullFramework && !validateCertificates)
            {
                ServicePointManager.SecurityProtocol = protocolType;
                ServicePointManager.ServerCertificateValidationCallback = prevValidator;
            }
        }

        public static string GetEncodedUserPassword(string user, string password)
        {
            if (user == null)
            {
                user = string.Empty;
            }

            if (password == null)
            {
                password = string.Empty;
            }

            return Convert.ToBase64String(Encoding.ASCII.GetBytes(user + ":" + password));
        }

        public static HttpRequestMessage GetRequestMessage(HttpMethod method, string requestUri, Func<string> getAccessToken)
        {
            var request = GetRequestMessage(method, requestUri, null, null);

            if (getAccessToken != null)
            {
                var accessToken = getAccessToken();

                if (accessToken != null)
                {
                    var auth = new AuthenticationHeaderValue("Bearer", accessToken);
                    request.Headers.Authorization = auth;
                }
            }

            return request;
        }

        public static HttpRequestMessage GetRequestMessage(HttpMethod method, string requestUri, string userName, string password)
        {
            if (method == null)
            {
                throw new ArgumentNullException(nameof(method));
            }

            if (requestUri == null)
            {
                throw new ArgumentNullException(nameof(requestUri));
            }

            var request = new HttpRequestMessage(method, requestUri);
            if (!string.IsNullOrEmpty(password))
            {
                var auth = new AuthenticationHeaderValue(
                    "Basic",
                    GetEncodedUserPassword(userName, password));
                request.Headers.Authorization = auth;
            }

            return request;
        }

        public static Task<string> GetAccessToken(
            string accessTokenUri,
            string clientId,
            string clientSecret,
            int timeout = DEFAULT_GETACCESSTOKEN_TIMEOUT,
            bool validateCertificates = DEFAULT_VALIDATE_CERTIFICATES,
            HttpClient httpClient = null,
            ILogger logger = null)
        {
            if (string.IsNullOrEmpty(accessTokenUri))
            {
                throw new ArgumentException(nameof(accessTokenUri));
            }

            var parsedUri = new Uri(accessTokenUri);
            return GetAccessToken(parsedUri, clientId, clientSecret, timeout, validateCertificates, null, httpClient, logger);
        }

        public static Task<string> GetAccessToken(
            Uri accessTokenUri,
            string clientId,
            string clientSecret,
            int timeout = DEFAULT_GETACCESSTOKEN_TIMEOUT,
            bool validateCertificates = DEFAULT_VALIDATE_CERTIFICATES,
            Dictionary<string, string> additionalParams = null,
            HttpClient httpClient = null,
            ILogger logger = null)
        {
            if (accessTokenUri is null)
            {
                throw new ArgumentException(nameof(accessTokenUri));
            }

            if (string.IsNullOrEmpty(clientId))
            {
                throw new ArgumentException(nameof(clientId));
            }

            if (string.IsNullOrEmpty(clientSecret))
            {
                throw new ArgumentException(nameof(clientSecret));
            }

            if (!accessTokenUri.IsWellFormedOriginalString())
            {
                throw new ArgumentException("Access token Uri is not well formed", nameof(accessTokenUri));
            }

            return GetAccessTokenInternal(accessTokenUri, clientId, clientSecret, timeout, validateCertificates, logger, additionalParams, httpClient);
        }

        private static async Task<string> GetAccessTokenInternal(
            Uri accessTokenUri,
            string clientId,
            string clientSecret,
            int timeout,
            bool validateCertificates,
            ILogger logger,
            Dictionary<string, string> additionalParams,
            HttpClient httpClient = null)
        {
            var request = new HttpRequestMessage(HttpMethod.Post, accessTokenUri);
<<<<<<< HEAD
            logger?.LogInformation("HttpClient not provided, a new instance will be created and disposed after retrieving a token");
            var client = httpClient ?? GetHttpClient(validateCertificates, timeout);

            // If certificate validation is disabled, inject a callback to handle properly
            ConfigureCertificateValidation(validateCertificates, out var prevProtocols, out var prevValidator);
=======
            var client = GetHttpClient(validateCertificates, timeout);

            // If certificate validation is disabled, inject a callback to handle properly
            HttpClientHelper.ConfigureCertificateValidation(validateCertificates, out var prevProtocols, out var prevValidator);
>>>>>>> b1bbf729

            var auth = new AuthenticationHeaderValue("Basic", GetEncodedUserPassword(clientId, clientSecret));
            request.Headers.Authorization = auth;

            var reqparams = additionalParams is null
                ? new Dictionary<string, string> { { "grant_type", "client_credentials" } }
                : new Dictionary<string, string>(additionalParams) { { "grant_type", "client_credentials" } };

            request.Content = new FormUrlEncodedContent(reqparams);

            try
            {
                using var response = await client.SendAsync(request).ConfigureAwait(false);
                if (!response.IsSuccessStatusCode)
                {
<<<<<<< HEAD
                    logger?.LogInformation(
                        "GetAccessToken returned status: {0} while obtaining access token from: {1}",
                        response.StatusCode,
                        WebUtility.UrlEncode(accessTokenUri.OriginalString));
                    return null;
                }

                var payload = JsonDocument.Parse(await response.Content.ReadAsStringAsync().ConfigureAwait(false));
                var token = payload.RootElement.EnumerateObject().FirstOrDefault(n => n.Name.Equals("access_token")).Value;

                if (httpClient is null)
                {
                    client.Dispose();
=======
                    using var response = await client.SendAsync(request).ConfigureAwait(false);
                    if (response.StatusCode != HttpStatusCode.OK)
                    {
                        logger?.LogInformation(
                            "GetAccessToken returned status: {0} while obtaining access token from: {1}",
                            response.StatusCode,
                            WebUtility.UrlEncode(accessTokenUri.OriginalString));
                        return null;
                    }

                    var payload = JObject.Parse(await response.Content.ReadAsStringAsync().ConfigureAwait(false));
                    var token = payload.Value<string>("access_token");
                    return token;
>>>>>>> b1bbf729
                }

                return token.ToString();
            }
            catch (Exception e)
            {
                logger?.LogError("GetAccessToken exception: {0}, obtaining access token from: {1}", e, WebUtility.UrlEncode(accessTokenUri.OriginalString));
            }
            finally
            {
                RestoreCertificateValidation(validateCertificates, prevProtocols, prevValidator);
            }

            return null;
        }

#pragma warning disable SA1202 // Elements must be ordered by access
        internal static Func<HttpRequestMessage, X509Certificate2, X509Chain, SslPolicyErrors, bool> GetDisableDelegate()
#pragma warning restore SA1202 // Elements must be ordered by access
        {
            if (Platform.IsFullFramework)
            {
                return null;
            }

            if (_reflectedDelegate != null)
            {
                return _reflectedDelegate;
            }

            var property = typeof(HttpClientHandler).GetProperty(
                "DangerousAcceptAnyServerCertificateValidator",
                BindingFlags.Public | BindingFlags.Static);

            if (property != null)
            {
                _reflectedDelegate = property.GetValue(null) as Func<HttpRequestMessage, X509Certificate2, X509Chain, SslPolicyErrors, bool>;
                if (_reflectedDelegate != null)
                {
                    return _reflectedDelegate;
                }
            }

            return DefaultDelegate;
        }
    }
}<|MERGE_RESOLUTION|>--- conflicted
+++ resolved
@@ -217,18 +217,11 @@
             HttpClient httpClient = null)
         {
             var request = new HttpRequestMessage(HttpMethod.Post, accessTokenUri);
-<<<<<<< HEAD
             logger?.LogInformation("HttpClient not provided, a new instance will be created and disposed after retrieving a token");
             var client = httpClient ?? GetHttpClient(validateCertificates, timeout);
 
             // If certificate validation is disabled, inject a callback to handle properly
             ConfigureCertificateValidation(validateCertificates, out var prevProtocols, out var prevValidator);
-=======
-            var client = GetHttpClient(validateCertificates, timeout);
-
-            // If certificate validation is disabled, inject a callback to handle properly
-            HttpClientHelper.ConfigureCertificateValidation(validateCertificates, out var prevProtocols, out var prevValidator);
->>>>>>> b1bbf729
 
             var auth = new AuthenticationHeaderValue("Basic", GetEncodedUserPassword(clientId, clientSecret));
             request.Headers.Authorization = auth;
@@ -244,7 +237,6 @@
                 using var response = await client.SendAsync(request).ConfigureAwait(false);
                 if (!response.IsSuccessStatusCode)
                 {
-<<<<<<< HEAD
                     logger?.LogInformation(
                         "GetAccessToken returned status: {0} while obtaining access token from: {1}",
                         response.StatusCode,
@@ -258,21 +250,6 @@
                 if (httpClient is null)
                 {
                     client.Dispose();
-=======
-                    using var response = await client.SendAsync(request).ConfigureAwait(false);
-                    if (response.StatusCode != HttpStatusCode.OK)
-                    {
-                        logger?.LogInformation(
-                            "GetAccessToken returned status: {0} while obtaining access token from: {1}",
-                            response.StatusCode,
-                            WebUtility.UrlEncode(accessTokenUri.OriginalString));
-                        return null;
-                    }
-
-                    var payload = JObject.Parse(await response.Content.ReadAsStringAsync().ConfigureAwait(false));
-                    var token = payload.Value<string>("access_token");
-                    return token;
->>>>>>> b1bbf729
                 }
 
                 return token.ToString();
