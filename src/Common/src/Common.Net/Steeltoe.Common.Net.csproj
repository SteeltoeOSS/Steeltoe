﻿<Project Sdk="Microsoft.NET.Sdk">
  <PropertyGroup>
    <TargetFrameworks>netstandard2.0</TargetFrameworks>
    <Description>Steeltoe common library for network interaction</Description>
    <PackageTags>NET Core;NET Framework</PackageTags>
  </PropertyGroup>
<<<<<<< HEAD
  <Import Project="..\..\..\..\sharedproject.props" />

  <ItemGroup Condition="'$(CI_BUILD)' == ''">
    <ProjectReference Include="..\Common\Steeltoe.Common.csproj" />
  </ItemGroup>
  <ItemGroup Condition="'$(CI_BUILD)' == 'True'">
    <PackageReference Include="Steeltoe.Common" Version="$(SteeltoeVersion)$(SteeltoeVersionSuffix)" />
  </ItemGroup>
=======

  <Import Project="..\..\..\..\versions.props" />
  <Import Project="..\..\..\..\sharedproject.props" />

  <ItemGroup>
    <ProjectReference Include="..\Common\Steeltoe.Common.csproj" />
  </ItemGroup>

>>>>>>> ca521165
</Project><|MERGE_RESOLUTION|>--- conflicted
+++ resolved
@@ -4,16 +4,6 @@
     <Description>Steeltoe common library for network interaction</Description>
     <PackageTags>NET Core;NET Framework</PackageTags>
   </PropertyGroup>
-<<<<<<< HEAD
-  <Import Project="..\..\..\..\sharedproject.props" />
-
-  <ItemGroup Condition="'$(CI_BUILD)' == ''">
-    <ProjectReference Include="..\Common\Steeltoe.Common.csproj" />
-  </ItemGroup>
-  <ItemGroup Condition="'$(CI_BUILD)' == 'True'">
-    <PackageReference Include="Steeltoe.Common" Version="$(SteeltoeVersion)$(SteeltoeVersionSuffix)" />
-  </ItemGroup>
-=======
 
   <Import Project="..\..\..\..\versions.props" />
   <Import Project="..\..\..\..\sharedproject.props" />
@@ -22,5 +12,4 @@
     <ProjectReference Include="..\Common\Steeltoe.Common.csproj" />
   </ItemGroup>
 
->>>>>>> ca521165
 </Project>