// Licensed to the .NET Foundation under one or more agreements.
// The .NET Foundation licenses this file to you under the Apache 2.0 License.
// See the LICENSE file in the project root for more information.

using Microsoft.AspNetCore.Builder;
using Microsoft.AspNetCore.Hosting;
using Microsoft.AspNetCore.Hosting.Server.Features;
using Microsoft.Extensions.Hosting;
using Xunit;

namespace Steeltoe.Common.Hosting.Test;

public class HostBuilderExtensionsTest
{
    [Fact]
    public void UseCloudHosting_Web_ThrowsIfHostBuilderNull()
    {
        const IWebHostBuilder webHostBuilder = null;

        var ex = Assert.Throws<ArgumentNullException>(() => webHostBuilder.UseCloudHosting());
        Assert.Contains(nameof(webHostBuilder), ex.Message, StringComparison.Ordinal);
    }

    [Fact]
    public void UseCloudHosting_Default8080()
    {
        Environment.SetEnvironmentVariable("PORT", null);
        Environment.SetEnvironmentVariable("SERVER_PORT", null);
        IWebHostBuilder hostBuilder = new WebHostBuilder().UseStartup<TestServerStartup>().UseKestrel();

        hostBuilder.UseCloudHosting();
        IWebHost server = hostBuilder.Build();

        var addresses = server.ServerFeatures.Get<IServerAddressesFeature>();
        Assert.Contains("http://*:8080", addresses.Addresses);
    }

    [Fact]
    public void UseCloudHosting_MakeSureThePortIsSet()
    {
        Environment.SetEnvironmentVariable("PORT", "42");
        IWebHostBuilder hostBuilder = new WebHostBuilder().UseStartup<TestServerStartup>().UseKestrel();

        hostBuilder.UseCloudHosting();
        IWebHost server = hostBuilder.Build();

        var addresses = server.ServerFeatures.Get<IServerAddressesFeature>();
        Assert.Contains("http://*:42", addresses.Addresses);
    }

    [Fact]
    public void UseCloudHosting_ReadsTyePorts()
    {
        Environment.SetEnvironmentVariable("ASPNETCORE_URLS", null);
        Environment.SetEnvironmentVariable("PORT", "80;443");
        IWebHostBuilder hostBuilder = new WebHostBuilder().UseStartup<TestServerStartup>().UseKestrel();

        hostBuilder.UseCloudHosting();
        IWebHost server = hostBuilder.Build();

        var addresses = server.ServerFeatures.Get<IServerAddressesFeature>();
        Assert.Contains("http://*:80", addresses.Addresses);
        Assert.Contains("https://*:443", addresses.Addresses);
    }

    [Fact]
    public void UseCloudHosting_SeesTyePortsAndUsesAspNetCoreURL()
    {
        Environment.SetEnvironmentVariable("ASPNETCORE_URLS", "http://*:80;https://*:443");
        Environment.SetEnvironmentVariable("PORT", "88;4443");
        IWebHostBuilder hostBuilder = new WebHostBuilder().UseStartup<TestServerStartup>().UseKestrel();

        hostBuilder.UseCloudHosting();
        IWebHost server = hostBuilder.Build();

        var addresses = server.ServerFeatures.Get<IServerAddressesFeature>();
        Assert.Contains("http://*:80", addresses.Addresses);
        Assert.Contains("https://*:443", addresses.Addresses);
    }

    [Fact]
    public void UseCloudHosting_UsesServerPort()
    {
        Environment.SetEnvironmentVariable("SERVER_PORT", "42");
        IWebHostBuilder hostBuilder = new WebHostBuilder().UseStartup<TestServerStartup>().UseKestrel();

        hostBuilder.UseCloudHosting();
        IWebHost server = hostBuilder.Build();

        var addresses = server.ServerFeatures.Get<IServerAddressesFeature>();
        Assert.Contains("http://*:42", addresses.Addresses);

        Environment.SetEnvironmentVariable("SERVER_PORT", null);
    }

 


    [Fact]
    public void UseCloudHosting_WebApplication_Default8080()
    {
        Environment.SetEnvironmentVariable("ASPNETCORE_URLS", null);
        Environment.SetEnvironmentVariable("PORT", null);
        Environment.SetEnvironmentVariable("SERVER_PORT", null);

        WebApplicationBuilder hostBuilder = WebApplication.CreateBuilder();
        hostBuilder.UseCloudHosting();
        using WebApplication host = hostBuilder.Build();
        host.Start();

        var addressFeature = ((IApplicationBuilder)host).ServerFeatures.Get<IServerAddressesFeature>();
        Assert.Single(addressFeature.Addresses);
        Assert.Equal("http://[::]:8080", addressFeature.Addresses.First());
    }

    [Fact]
    public void UseCloudHosting_WebApplication_MakeSureThePortIsSet()
    {
        Environment.SetEnvironmentVariable("ASPNETCORE_URLS", null);
        Environment.SetEnvironmentVariable("PORT", "5042");
        WebApplicationBuilder hostBuilder = WebApplication.CreateBuilder();

<<<<<<< HEAD
=======
        hostBuilder.UseCloudHosting(3000, 3001);
        string settings = hostBuilder.WebHost.GetSetting(WebHostDefaults.ServerUrlsKey);
        Assert.Contains("http://*:3000", settings, StringComparison.Ordinal);
        Assert.Contains("https://*:3001", settings, StringComparison.Ordinal);
    }

    [Fact]
    public void UseCloudHosting_WebApplication_Default8080()
    {
        Environment.SetEnvironmentVariable("ASPNETCORE_URLS", null);
        Environment.SetEnvironmentVariable("PORT", null);
        Environment.SetEnvironmentVariable("SERVER_PORT", null);

        // configure.UseStartup<TestServerStartupDefault>();
        WebApplicationBuilder hostBuilder = WebApplication.CreateBuilder();
>>>>>>> c1f5586c
        hostBuilder.UseCloudHosting();
        using WebApplication host = hostBuilder.Build();
        host.Start();

        var addressFeature = ((IApplicationBuilder)host).ServerFeatures.Get<IServerAddressesFeature>();
        Assert.Single(addressFeature.Addresses);
        Assert.Equal("http://[::]:5042", addressFeature.Addresses.First());
    }

    [Fact]
    public void UseCloudHosting_WebApplication_IsStateful()
    {
        Environment.SetEnvironmentVariable("ASPNETCORE_URLS", null);
        Environment.SetEnvironmentVariable("PORT", "5042");
        WebApplicationBuilder hostBuilder = WebApplication.CreateBuilder();

        hostBuilder.UseCloudHosting();
        Environment.SetEnvironmentVariable("PORT", null);
        Environment.SetEnvironmentVariable("SERVER_PORT", "42");

        hostBuilder.UseCloudHosting();
        using WebApplication host = hostBuilder.Build();
        host.Start();

        var addressFeature = ((IApplicationBuilder)host).ServerFeatures.Get<IServerAddressesFeature>();
        Assert.Contains("http://[::]:5042", addressFeature.Addresses);
        Assert.Contains("http://[::]:42", addressFeature.Addresses);

    }
}<|MERGE_RESOLUTION|>--- conflicted
+++ resolved
@@ -92,10 +92,7 @@
 
         Environment.SetEnvironmentVariable("SERVER_PORT", null);
     }
-
- 
-
-
+    
     [Fact]
     public void UseCloudHosting_WebApplication_Default8080()
     {
@@ -120,24 +117,6 @@
         Environment.SetEnvironmentVariable("PORT", "5042");
         WebApplicationBuilder hostBuilder = WebApplication.CreateBuilder();
 
-<<<<<<< HEAD
-=======
-        hostBuilder.UseCloudHosting(3000, 3001);
-        string settings = hostBuilder.WebHost.GetSetting(WebHostDefaults.ServerUrlsKey);
-        Assert.Contains("http://*:3000", settings, StringComparison.Ordinal);
-        Assert.Contains("https://*:3001", settings, StringComparison.Ordinal);
-    }
-
-    [Fact]
-    public void UseCloudHosting_WebApplication_Default8080()
-    {
-        Environment.SetEnvironmentVariable("ASPNETCORE_URLS", null);
-        Environment.SetEnvironmentVariable("PORT", null);
-        Environment.SetEnvironmentVariable("SERVER_PORT", null);
-
-        // configure.UseStartup<TestServerStartupDefault>();
-        WebApplicationBuilder hostBuilder = WebApplication.CreateBuilder();
->>>>>>> c1f5586c
         hostBuilder.UseCloudHosting();
         using WebApplication host = hostBuilder.Build();
         host.Start();
