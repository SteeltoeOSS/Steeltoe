﻿// Copyright 2017 the original author or authors.
//
// Licensed under the Apache License, Version 2.0 (the "License");
// you may not use this file except in compliance with the License.
// You may obtain a copy of the License at
//
// https://www.apache.org/licenses/LICENSE-2.0
//
// Unless required by applicable law or agreed to in writing, software
// distributed under the License is distributed on an "AS IS" BASIS,
// WITHOUT WARRANTIES OR CONDITIONS OF ANY KIND, either express or implied.
// See the License for the specific language governing permissions and
// limitations under the License.

using Microsoft.Extensions.Configuration;
using Microsoft.Extensions.Logging;
using Microsoft.Extensions.Logging.Console;
using System.Collections.Generic;
using System.Linq;
using System.Threading;
using Xunit;

namespace Steeltoe.Extensions.Logging.SerilogDynamicLogger.Test
{
    public class SerilogDynamicLoggerProviderTest
    {
        [Fact]
        public void Create_CreatesCorrectLogger()
        {
            var provider = new SerilogDynamicProvider(GetConfiguration());
            LoggerFactory fac = new LoggerFactory();
            fac.AddProvider(provider);

            ILogger logger = fac.CreateLogger(typeof(A.B.C.D.TestClass));
            Assert.NotNull(logger);
            Assert.True(logger.IsEnabled(LogLevel.Information));
            Assert.False(logger.IsEnabled(LogLevel.Debug));
        }

        [Fact]
        public void SetLogLevel_UpdatesLogger()
        {
            var provider = new SerilogDynamicProvider(GetConfiguration());
            LoggerFactory fac = new LoggerFactory();
            fac.AddProvider(provider);

            ILogger logger = fac.CreateLogger(typeof(A.B.C.D.TestClass));
            Assert.NotNull(logger);
            Assert.True(logger.IsEnabled(LogLevel.Critical));
            Assert.True(logger.IsEnabled(LogLevel.Error));
            Assert.True(logger.IsEnabled(LogLevel.Warning));
            Assert.True(logger.IsEnabled(LogLevel.Information));
            Assert.False(logger.IsEnabled(LogLevel.Debug));

            provider.SetLogLevel("A", LogLevel.Debug);
            Assert.True(logger.IsEnabled(LogLevel.Information));
            Assert.True(logger.IsEnabled(LogLevel.Debug));

            provider.SetLogLevel("A", LogLevel.Information);
            Assert.True(logger.IsEnabled(LogLevel.Information));
            Assert.False(logger.IsEnabled(LogLevel.Debug));
        }

        [Fact]
        public void SetLogLevel_UpdatesNamespaceDescendants()
        {
            // arrange (A* should log at Information)
            var provider = new SerilogDynamicProvider(GetConfiguration());

            // act I: with original setup
            var childLogger = provider.CreateLogger("A.B.C");
            var configurations = provider.GetLoggerConfigurations();
            var tierOneNamespace = configurations.First(n => n.Name == "A");

            // assert I: base namespace is in the response, correctly
            Assert.Equal(LogLevel.Information, tierOneNamespace.EffectiveLevel);

            configurations = provider.GetLoggerConfigurations();

            // act II: set A.B* to log at Trace
            provider.SetLogLevel("A.B", LogLevel.Trace);
            configurations = provider.GetLoggerConfigurations();

            tierOneNamespace = configurations.First(n => n.Name == "A");
            var tierTwoNamespace = configurations.First(n => n.Name == "A.B");

            // assert II:  base hasn't changed but the one set at runtime and all descendants (including a concrete logger) have
            Assert.Equal(LogLevel.Information, tierOneNamespace.EffectiveLevel);
            Assert.Equal(LogLevel.Trace, tierTwoNamespace.EffectiveLevel);
            Assert.True(childLogger.IsEnabled(LogLevel.Trace));

            // act III: set A to something else, make sure it inherits down
            provider.SetLogLevel("A", LogLevel.Error);
            configurations = provider.GetLoggerConfigurations();
            tierOneNamespace = configurations.First(n => n.Name == "A");
            tierTwoNamespace = configurations.First(n => n.Name == "A.B");
            var grandchildLogger = provider.CreateLogger("A.B.C.D");

            // assert again
            Assert.Equal(LogLevel.Error, tierOneNamespace.EffectiveLevel);
            Assert.Equal(LogLevel.Error, tierTwoNamespace.EffectiveLevel);
            Assert.False(childLogger.IsEnabled(LogLevel.Warning));
            Assert.False(grandchildLogger.IsEnabled(LogLevel.Warning));
        }

        [Fact]
        public void SetLogLevel_Can_Reset_to_Default()
        {
            // arrange (A* should log at Information)
            var provider = new SerilogDynamicProvider(GetConfiguration());

            // act I: with original setup
            var firstLogger = provider.CreateLogger("A.B.C");
            var configurations = provider.GetLoggerConfigurations();
            var tierOneNamespace = configurations.First(n => n.Name == "A");

            // assert I: base namespace is in the response, correctly
            Assert.Equal(LogLevel.Information, tierOneNamespace.EffectiveLevel);

            // act II: set A.B* to log at Trace
            provider.SetLogLevel("A.B", LogLevel.Trace);
            configurations = provider.GetLoggerConfigurations();
            tierOneNamespace = configurations.First(n => n.Name == "A");
            var tierTwoNamespace = configurations.First(n => n.Name == "A.B");

            // assert II: base hasn't changed but the one set at runtime and all descendants (including a concrete logger) have
            Assert.Equal(LogLevel.Information, tierOneNamespace.EffectiveLevel);
            Assert.Equal(LogLevel.Trace, tierTwoNamespace.EffectiveLevel);
            Assert.True(firstLogger.IsEnabled(LogLevel.Trace));

            // act III: reset A.B
            provider.SetLogLevel("A.B", null);
            configurations = provider.GetLoggerConfigurations();
            tierOneNamespace = configurations.First(n => n.Name == "A");
            tierTwoNamespace = configurations.First(n => n.Name == "A.B");
            var secondLogger = provider.CreateLogger("A.B.C.D");

            // assert again
            Assert.Equal(LogLevel.Information, tierOneNamespace.EffectiveLevel);
            Assert.Equal(LogLevel.Information, tierTwoNamespace.EffectiveLevel);
            Assert.True(firstLogger.IsEnabled(LogLevel.Information));
            Assert.True(secondLogger.IsEnabled(LogLevel.Information));
        }

        [Fact]
        public void GetLoggerConfigurations_ReturnsExpected()
        {
            var provider = new SerilogDynamicProvider(GetConfiguration());
            LoggerFactory fac = new LoggerFactory();
            fac.AddProvider(provider);

            ILogger logger = fac.CreateLogger(typeof(A.B.C.D.TestClass));

            var logConfig = provider.GetLoggerConfigurations();
            Assert.Equal(6, logConfig.Count);
            Assert.Contains(new DynamicLoggerConfiguration("Default", LogLevel.Trace, LogLevel.Trace), logConfig);
            Assert.Contains(new DynamicLoggerConfiguration("A.B.C.D.TestClass", null, LogLevel.Information), logConfig);
            Assert.Contains(new DynamicLoggerConfiguration("A.B.C.D", null, LogLevel.Information), logConfig);
            Assert.Contains(new DynamicLoggerConfiguration("A.B.C", LogLevel.Information, LogLevel.Information), logConfig);
            Assert.Contains(new DynamicLoggerConfiguration("A.B", null, LogLevel.Information), logConfig);
            Assert.Contains(new DynamicLoggerConfiguration("A", LogLevel.Information, LogLevel.Information), logConfig);
        }

        [Fact]
        public void GetLoggerConfigurations_ReturnsExpected_After_SetLogLevel()
        {
            // arrange
            var provider = new SerilogDynamicProvider(GetConfiguration());
            LoggerFactory fac = new LoggerFactory();
            fac.AddProvider(provider);

            // act I
            ILogger logger = fac.CreateLogger(typeof(A.B.C.D.TestClass));
            var logConfig = provider.GetLoggerConfigurations();

            // assert I
            Assert.Equal(6, logConfig.Count);
            Assert.Contains(new DynamicLoggerConfiguration("Default", LogLevel.Trace, LogLevel.Trace), logConfig);
            Assert.Contains(new DynamicLoggerConfiguration("A.B.C.D.TestClass", null, LogLevel.Information), logConfig);
            Assert.Contains(new DynamicLoggerConfiguration("A.B.C.D", null, LogLevel.Information), logConfig);
            Assert.Contains(new DynamicLoggerConfiguration("A.B.C", LogLevel.Information, LogLevel.Information), logConfig);
            Assert.Contains(new DynamicLoggerConfiguration("A.B", null, LogLevel.Information), logConfig);
            Assert.Contains(new DynamicLoggerConfiguration("A", LogLevel.Information, LogLevel.Information), logConfig);

            // act II
            provider.SetLogLevel("A.B", LogLevel.Trace);
            logConfig = provider.GetLoggerConfigurations();

            // assert II
            Assert.Equal(6, logConfig.Count);
            Assert.Contains(new DynamicLoggerConfiguration("Default", LogLevel.Trace, LogLevel.Trace), logConfig);
            Assert.Contains(new DynamicLoggerConfiguration("A.B.C.D.TestClass", null, LogLevel.Trace), logConfig);
            Assert.Contains(new DynamicLoggerConfiguration("A.B.C.D", null, LogLevel.Trace), logConfig);
            Assert.Contains(new DynamicLoggerConfiguration("A.B.C", LogLevel.Information, LogLevel.Trace), logConfig);
            Assert.Contains(new DynamicLoggerConfiguration("A.B", null, LogLevel.Trace), logConfig);
<<<<<<< HEAD
            Assert.Contains(new DynamicLoggerConfiguration("A", LogLevel.Information, LogLevel.Trace), logConfig);
=======
            Assert.Contains(new DynamicLoggerConfiguration("A", LogLevel.Information, LogLevel.Information), logConfig);
>>>>>>> 8b58d901
        }

        [Fact]
        public void SetLogLevel_Works_OnDefault()
        {
            // arrange
            var provider = new SerilogDynamicProvider(GetConfiguration());
            LoggerFactory fac = new LoggerFactory();
            fac.AddProvider(provider);
            var originalLogConfig = provider.GetLoggerConfigurations();

            // act
            provider.SetLogLevel("Default", LogLevel.Information);
            var updatedLogConfig = provider.GetLoggerConfigurations();

            // assert
            Assert.Contains(new DynamicLoggerConfiguration("Default", LogLevel.Trace, LogLevel.Trace), originalLogConfig);
            Assert.Contains(new DynamicLoggerConfiguration("Default", LogLevel.Trace, LogLevel.Information), updatedLogConfig);
        }

        [Fact]
        public void ResetLogLevel_Works_OnDefault()
        {
            // arrange
            var provider = new SerilogDynamicProvider(GetConfiguration());
            LoggerFactory fac = new LoggerFactory();
            fac.AddProvider(provider);
            var originalLogConfig = provider.GetLoggerConfigurations();

            // act
            provider.SetLogLevel("Default", LogLevel.Information);
            var updatedLogConfig = provider.GetLoggerConfigurations();
            provider.SetLogLevel("Default", null);
            var resetConfig = provider.GetLoggerConfigurations();

            // assert
            Assert.Contains(new DynamicLoggerConfiguration("Default", LogLevel.Trace, LogLevel.Trace), originalLogConfig);
            Assert.Contains(new DynamicLoggerConfiguration("Default", LogLevel.Trace, LogLevel.Information), updatedLogConfig);
            Assert.Contains(new DynamicLoggerConfiguration("Default", LogLevel.Trace, LogLevel.Trace), resetConfig);
        }

        [Fact]
        public void LoggerLogs_At_Configured_Setting()
        {
            // arrange
             var provider = new SerilogDynamicProvider(GetConfiguration());
             LoggerFactory fac = new LoggerFactory();
             fac.AddProvider(provider);
             ILogger logger = fac.CreateLogger(typeof(A.B.C.D.TestClass));

            // act I - log at all levels, expect Info and above to work
             using (var unConsole = new ConsoleOutputBorrower())
            {
                WriteLogEntries(logger);

                // pause the thread to allow the logging to happen
                Thread.Sleep(100);

                var logged = unConsole.ToString();

                // assert I
                Assert.Contains("Critical message", logged);
                Assert.Contains("Error message", logged);
                Assert.Contains("Warning message", logged);
                Assert.Contains("Informational message", logged);
                Assert.DoesNotContain("Debug message", logged);
                Assert.DoesNotContain("Trace message", logged);
            }

            // act II - adjust rules, expect Error and above to work
             provider.SetLogLevel("A.B.C.D", LogLevel.Error);
             using (var unConsole = new ConsoleOutputBorrower())
            {
                WriteLogEntries(logger);

                // pause the thread to allow the logging to happen
                Thread.Sleep(100);

                var logged2 = unConsole.ToString();

                // assert II
                Assert.Contains("Critical message", logged2);
                Assert.Contains("Error message", logged2);
                Assert.DoesNotContain("Warning message", logged2);
                Assert.DoesNotContain("Informational message", logged2);
                Assert.DoesNotContain("Debug message", logged2);
                Assert.DoesNotContain("Trace message", logged2);
            }

            // act III - adjust rules, expect Trace and above to work
             provider.SetLogLevel("A", LogLevel.Trace);
             using (var unConsole = new ConsoleOutputBorrower())
            {
                WriteLogEntries(logger);

                // pause the thread to allow the logging to happen
                Thread.Sleep(100);

                var logged3 = unConsole.ToString();

                // assert III
                Assert.Contains("Critical message", logged3);
                Assert.Contains("Error message", logged3);
                Assert.Contains("Warning message", logged3);
                Assert.Contains("Informational message", logged3);
                Assert.Contains("Debug message", logged3);
                Assert.Contains("Trace message", logged3);
            }

            // act IV - adjust rules, expect nothing to work
             provider.SetLogLevel("A", LogLevel.None);
             using (var unConsole = new ConsoleOutputBorrower())
            {
                WriteLogEntries(logger);

                // pause the thread to allow the logging to happen
                Thread.Sleep(100);

                var logged4 = unConsole.ToString();

                // assert IV
                Assert.Contains("Critical message", logged4); // Serilog lowest level is Fatal == Critical
                Assert.DoesNotContain("Error message", logged4);
                Assert.DoesNotContain("Warning message", logged4);
                Assert.DoesNotContain("Informational message", logged4);
                Assert.DoesNotContain("Debug message", logged4);
                Assert.DoesNotContain("Trace message", logged4);
            }

            // act V - reset the rules, expect Info and above to work
             provider.SetLogLevel("A", LogLevel.Information); // Only works with serilog for configured values
             using (var unConsole = new ConsoleOutputBorrower())
            {
                WriteLogEntries(logger);

                // pause the thread to allow the logging to happen
                Thread.Sleep(100);

                var logged5 = unConsole.ToString();

                // assert V
                Assert.NotNull(provider.GetLoggerConfigurations().First(c => c.Name == "A"));
                Assert.Contains("Critical message", logged5);
                Assert.Contains("Error message", logged5);
                Assert.Contains("Warning message", logged5);
                Assert.Contains("Informational message", logged5);
                Assert.DoesNotContain("Debug message", logged5);
                Assert.DoesNotContain("Trace message", logged5);
            }
        }

        private void WriteLogEntries(ILogger logger)
        {
            logger.LogCritical("Critical message");
            logger.LogError("Error message");
            logger.LogWarning("Warning message");
            logger.LogInformation("Informational message");
            logger.LogDebug("Debug message");
            logger.LogTrace("Trace message");
        }

        private IConfiguration GetConfiguration()
        {
            var appSettings = new Dictionary<string, string>
            {
                { "Serilog:MinimumLevel:Default", "Verbose" }, // Sets level of root logger so has to be higher than any sub logger
                { "Serilog:MinimumLevel:Override:Microsoft", "Warning" },
                { "Serilog:MinimumLevel:Override:Steeltoe.Extensions", "Verbose" },
                { "Serilog:MinimumLevel:Override:Steeltoe", "Information" },
                { "Serilog:MinimumLevel:Override:A", "Information" },
                { "Serilog:MinimumLevel:Override:A.B.C", "Information" },
                { "Serilog:WriteTo:Name", "Console" },
            };

            var builder = new ConfigurationBuilder().AddInMemoryCollection(appSettings);
            return builder.Build();
        }
    }
}<|MERGE_RESOLUTION|>--- conflicted
+++ resolved
@@ -193,11 +193,7 @@
             Assert.Contains(new DynamicLoggerConfiguration("A.B.C.D", null, LogLevel.Trace), logConfig);
             Assert.Contains(new DynamicLoggerConfiguration("A.B.C", LogLevel.Information, LogLevel.Trace), logConfig);
             Assert.Contains(new DynamicLoggerConfiguration("A.B", null, LogLevel.Trace), logConfig);
-<<<<<<< HEAD
-            Assert.Contains(new DynamicLoggerConfiguration("A", LogLevel.Information, LogLevel.Trace), logConfig);
-=======
             Assert.Contains(new DynamicLoggerConfiguration("A", LogLevel.Information, LogLevel.Information), logConfig);
->>>>>>> 8b58d901
         }
 
         [Fact]
