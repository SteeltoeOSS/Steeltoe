--- conflicted
+++ resolved
@@ -35,37 +35,8 @@
         private Func<string, LogLevel, bool> _filter = _falseFilter;
         private ConcurrentDictionary<string, DynamicILogger> _loggers = new ConcurrentDictionary<string, DynamicILogger>();
         private ConsoleLoggerProvider _delegate;
-<<<<<<< HEAD
-=======
-        private IConsoleLoggerSettings _settings;
-        private IOptionsMonitor<LoggerFilterOptions> _filterOptions;
-        private IEnumerable<IDynamicMessageProcessor> _messageProcessors;
 
         private bool disposed = false;
-
-        /// <summary>
-        /// Initializes a new instance of the <see cref="DynamicLoggerProvider"/> class.
-        /// </summary>
-        /// <param name="settings">Logging Settings</param>
-        public DynamicLoggerProvider(IConsoleLoggerSettings settings)
-        {
-            _delegate = new ConsoleLoggerProvider(settings);
-            _settings = settings;
-            SetFiltersFromSettings();
-        }
-
-        /// <summary>
-        /// Initializes a new instance of the <see cref="DynamicLoggerProvider"/> class.
-        /// </summary>
-        /// <param name="filter">Default log level filter</param>
-        /// <param name="includeScopes">Enable log scoping</param>
-        public DynamicLoggerProvider(Func<string, LogLevel, bool> filter, bool includeScopes)
-        {
-            _delegate = new ConsoleLoggerProvider(filter, includeScopes);
-            _filter = filter ?? _falseFilter;
-            _settings = null;
-        }
->>>>>>> 227d9fb4
 
         /// <summary>
         /// Initializes a new instance of the <see cref="DynamicLoggerProvider"/> class.
@@ -91,7 +62,6 @@
             return _loggers.GetOrAdd(name, CreateLoggerImplementation);
         }
 
-<<<<<<< HEAD
         public void Dispose()
         {
             _delegate?.Dispose();
@@ -99,8 +69,6 @@
             _loggers = null;
         }
 
-=======
->>>>>>> 227d9fb4
         /// <summary>
         /// Get a list of logger configurations
         /// </summary>
@@ -341,18 +309,12 @@
         /// <returns>Log level from default filter, value from settings or else null</returns>
         private LogLevel? GetConfiguredLevel(string name)
         {
-<<<<<<< HEAD
             if (_originalLevels != null)
             {
                 if (_originalLevels.TryGetValue(name, out LogLevel level))
                 {
                     return level;
                 }
-=======
-            if (_settings != null && _settings.TryGetSwitch(name, out LogLevel level))
-            {
-                return level;
->>>>>>> 227d9fb4
             }
 
             return null;
