--- conflicted
+++ resolved
@@ -25,20 +25,16 @@
     [ProviderAlias("Dynamic")]
     public class DynamicLoggerProvider : IDynamicLoggerProvider
     {
-<<<<<<< HEAD
-        // private static readonly Func<string, LogLevel, bool> _trueFilter = (cat, level) => true;
-=======
->>>>>>> e7420a65
         private static readonly Func<string, LogLevel, bool> _falseFilter = (cat, level) => false;
-        private readonly ConcurrentDictionary<string, Func<string, LogLevel, bool>> _runningFilters = new ConcurrentDictionary<string, Func<string, LogLevel, bool>>();
-
-        private readonly IOptionsMonitor<LoggerFilterOptions> _filterOptions;
-        private readonly IEnumerable<IDynamicMessageProcessor> _messageProcessors;
 
         private Func<string, LogLevel, bool> _filter = _falseFilter;
+        private ConcurrentDictionary<string, Func<string, LogLevel, bool>> _runningFilters = new ConcurrentDictionary<string, Func<string, LogLevel, bool>>();
+
         private ConcurrentDictionary<string, DynamicConsoleLogger> _loggers = new ConcurrentDictionary<string, DynamicConsoleLogger>();
         private ConsoleLoggerProvider _delegate;
         private IConsoleLoggerSettings _settings;
+        private IOptionsMonitor<LoggerFilterOptions> _filterOptions;
+        private IEnumerable<IDynamicMessageProcessor> _messageProcessors;
 
         private bool disposed = false;
 
