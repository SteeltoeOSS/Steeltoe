--- conflicted
+++ resolved
@@ -97,22 +97,7 @@
 
         public ILogger CreateLogger(string categoryName)
         {
-<<<<<<< HEAD
             var eventLevel = GetLevel(categoryName);
-=======
-            LogEventLevel eventLevel = _serilogOptions.MinimumLevel.Default;
-
-            foreach (var overrideOption in _serilogOptions.MinimumLevel.Override)
-            {
-               if (categoryName.StartsWith(overrideOption.Key))
-               {
-                   eventLevel = overrideOption.Value;
-               }
-            }
-
-            // Chain new loggers to the global loggers with its own switch
-            // taking into account any "Overrides"
->>>>>>> c5c33705
             var levelSwitch = new LoggingLevelSwitch(eventLevel);
             _loggerSwitches.GetOrAdd(categoryName, levelSwitch);
 
@@ -147,12 +132,9 @@
                         var config = new LoggerConfiguration(name, configured, effective);
                         if (results.ContainsKey(name) && !results[name].Equals(config))
                         {
-<<<<<<< HEAD
+
                             Console.WriteLine(
                                 $"Attempted to add duplicate Key {name} with value {config} clashes with {results[name]}");
-=======
-                            Console.WriteLine($"Attempted to add duplicate Key {name} with value {config} clashes with {results[name]}");
->>>>>>> c5c33705
                         }
                         else
                         {
