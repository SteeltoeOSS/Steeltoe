--- conflicted
+++ resolved
@@ -18,9 +18,6 @@
 {
     public interface ISerilogOptions
     {
-<<<<<<< HEAD
-        MinimumLevel MinimumLevel { get; set; }
-=======
        string ConfigPath { get; }
 
        MinimumLevel MinimumLevel { get; set; }
@@ -28,6 +25,5 @@
        IEnumerable<string> SubloggerConfigKeyExclusions { get; set; }
 
        IEnumerable<string> FullnameExclusions { get; }
->>>>>>> 5c7795ef
     }
 }