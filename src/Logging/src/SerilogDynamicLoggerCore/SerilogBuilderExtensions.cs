--- conflicted
+++ resolved
@@ -37,14 +37,11 @@
         /// <returns>The configured <see cref="ILoggingBuilder"/></returns>
         public static ILoggingBuilder AddSerilogDynamicConsole(this ILoggingBuilder builder)
         {
-<<<<<<< HEAD
-=======
             if (builder.Services.Any(sd => sd.ServiceType == typeof(IDynamicLoggerProvider)))
             {
                 throw new InvalidOperationException("An IDynamicLoggerProvider has already been configured! Call 'AddSerilogDynamicConsole' earlier in program.cs (Before AddCloudFoundryActuators()) or remove duplicate IDynamicLoggerProvider entries.");
             }
 
->>>>>>> 8b58d901
             builder.Services.AddSingleton<ISerilogOptions, SerilogOptions>();
             builder.Services.TryAddEnumerable(ServiceDescriptor.Singleton<ILoggerProvider, SerilogDynamicProvider>());
 
