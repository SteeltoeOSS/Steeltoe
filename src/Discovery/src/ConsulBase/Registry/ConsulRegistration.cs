﻿// Licensed to the .NET Foundation under one or more agreements.
// The .NET Foundation licenses this file to you under the Apache 2.0 License.
// See the LICENSE file in the project root for more information.

using Consul;
using Microsoft.Extensions.Options;
using Steeltoe.Common;
using Steeltoe.Discovery.Consul.Discovery;
using Steeltoe.Discovery.Consul.Util;
using System;
using System.Collections.Generic;
using System.Text;

namespace Steeltoe.Discovery.Consul.Registry
{
    /// <summary>
    /// The registration to be used when registering with the Consul server
    /// </summary>
    public class ConsulRegistration : IConsulRegistration
    {
        private const char SEPARATOR = '-';
        private readonly IOptionsMonitor<ConsulDiscoveryOptions> _optionsMonitor;
        private readonly ConsulDiscoveryOptions _options;

        internal ConsulDiscoveryOptions Options
        {
            get
            {
                if (_optionsMonitor != null)
                {
                    return _optionsMonitor.CurrentValue;
                }

                return _options;
            }
        }

        /// <summary>
        /// Initializes a new instance of the <see cref="ConsulRegistration"/> class.
        /// </summary>
        /// <param name="agentServiceRegistration">a Consul service registration to use</param>
        /// <param name="options">configuration options</param>
        public ConsulRegistration(AgentServiceRegistration agentServiceRegistration, ConsulDiscoveryOptions options)
        {
            Service = agentServiceRegistration ?? throw new ArgumentNullException(nameof(agentServiceRegistration));
            _options = options ?? throw new ArgumentNullException(nameof(options));

            Initialize(agentServiceRegistration);
        }

        /// <summary>
        /// Initializes a new instance of the <see cref="ConsulRegistration"/> class.
        /// </summary>
        /// <param name="agentServiceRegistration">a Consul service registration to use</param>
        /// <param name="optionsMonitor">configuration options</param>
        public ConsulRegistration(AgentServiceRegistration agentServiceRegistration, IOptionsMonitor<ConsulDiscoveryOptions> optionsMonitor)
        {
            Service = agentServiceRegistration ?? throw new ArgumentNullException(nameof(agentServiceRegistration));
            _optionsMonitor = optionsMonitor ?? throw new ArgumentNullException(nameof(optionsMonitor));

            Initialize(agentServiceRegistration);
        }

        // For testing
        internal ConsulRegistration()
        {
        }

        internal void Initialize(AgentServiceRegistration agentServiceRegistration)
        {
            InstanceId = agentServiceRegistration.ID;
            ServiceId = agentServiceRegistration.Name;
            Host = agentServiceRegistration.Address;
            Port = agentServiceRegistration.Port;
            Metadata = ConsulServerUtils.GetMetadata(agentServiceRegistration.Tags);
        }

        /// <inheritdoc/>
        public AgentServiceRegistration Service { get; }

        /// <inheritdoc/>
        public string InstanceId { get; private set; }

        /// <inheritdoc/>
        public string ServiceId { get; private set; }

        /// <inheritdoc/>
        public string Host { get; private set; }

        /// <inheritdoc/>
        public int Port { get; private set; }

        /// <inheritdoc/>
        public bool IsSecure
        {
            get
            {
                return Options.Scheme == "https";
            }
        }

        /// <inheritdoc/>
        public Uri Uri
        {
            get
            {
                return new Uri($"{Options.Scheme}://{Host}:{Port}");
            }
        }

        /// <inheritdoc/>
        public IDictionary<string, string> Metadata { get; private set; }

        /// <summary>
        /// Create a Consul registration
        /// </summary>
        /// <param name="options">configuration options to use</param>
        /// <param name="applicationInfo">Info about this app instance</param>
        /// <returns>a registration</returns>
        public static ConsulRegistration CreateRegistration(ConsulDiscoveryOptions options, IApplicationInstanceInfo applicationInfo)
        {
            if (options == null)
            {
                throw new ArgumentNullException(nameof(options));
            }

<<<<<<< HEAD
=======
            if (config == null)
            {
                throw new ArgumentNullException(nameof(config));
            }

>>>>>>> b1bbf729
            var service = new AgentServiceRegistration();

            service.ID = GetInstanceId(options, applicationInfo);

            if (!options.PreferAgentAddress)
            {
                service.Address = options.HostName;
            }

            var appName = applicationInfo.ApplicationNameInContext(SteeltoeComponent.Discovery, ConsulDiscoveryOptions.CONSUL_DISCOVERY_CONFIGURATION_PREFIX + ":serviceName");
            service.Name = NormalizeForConsul(appName);
            service.Tags = CreateTags(options);
            if (options.Port != 0)
            {
                service.Port = options.Port;
                SetCheck(service, options);
            }

            return new ConsulRegistration(service, options);
        }

        internal static string[] CreateTags(ConsulDiscoveryOptions options)
        {
            var tags = new List<string>();
            if (options.Tags != null)
            {
                tags.AddRange(options.Tags);
            }

            if (!string.IsNullOrEmpty(options.InstanceZone))
            {
                tags.Add(options.DefaultZoneMetadataName + "=" + options.InstanceZone);
            }

            if (!string.IsNullOrEmpty(options.InstanceGroup))
            {
                tags.Add("group=" + options.InstanceGroup);
            }

            // store the secure flag in the tags so that clients will be able to figure out whether to use http or https automatically
            tags.Add("secure=" + (options.Scheme == "https").ToString().ToLower());

            return tags.ToArray();
        }

<<<<<<< HEAD
        internal static string GetInstanceId(ConsulDiscoveryOptions options, IApplicationInstanceInfo applicationInfo)
=======
        internal static string GetAppName(ConsulDiscoveryOptions options, IConfiguration config)
        {
            var appName = options.ServiceName;
            if (!string.IsNullOrEmpty(appName))
            {
                return appName;
            }

            return config.GetValue("spring:application:name", "application");
        }

        internal static string GetInstanceId(ConsulDiscoveryOptions options, IConfiguration config)
>>>>>>> b1bbf729
        {
            if (string.IsNullOrEmpty(options.InstanceId))
            {
                return NormalizeForConsul(GetDefaultInstanceId(applicationInfo));
            }

            return NormalizeForConsul(options.InstanceId);
        }

        internal static string GetDefaultInstanceId(IApplicationInstanceInfo applicationInfo)
        {
<<<<<<< HEAD
            var appName = applicationInfo.ApplicationNameInContext(SteeltoeComponent.Discovery, ConsulDiscoveryOptions.CONSUL_DISCOVERY_CONFIGURATION_PREFIX + ":serviceName");
            var instanceId = applicationInfo.InstanceId;
            if (string.IsNullOrEmpty(instanceId))
=======
            var appName = GetAppName(options, config);
            var vcapId = config.GetValue<string>("vcap:application:instance_id", null);
            if (!string.IsNullOrEmpty(vcapId))
            {
                return appName + ":" + vcapId;
            }

            var springId = config.GetValue<string>("spring:application:instance_id", null);
            if (!string.IsNullOrEmpty(springId))
>>>>>>> b1bbf729
            {
                var rand = new Random();
                instanceId = rand.Next().ToString();
            }

<<<<<<< HEAD
            return appName + ":" + instanceId;
=======
            var rand = new Random();
            return appName + ":" + rand.Next().ToString();
>>>>>>> b1bbf729
        }

        internal static string NormalizeForConsul(string s)
        {
            if (s == null || !char.IsLetter(s[0]) || !char.IsLetterOrDigit(s[s.Length - 1]))
            {
                throw new ArgumentException("Consul service ids must not be empty, must start with a letter, end with a letter or digit, and have as interior characters only letters, digits, and hyphen: " + s);
            }

            var normalized = new StringBuilder();
            char prev = default;
            foreach (var curr in s)
            {
                char toAppend = default;
                if (char.IsLetterOrDigit(curr))
                {
                    toAppend = curr;
                }
                else if (prev == default(char) || prev != SEPARATOR)
                {
                    toAppend = SEPARATOR;
                }

                if (toAppend != default(char))
                {
                    normalized.Append(toAppend);
                    prev = toAppend;
                }
            }

            return normalized.ToString();
        }

        internal static AgentServiceCheck CreateCheck(int port, ConsulDiscoveryOptions options)
        {
<<<<<<< HEAD
            AgentServiceCheck check = new AgentServiceCheck();

            if (!string.IsNullOrEmpty(options.HealthCheckCriticalTimeout))
            {
                check.DeregisterCriticalServiceAfter = DateTimeConversions.ToTimeSpan(options.HealthCheckCriticalTimeout);
            }

=======
            var check = new AgentServiceCheck();
>>>>>>> b1bbf729
            if (options.IsHeartBeatEnabled)
            {
                check.TTL = DateTimeConversions.ToTimeSpan(options.Heartbeat.Ttl);
                return check;
            }

            if (port <= 0)
            {
                throw new ArgumentException("CreateCheck port must be greater than 0");
            }

            if (!string.IsNullOrEmpty(options.HealthCheckUrl))
            {
                check.HTTP = options.HealthCheckUrl;
            }
            else
            {
                var uri = new Uri($"{options.Scheme}://{options.HostName}:{port}{options.HealthCheckPath}");
                check.HTTP = uri.ToString();
            }

            // check.setHeader(properties.getHealthCheckHeaders());
            if (!string.IsNullOrEmpty(options.HealthCheckInterval))
            {
                check.Interval = DateTimeConversions.ToTimeSpan(options.HealthCheckInterval);
            }

            if (!string.IsNullOrEmpty(options.HealthCheckTimeout))
            {
                check.Timeout = DateTimeConversions.ToTimeSpan(options.HealthCheckTimeout);
            }

            check.TLSSkipVerify = options.HealthCheckTlsSkipVerify;
            return check;
        }

        internal static void SetCheck(AgentServiceRegistration service, ConsulDiscoveryOptions options)
        {
            if (options.RegisterHealthCheck && service.Check == null)
            {
                service.Check = CreateCheck(service.Port, options);
            }
        }
    }
}<|MERGE_RESOLUTION|>--- conflicted
+++ resolved
@@ -124,14 +124,6 @@
                 throw new ArgumentNullException(nameof(options));
             }
 
-<<<<<<< HEAD
-=======
-            if (config == null)
-            {
-                throw new ArgumentNullException(nameof(config));
-            }
-
->>>>>>> b1bbf729
             var service = new AgentServiceRegistration();
 
             service.ID = GetInstanceId(options, applicationInfo);
@@ -177,22 +169,7 @@
             return tags.ToArray();
         }
 
-<<<<<<< HEAD
         internal static string GetInstanceId(ConsulDiscoveryOptions options, IApplicationInstanceInfo applicationInfo)
-=======
-        internal static string GetAppName(ConsulDiscoveryOptions options, IConfiguration config)
-        {
-            var appName = options.ServiceName;
-            if (!string.IsNullOrEmpty(appName))
-            {
-                return appName;
-            }
-
-            return config.GetValue("spring:application:name", "application");
-        }
-
-        internal static string GetInstanceId(ConsulDiscoveryOptions options, IConfiguration config)
->>>>>>> b1bbf729
         {
             if (string.IsNullOrEmpty(options.InstanceId))
             {
@@ -204,32 +181,15 @@
 
         internal static string GetDefaultInstanceId(IApplicationInstanceInfo applicationInfo)
         {
-<<<<<<< HEAD
             var appName = applicationInfo.ApplicationNameInContext(SteeltoeComponent.Discovery, ConsulDiscoveryOptions.CONSUL_DISCOVERY_CONFIGURATION_PREFIX + ":serviceName");
             var instanceId = applicationInfo.InstanceId;
             if (string.IsNullOrEmpty(instanceId))
-=======
-            var appName = GetAppName(options, config);
-            var vcapId = config.GetValue<string>("vcap:application:instance_id", null);
-            if (!string.IsNullOrEmpty(vcapId))
-            {
-                return appName + ":" + vcapId;
-            }
-
-            var springId = config.GetValue<string>("spring:application:instance_id", null);
-            if (!string.IsNullOrEmpty(springId))
->>>>>>> b1bbf729
             {
                 var rand = new Random();
                 instanceId = rand.Next().ToString();
             }
 
-<<<<<<< HEAD
             return appName + ":" + instanceId;
-=======
-            var rand = new Random();
-            return appName + ":" + rand.Next().ToString();
->>>>>>> b1bbf729
         }
 
         internal static string NormalizeForConsul(string s)
@@ -265,17 +225,13 @@
 
         internal static AgentServiceCheck CreateCheck(int port, ConsulDiscoveryOptions options)
         {
-<<<<<<< HEAD
-            AgentServiceCheck check = new AgentServiceCheck();
+            var check = new AgentServiceCheck();
 
             if (!string.IsNullOrEmpty(options.HealthCheckCriticalTimeout))
             {
                 check.DeregisterCriticalServiceAfter = DateTimeConversions.ToTimeSpan(options.HealthCheckCriticalTimeout);
             }
 
-=======
-            var check = new AgentServiceCheck();
->>>>>>> b1bbf729
             if (options.IsHeartBeatEnabled)
             {
                 check.TTL = DateTimeConversions.ToTimeSpan(options.Heartbeat.Ttl);
