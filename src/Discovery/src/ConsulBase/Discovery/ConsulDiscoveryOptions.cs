﻿// Licensed to the .NET Foundation under one or more agreements.
// The .NET Foundation licenses this file to you under the Apache 2.0 License.
// See the LICENSE file in the project root for more information.

using Steeltoe.Common.Net;
using System;
using System.Collections.Generic;
using System.Net;

namespace Steeltoe.Discovery.Consul.Discovery
{
    /// <summary>
    /// Configuration options for the ConsulDiscoveryClient
    /// </summary>
    public class ConsulDiscoveryOptions
    {
        public const string CONSUL_DISCOVERY_CONFIGURATION_PREFIX = "consul:discovery";

        private string _hostName;
        private string _scheme = "http";

        public ConsulDiscoveryOptions()
        {
            if (!UseNetUtils)
            {
#pragma warning disable S1699 // Constructors should only call non-overridable methods
<<<<<<< HEAD
                _hostName = DnsTools.ResolveHostName();
                IpAddress = DnsTools.ResolveHostAddress(_hostName);
=======
                _hostName = ResolveHostName();
                IpAddress = ResolveHostAddress(_hostName);
>>>>>>> b381a7db
#pragma warning restore S1699 // Constructors should only call non-overridable methods
            }
        }

        public void ApplyNetUtils()
        {
            if (UseNetUtils && NetUtils != null)
            {
                var host = NetUtils.FindFirstNonLoopbackHostInfo();
                if (host.Hostname != null)
                {
                    _hostName = host.Hostname;
                }

                IpAddress = host.IpAddress;
            }
        }

        /// <summary>
        /// Gets or sets a value indicating whether Consul Discovery client is enabled
        /// </summary>
        public bool Enabled { get; set; } = true;

        /// <summary>
        /// Gets or sets Tags to use when registering service
        /// </summary>
        public IList<string> Tags { get; set; }

        public bool UseNetUtils { get; set; }

        public InetUtils NetUtils { get; set; }

        /// <summary>
        /// Gets or sets values related to Heartbeat
        /// </summary>
        public ConsulHeartbeatOptions Heartbeat { get; set; } = new ConsulHeartbeatOptions();

        /// <summary>
        /// Gets or sets values related to Retrying requests
        /// </summary>
        public ConsulRetryOptions Retry { get; set; } = new ConsulRetryOptions();

        /// <summary>
        /// Gets or sets Tag to query for in service list if one is not listed in serverListQueryTags.
        /// </summary>
        public string DefaultQueryTag { get; set; }

        /// <summary>
        /// Gets or sets a value indicating whether gets or sets Add the 'passing` parameter to
        /// /v1/health/service/serviceName. This pushes health check passing to the server.
        /// </summary>
        public bool QueryPassing { get; set; } = false;

        /// <summary>
        /// Gets or sets Whether to register an http or https service
        /// </summary>
        public string Scheme
        {
            get => _scheme;
            set => _scheme = value?.ToLower();
        }

        /// <summary>
        /// Gets or sets a value indicating whether gets or sets RegisterHealthCheck in consul.
        /// Useful during development of a service.
        /// </summary>
        public bool RegisterHealthCheck { get; set; } = true;

        /// <summary>
        /// Gets or sets Custom health check url to override default
        /// </summary>
        public string HealthCheckUrl { get; set; }

        /// <summary>
        /// Gets or sets Alternate server path to invoke for health checking
        /// </summary>
        public string HealthCheckPath { get; set; } = "/actuator/health";

        /// <summary>
        /// Gets or sets How often to perform the health check (e.g. 10s), defaults to 10s.
        /// </summary>
        public string HealthCheckInterval { get; set; } = "10s";

        /// <summary>
        /// Gets or sets Timeout for health check (e.g. 10s).
        /// </summary>
        public string HealthCheckTimeout { get; set; } = "10s";

        /// <summary>
        /// Gets or sets Timeout to deregister services critical for longer than timeout(e.g. 30m).
        /// Requires consul version 7.x or higher.
        /// </summary>
        public string HealthCheckCriticalTimeout { get; set; } = "30m";

        /// <summary>
        /// Gets or sets a value indicating whether health check verifies TLS
        /// </summary>
        public bool HealthCheckTlsSkipVerify { get; set; } = false;

        /// <summary>
        /// Gets or sets Hostname to use when accessing server
        /// </summary>
        public string HostName
        {
            get => PreferIpAddress ? IpAddress : _hostName;
            set => _hostName = value;
        }

        /// <summary>
        /// Gets or sets IP address to use when accessing service (must also set preferIpAddress to use)
        /// </summary>
        public string IpAddress { get; set; }

        /// <summary>
        /// Gets or sets Port to register the service under
        /// </summary>
        public int Port { get; set; }

        /// <summary>
        /// Gets or sets a value indicating whether gets or sets Use ip address rather than hostname
        /// during registration
        /// </summary>
        public bool PreferIpAddress { get; set; } = false;

        /// <summary>
        /// Gets or sets Service name
        /// </summary>
        public string ServiceName { get; set; }

        /// <summary>
        /// Gets or sets Unique service instance id
        /// </summary>
        public string InstanceId { get; set; }

        /// <summary>
        /// Gets or sets a value indicating whether to use agent address or hostname
        /// </summary>
        public bool PreferAgentAddress { get; set; } = false;

        /// <summary>
        /// Gets or sets the instance zone to use during registration
        /// </summary>
        public string InstanceZone { get; set; }

        /// <summary>
        /// Gets or sets the instance groupt to use during registration
        /// </summary>
        public string InstanceGroup { get; set; }

        /// <summary>
        /// Gets or sets the metadata tag name of the zone
        /// </summary>
        public string DefaultZoneMetadataName { get; set; } = "zone";

        /// <summary>
        /// Gets or sets a value indicating whether gets or sets FailFast Throw exceptions during
        /// service registration if true, otherwise, log warnings(defaults to true).
        /// </summary>
        public bool FailFast { get; set; } = true;

        /// <summary>
        /// Gets or sets a value indicating whether gets or sets Register as a service in consul.
        /// </summary>
        public bool Register { get; set; } = true;

        /// <summary>
        /// Gets or sets a value indicating whether gets or sets Deregister automatic de-registration
        /// of service in consul.
        /// </summary>
        public bool Deregister { get; set; } = true;

        /// <summary>
        /// Gets a value indicating whether heart beat is enabled
        /// </summary>
        public bool IsHeartBeatEnabled => Heartbeat != null && Heartbeat.Enabled;

        /// <summary>
        /// Gets a value indicating whether retry is enabled
        /// </summary>
        public bool IsRetryEnabled => Retry != null && Retry.Enabled;
<<<<<<< HEAD
=======

        // TODO: This code lifted from Eureka, refactor into common
        protected virtual string ResolveHostAddress(string hostName)
        {
            string result = null;
            try
            {
                var results = Dns.GetHostAddresses(hostName);
                if (results != null && results.Length > 0)
                {
                    foreach (var addr in results)
                    {
                        if (addr.AddressFamily.Equals(AddressFamily.InterNetwork))
                        {
                            result = addr.ToString();
                            break;
                        }
                    }
                }
            }
            catch (Exception)
            {
                // Ignore
            }

            return result;
        }

        protected virtual string ResolveHostName()
        {
            string result = null;
            try
            {
                result = Dns.GetHostName();
                if (!string.IsNullOrEmpty(result))
                {
                    var response = Dns.GetHostEntry(result);
                    if (response != null)
                    {
                        return response.HostName;
                    }
                }
            }
            catch (Exception)
            {
                // Ignore
            }

            return result;
        }
>>>>>>> b381a7db

        // public int CatalogServicesWatchDelay { get; set; } = 1000;

        // public int CatalogServicesWatchTimeout { get; set; } = 2;
    }
}<|MERGE_RESOLUTION|>--- conflicted
+++ resolved
@@ -24,13 +24,8 @@
             if (!UseNetUtils)
             {
 #pragma warning disable S1699 // Constructors should only call non-overridable methods
-<<<<<<< HEAD
                 _hostName = DnsTools.ResolveHostName();
                 IpAddress = DnsTools.ResolveHostAddress(_hostName);
-=======
-                _hostName = ResolveHostName();
-                IpAddress = ResolveHostAddress(_hostName);
->>>>>>> b381a7db
 #pragma warning restore S1699 // Constructors should only call non-overridable methods
             }
         }
@@ -211,59 +206,6 @@
         /// Gets a value indicating whether retry is enabled
         /// </summary>
         public bool IsRetryEnabled => Retry != null && Retry.Enabled;
-<<<<<<< HEAD
-=======
-
-        // TODO: This code lifted from Eureka, refactor into common
-        protected virtual string ResolveHostAddress(string hostName)
-        {
-            string result = null;
-            try
-            {
-                var results = Dns.GetHostAddresses(hostName);
-                if (results != null && results.Length > 0)
-                {
-                    foreach (var addr in results)
-                    {
-                        if (addr.AddressFamily.Equals(AddressFamily.InterNetwork))
-                        {
-                            result = addr.ToString();
-                            break;
-                        }
-                    }
-                }
-            }
-            catch (Exception)
-            {
-                // Ignore
-            }
-
-            return result;
-        }
-
-        protected virtual string ResolveHostName()
-        {
-            string result = null;
-            try
-            {
-                result = Dns.GetHostName();
-                if (!string.IsNullOrEmpty(result))
-                {
-                    var response = Dns.GetHostEntry(result);
-                    if (response != null)
-                    {
-                        return response.HostName;
-                    }
-                }
-            }
-            catch (Exception)
-            {
-                // Ignore
-            }
-
-            return result;
-        }
->>>>>>> b381a7db
 
         // public int CatalogServicesWatchDelay { get; set; } = 1000;
 
