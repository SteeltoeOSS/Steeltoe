﻿// Licensed to the .NET Foundation under one or more agreements.
// The .NET Foundation licenses this file to you under the Apache 2.0 License.
// See the LICENSE file in the project root for more information.

<<<<<<< HEAD
using Steeltoe.Discovery.Consul.Util;
=======
using Steeltoe.Consul.Util;
>>>>>>> b381a7db
using System;

namespace Steeltoe.Discovery.Consul.Discovery
{
    /// <summary>
    /// Configuration values used for the heartbeat checks
    /// </summary>
    public class ConsulHeartbeatOptions
    {
        /// <summary>
        /// Gets or sets a value indicating whether heartbeats are enabled, defaults true
        /// </summary>
        public bool Enabled { get; set; } = true;

        /// <summary>
        /// Gets or sets the time to live heartbeat time, defaults 30
        /// </summary>
        public int TtlValue { get; set; } = 30;

        /// <summary>
        /// Gets or sets the time unit of the TtlValue, defaults = "s"
        /// </summary>
        public string TtlUnit { get; set; } = "s";

        /// <summary>
        /// Gets or sets the interval ratio
        /// </summary>
        public double IntervalRatio { get; set; } = 2.0 / 3.0;

        /// <summary>
        /// Gets the time to live setting
        /// </summary>
        public string Ttl
        {
            get
            {
                return TtlValue.ToString() + TtlUnit;
            }
        }

        internal TimeSpan ComputeHearbeatInterval()
        {
            var second = TimeSpan.FromSeconds(1);
            var ttl = DateTimeConversions.ToTimeSpan(TtlValue, TtlUnit);

            // heartbeat rate at ratio * ttl, but no later than ttl -1s and, (under lesser priority),
            // no sooner than 1s from now
<<<<<<< HEAD
            var interval = ttl * IntervalRatio;
=======
            var interval = TimeSpan.FromMilliseconds(ttl.TotalMilliseconds * IntervalRatio);
>>>>>>> b381a7db
            var max = interval > second ? interval : second;
            var ttlMinus1sec = ttl - second;
            var min = ttlMinus1sec < max ? ttlMinus1sec : max;
            return min;
        }
    }
}<|MERGE_RESOLUTION|>--- conflicted
+++ resolved
@@ -2,11 +2,7 @@
 // The .NET Foundation licenses this file to you under the Apache 2.0 License.
 // See the LICENSE file in the project root for more information.
 
-<<<<<<< HEAD
 using Steeltoe.Discovery.Consul.Util;
-=======
-using Steeltoe.Consul.Util;
->>>>>>> b381a7db
 using System;
 
 namespace Steeltoe.Discovery.Consul.Discovery
@@ -54,11 +50,7 @@
 
             // heartbeat rate at ratio * ttl, but no later than ttl -1s and, (under lesser priority),
             // no sooner than 1s from now
-<<<<<<< HEAD
             var interval = ttl * IntervalRatio;
-=======
-            var interval = TimeSpan.FromMilliseconds(ttl.TotalMilliseconds * IntervalRatio);
->>>>>>> b381a7db
             var max = interval > second ? interval : second;
             var ttlMinus1sec = ttl - second;
             var min = ttlMinus1sec < max ? ttlMinus1sec : max;
