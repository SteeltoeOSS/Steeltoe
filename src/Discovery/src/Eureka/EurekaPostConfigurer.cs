--- conflicted
+++ resolved
@@ -36,54 +36,16 @@
     /// <param name="clientOptions">Eureka client configuration (for interacting with the Eureka Server)</param>
     public static void UpdateConfiguration(IConfiguration config, EurekaServiceInfo si, EurekaClientOptions clientOptions)
     {
-<<<<<<< HEAD
-        if ((Platform.IsContainerized || Platform.IsCloudHosted) &&
+        var clientOpts = clientOptions ?? new EurekaClientOptions();
+
+        if (clientOpts.Enabled &&
+            (Platform.IsContainerized || Platform.IsCloudHosted) &&
             si == null &&
-            clientOptions.EurekaServerServiceUrls.Contains(EurekaClientConfig.Default_ServerServiceUrl.TrimEnd('/')) &&
-            (clientOptions.Enabled || clientOptions.ShouldRegisterWithEureka || clientOptions.ShouldFetchRegistry))
+            clientOpts.EurekaServerServiceUrls.Contains(EurekaClientConfig.Default_ServerServiceUrl.TrimEnd('/')) &&
+            (clientOpts.ShouldRegisterWithEureka || clientOpts.ShouldFetchRegistry))
         {
             throw new InvalidOperationException($"Eureka URL {EurekaClientConfig.Default_ServerServiceUrl} is not valid in containerized or cloud environments. Please configure Eureka:Client:ServiceUrl with a non-localhost address or add a service binding.");
         }
-=======
-        public const string SPRING_CLOUD_DISCOVERY_REGISTRATIONMETHOD_KEY = "spring:cloud:discovery:registrationMethod";
-
-        internal const string EUREKA_URI_SUFFIX = "/eureka/";
-
-        internal const string ROUTE_REGISTRATIONMETHOD = "route";
-        internal const string DIRECT_REGISTRATIONMETHOD = "direct";
-        internal const string HOST_REGISTRATIONMETHOD = "hostname";
-
-        internal const string CF_APP_GUID = "cfAppGuid";
-        internal const string CF_INSTANCE_INDEX = "cfInstanceIndex";
-        internal const string SURGICAL_ROUTING_HEADER = "X-CF-APP-INSTANCE";
-        internal const string INSTANCE_ID = "instanceId";
-        internal const string ZONE = "zone";
-        internal const string UNKNOWN_ZONE = "unknown";
-
-        /// <summary>
-        /// Update <see cref="EurekaClientOptions"/> with information from the runtime environment
-        /// </summary>
-        /// <param name="config">Application Configuration</param>
-        /// <param name="si"><see cref="EurekaServiceInfo"/> for bound Eureka server(s)</param>
-        /// <param name="clientOptions">Eureka client configuration (for interacting with the Eureka Server)</param>
-        public static void UpdateConfiguration(IConfiguration config, EurekaServiceInfo si, EurekaClientOptions clientOptions)
-        {
-            var clientOpts = clientOptions ?? new EurekaClientOptions();
-
-            if (clientOpts.Enabled &&
-                (Platform.IsContainerized || Platform.IsCloudHosted) &&
-                si == null &&
-                clientOpts.EurekaServerServiceUrls.Contains(EurekaClientConfig.Default_ServerServiceUrl.TrimEnd('/')) &&
-                (clientOpts.ShouldRegisterWithEureka || clientOpts.ShouldFetchRegistry))
-            {
-                throw new InvalidOperationException($"Eureka URL {EurekaClientConfig.Default_ServerServiceUrl} is not valid in containerized or cloud environments. Please configure Eureka:Client:ServiceUrl with a non-localhost address or add a service binding.");
-            }
-
-            if (clientOptions == null || si == null)
-            {
-                return;
-            }
->>>>>>> 1c461d20
 
         if (clientOptions == null || si == null)
         {
