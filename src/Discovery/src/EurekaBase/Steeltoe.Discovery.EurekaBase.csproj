﻿<Project Sdk="Microsoft.NET.Sdk">
  <PropertyGroup>
    <TargetFrameworks>netcoreapp3.0</TargetFrameworks>
    <RootNamespace>Steeltoe.Discovery.Eureka</RootNamespace>
    <Description>Client for service discovery and registration with Neflix Eureka</Description>
    <PackageTags>aspnetcore;Netflix Eureka;Spring;Spring Cloud</PackageTags>
  </PropertyGroup>

  <Import Project="..\..\..\..\versions.props" />
  <Import Project="..\..\..\..\sharedproject.props" />

  <ItemGroup>
<<<<<<< HEAD
    <PackageReference Include="Newtonsoft.Json" Version="$(JsonNetVersion)" />
  </ItemGroup>

  <ItemGroup Condition="'$(CI_BUILD)' == ''">
=======
>>>>>>> ca521165
    <ProjectReference Include="..\..\..\Common\src\Common.Http\Steeltoe.Common.Http.csproj" />
    <ProjectReference Include="..\..\..\Connectors\src\Abstractions\Steeltoe.Connector.Abstractions.csproj" />
  </ItemGroup>
<<<<<<< HEAD
  <ItemGroup Condition="'$(CI_BUILD)' == 'True'">
    <PackageReference Include="Steeltoe.Common.Http" Version="$(SteeltoeVersion)$(SteeltoeVersionSuffix)" />
    <PackageReference Include="Steeltoe.Connectors.Abstractions" Version="$(SteeltoeVersion)$(SteeltoeVersionSuffix)" />
=======

  <ItemGroup>
    <PackageReference Include="Newtonsoft.Json" Version="$(JsonNetVersion)" />
>>>>>>> ca521165
  </ItemGroup>
</Project><|MERGE_RESOLUTION|>--- conflicted
+++ resolved
@@ -1,6 +1,6 @@
 ﻿<Project Sdk="Microsoft.NET.Sdk">
   <PropertyGroup>
-    <TargetFrameworks>netcoreapp3.0</TargetFrameworks>
+    <TargetFrameworks>netcoreapp3.1</TargetFrameworks>
     <RootNamespace>Steeltoe.Discovery.Eureka</RootNamespace>
     <Description>Client for service discovery and registration with Neflix Eureka</Description>
     <PackageTags>aspnetcore;Netflix Eureka;Spring;Spring Cloud</PackageTags>
@@ -10,24 +10,11 @@
   <Import Project="..\..\..\..\sharedproject.props" />
 
   <ItemGroup>
-<<<<<<< HEAD
     <PackageReference Include="Newtonsoft.Json" Version="$(JsonNetVersion)" />
   </ItemGroup>
 
-  <ItemGroup Condition="'$(CI_BUILD)' == ''">
-=======
->>>>>>> ca521165
+  <ItemGroup>
     <ProjectReference Include="..\..\..\Common\src\Common.Http\Steeltoe.Common.Http.csproj" />
     <ProjectReference Include="..\..\..\Connectors\src\Abstractions\Steeltoe.Connector.Abstractions.csproj" />
   </ItemGroup>
-<<<<<<< HEAD
-  <ItemGroup Condition="'$(CI_BUILD)' == 'True'">
-    <PackageReference Include="Steeltoe.Common.Http" Version="$(SteeltoeVersion)$(SteeltoeVersionSuffix)" />
-    <PackageReference Include="Steeltoe.Connectors.Abstractions" Version="$(SteeltoeVersion)$(SteeltoeVersionSuffix)" />
-=======
-
-  <ItemGroup>
-    <PackageReference Include="Newtonsoft.Json" Version="$(JsonNetVersion)" />
->>>>>>> ca521165
-  </ItemGroup>
 </Project>