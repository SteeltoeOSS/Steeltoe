﻿// Licensed to the .NET Foundation under one or more agreements.
// The .NET Foundation licenses this file to you under the Apache 2.0 License.
// See the LICENSE file in the project root for more information.

using Steeltoe.Discovery.Eureka.Transport;
using System;
using System.Collections.Concurrent;
using System.Collections.Generic;
using System.Linq;
using System.Text;

namespace Steeltoe.Discovery.Eureka.AppInfo
{
    public class Applications
    {
        private object _addRemoveInstanceLock = new object();

        public string AppsHashCode { get; internal set; }

        public long Version { get; internal set; }

        public bool ReturnUpInstancesOnly { get; set; }

        public IList<Application> GetRegisteredApplications()
        {
            return new List<Application>(ApplicationMap.Values);
        }

        public Application GetRegisteredApplication(string appName)
        {
            if (string.IsNullOrEmpty(appName))
            {
                throw new ArgumentException(nameof(appName));
            }

            ApplicationMap.TryGetValue(appName.ToUpperInvariant(), out var result);
            return result;
        }

        public IList<InstanceInfo> GetInstancesBySecureVirtualHostName(string secureVirtualHostName)
        {
            if (string.IsNullOrEmpty(secureVirtualHostName))
            {
                throw new ArgumentException(nameof(secureVirtualHostName));
            }

            return DoGetByVirtualHostName(secureVirtualHostName, SecureVirtualHostInstanceMap);
        }

        public IList<InstanceInfo> GetInstancesByVirtualHostName(string virtualHostName)
        {
            if (string.IsNullOrEmpty(virtualHostName))
            {
                throw new ArgumentException(nameof(virtualHostName));
            }

            return DoGetByVirtualHostName(virtualHostName, VirtualHostInstanceMap);
        }

        public override string ToString()
        {
            var sb = new StringBuilder("Applications[");
            foreach (var kvp in ApplicationMap)
            {
                sb.Append(kvp.Value.ToString());
            }

            sb.Append("]");

            return sb.ToString();
        }

        internal Applications()
        {
        }

        internal Applications(IList<Application> apps)
        {
            if (apps == null)
            {
                throw new ArgumentNullException(nameof(apps));
            }

            foreach (var app in apps)
            {
                Add(app);
            }
        }

        internal void Add(Application app)
        {
            if (app == null)
            {
                throw new ArgumentNullException(nameof(app));
            }

            ApplicationMap.AddOrUpdate(app.Name.ToUpperInvariant(), app, (key, existing) => { return app; });
            AddInstances(app);
        }

        internal void AddInstances(Application app)
        {
            foreach (var inst in app.Instances)
            {
                AddInstanceToVip(inst);
            }
        }

        internal void AddInstanceToVip(InstanceInfo inst)
        {
            if (!string.IsNullOrEmpty(inst.VipAddress))
            {
                AddInstanceToVip(inst.VipAddress, inst, VirtualHostInstanceMap);
            }

            if (!string.IsNullOrEmpty(inst.SecureVipAddress))
            {
                AddInstanceToVip(inst.SecureVipAddress, inst, SecureVirtualHostInstanceMap);
            }
        }

        internal void AddInstanceToVip(string address, InstanceInfo info, ConcurrentDictionary<string, ConcurrentDictionary<string, InstanceInfo>> dict)
        {
            if (info.InstanceId == null)
            {
                return;
            }

            lock (_addRemoveInstanceLock)
            {
<<<<<<< HEAD
                var addressUpper = address.ToUpperInvariant();
                dict.TryGetValue(addressUpper, out var instances);
=======
                string addressUpper = address.ToUpperInvariant();
                dict.TryGetValue(addressUpper, out ConcurrentDictionary<string, InstanceInfo> instances);
>>>>>>> b381a7db
                if (instances == null)
                {
                    instances = dict[addressUpper] = new ConcurrentDictionary<string, InstanceInfo>();
                }

                instances[info.InstanceId] = info;
            }
        }

        internal void RemoveInstanceFromVip(InstanceInfo inst)
        {
            if (!string.IsNullOrEmpty(inst.VipAddress))
            {
                RemoveInstanceFromVip(inst.VipAddress, inst, VirtualHostInstanceMap);
            }

            if (!string.IsNullOrEmpty(inst.SecureVipAddress))
            {
                RemoveInstanceFromVip(inst.SecureVipAddress, inst, SecureVirtualHostInstanceMap);
            }
        }

        internal void RemoveInstanceFromVip(string address, InstanceInfo info, ConcurrentDictionary<string, ConcurrentDictionary<string, InstanceInfo>> dict)
        {
            lock (_addRemoveInstanceLock)
            {
                var addressUppper = address.ToUpperInvariant();
                dict.TryGetValue(addressUppper, out var instances);
                InstanceInfo removed = null;
                if (instances != null)
                {
                    instances.TryRemove(info.InstanceId, out removed);
                    if (instances.Count <= 0)
                    {
                        dict.TryRemove(addressUppper, out instances);
                    }
                }
            }
        }

        internal void UpdateFromDelta(Applications delta)
        {
            foreach (var app in delta.GetRegisteredApplications())
            {
                foreach (var instance in app.Instances)
                {
                    var existingApp = GetRegisteredApplication(instance.AppName);
                    if (existingApp == null)
                    {
                        Add(app);
                        existingApp = GetRegisteredApplication(instance.AppName);
                    }

                    switch (instance.Actiontype)
                    {
                        case ActionType.ADDED:
                        case ActionType.MODIFIED:
                            // logger.debug("Added instance {} to the existing apps in region {}", instance.getId(), instanceRegion);
                            existingApp.Add(instance);
                            AddInstanceToVip(instance);
                            break;
                        case ActionType.DELETED:
                            // logger.debug("Deleted instance {} to the existing apps ", instance.getId());
                            existingApp.Remove(instance);
                            RemoveInstanceFromVip(instance);
                            break;
                        default:
                            // Log
                            break;
                    }
                }
            }

            // logger.debug(The total number of instances fetched by the delta processor : {}", deltaCount);
            Version = delta.Version;
        }

        internal string ComputeHashCode()
        {
            var statusMap = new Dictionary<string, int>();
            foreach (var app in GetRegisteredApplications())
            {
                foreach (var inst in app.Instances)
                {
                    if (!statusMap.TryGetValue(inst.Status.ToString(), out var count))
                    {
                        statusMap.Add(inst.Status.ToString(), 1);
                    }
                    else
                    {
                        statusMap[inst.Status.ToString()] = count + 1;
                    }
                }
            }

            var query = statusMap.OrderBy(kvp => kvp.Key);
            var hashcodeBuilder = new StringBuilder();
            foreach (var entry in query)
            {
                hashcodeBuilder.Append(entry.Key.ToString() + "_" + entry.Value.ToString() + "_");
            }

            return hashcodeBuilder.ToString();
        }

        internal ConcurrentDictionary<string, Application> ApplicationMap { get; } = new ConcurrentDictionary<string, Application>();

        internal ConcurrentDictionary<string, ConcurrentDictionary<string, InstanceInfo>> VirtualHostInstanceMap { get; } = new ConcurrentDictionary<string, ConcurrentDictionary<string, InstanceInfo>>();

        internal ConcurrentDictionary<string, ConcurrentDictionary<string, InstanceInfo>> SecureVirtualHostInstanceMap { get; } = new ConcurrentDictionary<string, ConcurrentDictionary<string, InstanceInfo>>();

        internal static Applications FromJsonApplications(JsonApplications japps)
        {
            var apps = new Applications();
            if (japps != null)
            {
                apps.Version = japps.VersionDelta;
                apps.AppsHashCode = japps.AppsHashCode;

                if (japps.Applications != null)
                {
                    foreach (var japp in japps.Applications)
                    {
                        var app = Application.FromJsonApplication(japp);
                        apps.Add(app);
                    }
                }
            }

            return apps;
        }

        private IList<InstanceInfo> DoGetByVirtualHostName(string name, ConcurrentDictionary<string, ConcurrentDictionary<string, InstanceInfo>> dict)
        {
            var result = new List<InstanceInfo>();
            if (dict.TryGetValue(name.ToUpperInvariant(), out var instances))
            {
                foreach (var kvp in instances)
                {
                    var inst = kvp.Value;
                    if (ReturnUpInstancesOnly)
                    {
                        if (inst.Status == InstanceStatus.UP)
                        {
                            result.Add(inst);
                        }
                    }
                    else
                    {
                        result.Add(inst);
                    }
                }
            }

            return result;
        }
    }
}<|MERGE_RESOLUTION|>--- conflicted
+++ resolved
@@ -128,13 +128,8 @@
 
             lock (_addRemoveInstanceLock)
             {
-<<<<<<< HEAD
                 var addressUpper = address.ToUpperInvariant();
                 dict.TryGetValue(addressUpper, out var instances);
-=======
-                string addressUpper = address.ToUpperInvariant();
-                dict.TryGetValue(addressUpper, out ConcurrentDictionary<string, InstanceInfo> instances);
->>>>>>> b381a7db
                 if (instances == null)
                 {
                     instances = dict[addressUpper] = new ConcurrentDictionary<string, InstanceInfo>();
