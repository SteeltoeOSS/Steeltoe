﻿// Licensed to the .NET Foundation under one or more agreements.
// The .NET Foundation licenses this file to you under the Apache 2.0 License.
// See the LICENSE file in the project root for more information.

using Steeltoe.Discovery.Eureka.Transport;
using System;
using System.Collections.Concurrent;
using System.Collections.Generic;
using System.Linq;
using System.Text;

namespace Steeltoe.Discovery.Eureka.AppInfo
{
    public class Applications
    {
        private readonly object _addRemoveInstanceLock = new object();

        public string AppsHashCode { get; internal set; }

        public long Version { get; internal set; }

        public bool ReturnUpInstancesOnly { get; set; }

        public IList<Application> GetRegisteredApplications()
        {
            return new List<Application>(ApplicationMap.Values);
        }

        public Application GetRegisteredApplication(string appName)
        {
            if (string.IsNullOrEmpty(appName))
            {
                throw new ArgumentException(nameof(appName));
            }

            ApplicationMap.TryGetValue(appName.ToUpperInvariant(), out var result);
            return result;
        }

        public IList<InstanceInfo> GetInstancesBySecureVirtualHostName(string secureVirtualHostName)
        {
            if (string.IsNullOrEmpty(secureVirtualHostName))
            {
                throw new ArgumentException(nameof(secureVirtualHostName));
            }

            return DoGetByVirtualHostName(secureVirtualHostName, SecureVirtualHostInstanceMap);
        }

        public IList<InstanceInfo> GetInstancesByVirtualHostName(string virtualHostName)
        {
            if (string.IsNullOrEmpty(virtualHostName))
            {
                throw new ArgumentException(nameof(virtualHostName));
            }

            return DoGetByVirtualHostName(virtualHostName, VirtualHostInstanceMap);
        }

        public override string ToString()
        {
            var sb = new StringBuilder("Applications[");
            foreach (var kvp in ApplicationMap)
            {
                sb.Append(kvp.Value.ToString());
            }

            sb.Append("]");

            return sb.ToString();
        }

        internal Applications()
        {
        }

        internal Applications(IList<Application> apps)
        {
            if (apps == null)
            {
                throw new ArgumentNullException(nameof(apps));
            }

            foreach (var app in apps)
            {
                Add(app);
            }
        }

        internal void Add(Application app)
        {
            if (app == null)
            {
                throw new ArgumentNullException(nameof(app));
            }

            ApplicationMap.AddOrUpdate(app.Name.ToUpperInvariant(), app, (key, existing) => { return app; });
            AddInstances(app);
        }

        internal void AddInstances(Application app)
        {
            foreach (var inst in app.Instances)
            {
                AddInstanceToVip(inst);
            }
        }

        internal void AddInstanceToVip(InstanceInfo inst)
        {
            if (!string.IsNullOrEmpty(inst.VipAddress))
            {
                AddInstanceToVip(inst.VipAddress, inst, VirtualHostInstanceMap);
            }

            if (!string.IsNullOrEmpty(inst.SecureVipAddress))
            {
                AddInstanceToVip(inst.SecureVipAddress, inst, SecureVirtualHostInstanceMap);
            }
        }

        internal void AddInstanceToVip(string address, InstanceInfo info, ConcurrentDictionary<string, ConcurrentDictionary<string, InstanceInfo>> dict)
        {
            if (info.InstanceId == null)
            {
                return;
            }

            lock (_addRemoveInstanceLock)
            {
                var addressUpper = address.ToUpperInvariant();
                dict.TryGetValue(addressUpper, out var instances);
                if (instances == null)
                {
                    instances = dict[addressUpper] = new ConcurrentDictionary<string, InstanceInfo>();
                }

                instances[info.InstanceId] = info;
            }
        }

        internal void RemoveInstanceFromVip(InstanceInfo inst)
        {
            if (!string.IsNullOrEmpty(inst.VipAddress))
            {
                RemoveInstanceFromVip(inst.VipAddress, inst, VirtualHostInstanceMap);
            }

            if (!string.IsNullOrEmpty(inst.SecureVipAddress))
            {
                RemoveInstanceFromVip(inst.SecureVipAddress, inst, SecureVirtualHostInstanceMap);
            }
        }

        internal void RemoveInstanceFromVip(string address, InstanceInfo info, ConcurrentDictionary<string, ConcurrentDictionary<string, InstanceInfo>> dict)
        {
            lock (_addRemoveInstanceLock)
            {
                var addressUppper = address.ToUpperInvariant();
                dict.TryGetValue(addressUppper, out var instances);
<<<<<<< HEAD
                InstanceInfo removed = null;
=======
>>>>>>> b1bbf729
                if (instances != null)
                {
                    instances.TryRemove(info.InstanceId, out _);
                    if (instances.Count <= 0)
                    {
                        _ = dict.TryRemove(addressUppper, out _);
                    }
                }
            }
        }

        internal void UpdateFromDelta(Applications delta)
        {
            foreach (var app in delta.GetRegisteredApplications())
            {
                foreach (var instance in app.Instances)
                {
                    var existingApp = GetRegisteredApplication(instance.AppName);
                    if (existingApp == null)
                    {
                        Add(app);
                        existingApp = GetRegisteredApplication(instance.AppName);
                    }

                    switch (instance.Actiontype)
                    {
                        case ActionType.ADDED:
                        case ActionType.MODIFIED:
                            // logger.debug("Added instance {} to the existing apps in region {}", instance.getId(), instanceRegion);
                            existingApp.Add(instance);
                            AddInstanceToVip(instance);
                            break;
                        case ActionType.DELETED:
                            // logger.debug("Deleted instance {} to the existing apps ", instance.getId());
                            existingApp.Remove(instance);
                            RemoveInstanceFromVip(instance);
                            break;
                        default:
                            // Log
                            break;
                    }
                }
            }

            // logger.debug(The total number of instances fetched by the delta processor : {}", deltaCount);
            Version = delta.Version;
        }

        internal string ComputeHashCode()
        {
            var statusMap = new Dictionary<string, int>();
            foreach (var app in GetRegisteredApplications())
            {
                foreach (var inst in app.Instances)
                {
                    if (!statusMap.TryGetValue(inst.Status.ToString(), out var count))
                    {
                        statusMap.Add(inst.Status.ToString(), 1);
                    }
                    else
                    {
                        statusMap[inst.Status.ToString()] = count + 1;
                    }
                }
            }

            var query = statusMap.OrderBy(kvp => kvp.Key);
            var hashcodeBuilder = new StringBuilder();
            foreach (var entry in query)
            {
                hashcodeBuilder.Append(entry.Key.ToString() + "_" + entry.Value.ToString() + "_");
            }

            return hashcodeBuilder.ToString();
        }

        internal ConcurrentDictionary<string, Application> ApplicationMap { get; } = new ConcurrentDictionary<string, Application>();

        internal ConcurrentDictionary<string, ConcurrentDictionary<string, InstanceInfo>> VirtualHostInstanceMap { get; } = new ConcurrentDictionary<string, ConcurrentDictionary<string, InstanceInfo>>();

        internal ConcurrentDictionary<string, ConcurrentDictionary<string, InstanceInfo>> SecureVirtualHostInstanceMap { get; } = new ConcurrentDictionary<string, ConcurrentDictionary<string, InstanceInfo>>();

        internal static Applications FromJsonApplications(JsonApplications japps)
        {
            var apps = new Applications();
            if (japps != null)
            {
                apps.Version = japps.VersionDelta;
                apps.AppsHashCode = japps.AppsHashCode;

                if (japps.Applications != null)
                {
                    foreach (var japp in japps.Applications)
                    {
                        var app = Application.FromJsonApplication(japp);
                        apps.Add(app);
                    }
                }
            }

            return apps;
        }

        private IList<InstanceInfo> DoGetByVirtualHostName(string name, ConcurrentDictionary<string, ConcurrentDictionary<string, InstanceInfo>> dict)
        {
            var result = new List<InstanceInfo>();
            if (dict.TryGetValue(name.ToUpperInvariant(), out var instances))
            {
                foreach (var kvp in instances)
                {
                    var inst = kvp.Value;
                    if (ReturnUpInstancesOnly)
                    {
                        if (inst.Status == InstanceStatus.UP)
                        {
                            result.Add(inst);
                        }
                    }
                    else
                    {
                        result.Add(inst);
                    }
                }
            }

            return result;
        }
    }
}<|MERGE_RESOLUTION|>--- conflicted
+++ resolved
@@ -158,10 +158,6 @@
             {
                 var addressUppper = address.ToUpperInvariant();
                 dict.TryGetValue(addressUppper, out var instances);
-<<<<<<< HEAD
-                InstanceInfo removed = null;
-=======
->>>>>>> b1bbf729
                 if (instances != null)
                 {
                     instances.TryRemove(info.InstanceId, out _);
