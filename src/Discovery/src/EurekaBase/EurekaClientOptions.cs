﻿// Licensed to the .NET Foundation under one or more agreements.
// The .NET Foundation licenses this file to you under the Apache 2.0 License.
// See the LICENSE file in the project root for more information.

namespace Steeltoe.Discovery.Eureka
{
    public class EurekaClientOptions : EurekaClientConfig, IDiscoveryClientOptions
    {
        public const string EUREKA_CLIENT_CONFIGURATION_PREFIX = "eureka:client";

        public new const int Default_InstanceInfoReplicationIntervalSeconds = 30;

        public EurekaClientOptions()
        {
            EurekaServer = new EurekaServerConfig(this);
            Health = new EurekaHealthConfig(this);
        }

        // Configuration property: eureka:client:accessTokenUri
        public string AccessTokenUri { get; set; }

        // Configuration property: eureka:client:clientSecret
        public string ClientSecret { get; set; }

        // Configuration property: eureka:client:clientId
        public string ClientId { get; set; }

        // Configuration property: eureka:client:serviceUrl
        public string ServiceUrl
        {
<<<<<<< HEAD
            get => EurekaServerServiceUrls;

            set => EurekaServerServiceUrls = value;
=======
            get
            {
                return EurekaServerServiceUrls;
            }

            set
            {
                EurekaServerServiceUrls = value;
            }
>>>>>>> b1bbf729
        }

        // Configuration property: eureka:client:validate_certificates
        public bool Validate_Certificates
        {
<<<<<<< HEAD
            get => ValidateCertificates;

            set => ValidateCertificates = value;
=======
            get
            {
                return ValidateCertificates;
            }

            set
            {
                ValidateCertificates = value;
            }
>>>>>>> b1bbf729
        }

        // Configuration property: eureka:client:eurekaServer
        public EurekaServerConfig EurekaServer { get; set; }

        // Configuration property: eureka:client:health
        public EurekaHealthConfig Health { get; set; }

        public class EurekaHealthConfig
        {
            private readonly EurekaClientOptions _options;

            public EurekaHealthConfig(EurekaClientOptions options)
            {
                _options = options;
            }

            // Configuration property: eureka:client:health:enabled
            public bool Enabled
            {
                get => _options.HealthContribEnabled;

                set => _options.HealthContribEnabled = value;
            }

            // Configuration property: eureka:client:health:monitoredApps
            public string MonitoredApps
            {
                get => _options.HealthMonitoredApps;

                set => _options.HealthMonitoredApps = value;
            }

            // Configuration property: eureka:client:health:checkEnabled
            public bool CheckEnabled
            {
                get => _options.HealthCheckEnabled;

                set => _options.HealthCheckEnabled = value;
            }
        }

        public class EurekaServerConfig
        {
            private readonly EurekaClientOptions _options;

            public EurekaServerConfig(EurekaClientOptions options)
            {
                _options = options;
            }

            /// <summary>
            /// Gets or sets configuration property: eureka:client:eurekaServer:proxyHost
            /// </summary>
            public string ProxyHost
            {
                get => _options.ProxyHost;

                set => _options.ProxyHost = value;
            }

            /// <summary>
            /// Gets or sets configuration property: eureka:client:eurekaServer:proxyPort
            /// </summary>
            public int ProxyPort
            {
                get => _options.ProxyPort;

                set => _options.ProxyPort = value;
            }

            /// <summary>
            ///  Gets or sets configuration property: eureka:client:eurekaServer:proxyUserName
            /// </summary>
            public string ProxyUserName
            {
                get => _options.ProxyUserName;

                set => _options.ProxyUserName = value;
            }

            /// <summary>
            ///  Gets or sets configuration property: eureka:client:eurekaServer:proxyPassword
            /// </summary>
            public string ProxyPassword
            {
                get => _options.ProxyPassword;

                set => _options.ProxyPassword = value;
            }

            /// <summary>
            ///  Gets or sets a value indicating whether configuration property: eureka:client:eurekaServer:shouldGZipContent
            /// </summary>
            public bool ShouldGZipContent
            {
                get => _options.ShouldGZipContent;

                set => _options.ShouldGZipContent = value;
            }

            /// <summary>
            ///  Gets or sets configuration property: eureka:client:eurekaServer:connectTimeoutSeconds
            /// </summary>
            public int ConnectTimeoutSeconds
            {
                get => _options.EurekaServerConnectTimeoutSeconds;

                set => _options.EurekaServerConnectTimeoutSeconds = value;
            }

            /// <summary>
            /// Gets or sets configuration property: eureka:client:eurekaServer:retryCount
            /// </summary>
            public int RetryCount
            {
                get => _options.EurekaServerRetryCount;

                set => _options.EurekaServerRetryCount = value;
            }
        }
    }
}<|MERGE_RESOLUTION|>--- conflicted
+++ resolved
@@ -28,41 +28,17 @@
         // Configuration property: eureka:client:serviceUrl
         public string ServiceUrl
         {
-<<<<<<< HEAD
             get => EurekaServerServiceUrls;
 
             set => EurekaServerServiceUrls = value;
-=======
-            get
-            {
-                return EurekaServerServiceUrls;
-            }
-
-            set
-            {
-                EurekaServerServiceUrls = value;
-            }
->>>>>>> b1bbf729
         }
 
         // Configuration property: eureka:client:validate_certificates
         public bool Validate_Certificates
         {
-<<<<<<< HEAD
             get => ValidateCertificates;
 
             set => ValidateCertificates = value;
-=======
-            get
-            {
-                return ValidateCertificates;
-            }
-
-            set
-            {
-                ValidateCertificates = value;
-            }
->>>>>>> b1bbf729
         }
 
         // Configuration property: eureka:client:eurekaServer
