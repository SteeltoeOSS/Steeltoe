--- conflicted
+++ resolved
@@ -55,7 +55,6 @@
 
             if (EurekaInstanceOptions.Default_Appname.Equals(options.AppName))
             {
-<<<<<<< HEAD
                 var springAppName = instanceInfo?.ApplicationNameInContext(SteeltoeComponent.Discovery);
 
                 // this is a bit of a hack, but depending on how we got here, ApplicationNameInContext may or may not know about VCAP
@@ -64,10 +63,6 @@
                     options.AppName = instanceInfo.ApplicationName;
                 }
                 else if (!string.IsNullOrEmpty(springAppName))
-=======
-                var springAppName = config.GetValue<string>(SPRING_APPLICATION_NAME_KEY);
-                if (!string.IsNullOrEmpty(springAppName))
->>>>>>> b1bbf729
                 {
                     options.AppName = springAppName;
                 }
@@ -85,11 +80,7 @@
 
             if (defaultId.Equals(options.InstanceId))
             {
-<<<<<<< HEAD
                 var springInstanceId = instanceInfo?.InstanceId;
-=======
-                var springInstanceId = config.GetValue<string>(SPRING_APPLICATION_INSTANCEID_KEY);
->>>>>>> b1bbf729
                 if (!string.IsNullOrEmpty(springInstanceId))
                 {
                     options.InstanceId = springInstanceId;
