﻿// Licensed to the .NET Foundation under one or more agreements.
// The .NET Foundation licenses this file to you under the Apache 2.0 License.
// See the LICENSE file in the project root for more information.

using Consul;
using Microsoft.Extensions.Configuration;
using Steeltoe.Common;
using Steeltoe.Discovery.Consul.Discovery;
using Steeltoe.Discovery.Consul.Util;
using Steeltoe.Extensions.Configuration.CloudFoundry;
using System;
using System.Collections.Generic;
using Xunit;

namespace Steeltoe.Discovery.Consul.Registry.Test
{
    public class ConsulRegistrationTest
    {
        [Fact]
        public void Construtor_ThrowsOnNulls()
        {
            var areg = new AgentServiceRegistration();
            var options = new ConsulDiscoveryOptions();

            Assert.Throws<ArgumentNullException>(() => new ConsulRegistration(null, options));
            Assert.Throws<ArgumentNullException>(() => new ConsulRegistration(areg, (ConsulDiscoveryOptions)null));
        }

        [Fact]
        public void Constructor_SetsProperties()
        {
            var areg = new AgentServiceRegistration()
            {
                ID = "id",
                Name = "name",
                Address = "address",
                Port = 1234,
                Tags = new string[] { "foo=bar" }
            };

            var options = new ConsulDiscoveryOptions();
            var reg = new ConsulRegistration(areg, options);
            Assert.Equal("id", reg.InstanceId);
            Assert.Equal("name", reg.ServiceId);
            Assert.Equal("address", reg.Host);
            Assert.Equal(1234, reg.Port);
            Assert.Single(reg.Metadata);
            Assert.Contains("foo", reg.Metadata.Keys);
            Assert.Contains("bar", reg.Metadata.Values);
            Assert.False(reg.IsSecure);
            Assert.Equal(new Uri("http://address:1234"), reg.Uri);
        }

        [Fact]
        public void CreateTags_ReturnsExpected()
        {
            var options = new ConsulDiscoveryOptions()
            {
                Tags = new List<string>() { "foo=bar" },
                InstanceZone = "instancezone",
                InstanceGroup = "instancegroup",
                Scheme = "https"
            };
            var result = ConsulRegistration.CreateTags(options);
            Assert.Equal(4, result.Length);
            Assert.Contains("foo=bar", result);
            Assert.Contains("zone=instancezone", result);
            Assert.Contains("group=instancegroup", result);
            Assert.Contains("secure=true", result);
        }

        [Fact]
        public void AppName_SetAsExpected()
        {
<<<<<<< HEAD
            var options = new ConsulDiscoveryOptions();
            var appsettings = new Dictionary<string, string>();
            var config = TestHelpers.GetConfigurationFromDictionary(appsettings);
            var appInstanceInfo = new ApplicationInstanceInfo(config);

            // default value is assembly name
            var result = ConsulRegistration.CreateRegistration(options, appInstanceInfo);
            Assert.Equal(TestHelpers.EntryAssemblyName.Replace(".", "-"), result.Service.Name);

            // followed by spring:application:name
            appsettings.Add("spring:application:name", "SpringApplicationName");
            config = TestHelpers.GetConfigurationFromDictionary(appsettings);
            appInstanceInfo = new ApplicationInstanceInfo(config);
            result = ConsulRegistration.CreateRegistration(options, appInstanceInfo);
            Assert.Equal("SpringApplicationName", result.Service.Name);

            // Platform app name overrides spring name
            appsettings.Add("application:name", "PlatformName");
            config = TestHelpers.GetConfigurationFromDictionary(appsettings);
            appInstanceInfo = new ApplicationInstanceInfo(config);
            result = ConsulRegistration.CreateRegistration(options, appInstanceInfo);
            Assert.Equal("PlatformName", result.Service.Name);

            // Consul-specific value beats generic value
            appsettings.Add("consul:serviceName", "ConsulServiceName");
            config = TestHelpers.GetConfigurationFromDictionary(appsettings);
            appInstanceInfo = new ApplicationInstanceInfo(config);
            result = ConsulRegistration.CreateRegistration(options, appInstanceInfo);
            Assert.Equal("ConsulServiceName", result.Service.Name);

            // Consul-discovery is highest priority
            appsettings.Add("consul:discovery:serviceName", "ConsulDiscoveryServiceName");
            config = TestHelpers.GetConfigurationFromDictionary(appsettings);
            appInstanceInfo = new ApplicationInstanceInfo(config);
            result = ConsulRegistration.CreateRegistration(options, appInstanceInfo);
            Assert.Equal("ConsulDiscoveryServiceName", result.Service.Name);
=======
            var options = new ConsulDiscoveryOptions()
            {
                ServiceName = "serviceName"
            };
            var config = new ConfigurationBuilder()
                .AddInMemoryCollection(new Dictionary<string, string>()
                {
                    { "spring:application:name", "foobar" }
                })
                .Build();

            var result = ConsulRegistration.GetAppName(options, config);
            Assert.Equal("serviceName", result);

            options.ServiceName = null;
            result = ConsulRegistration.GetAppName(options, config);
            Assert.Equal("foobar", result);

            config = new ConfigurationBuilder().Build();
            result = ConsulRegistration.GetAppName(options, config);
            Assert.Equal("application", result);
>>>>>>> b1bbf729
        }

        [Fact]
        public void Tags_MapTo_Metadata()
        {
            // arrange some tags in configuration
            var config = new ConfigurationBuilder()
                .AddInMemoryCollection(new Dictionary<string, string>()
                {
                    { "consul:discovery:tags:0", "key0=value0" },
                    { "consul:discovery:tags:1", "key1=value1" },
                    { "consul:discovery:tags:2", "keyvalue" }
                })
                .Build();

            // bind to options
            var options = new ConsulDiscoveryOptions();
            config.Bind(ConsulDiscoveryOptions.CONSUL_DISCOVERY_CONFIGURATION_PREFIX, options);
            var tags = ConsulRegistration.CreateTags(options);

            // act - get metadata from tags
            var result = ConsulServerUtils.GetMetadata(tags);
            Assert.Contains(result, k => k.Key == "key0");
            Assert.Equal("value0", result["key0"]);
            Assert.Contains(result, k => k.Key == "key1");
            Assert.Equal("value1", result["key1"]);
            Assert.Contains(result, k => k.Key == "keyvalue");
            Assert.Equal("keyvalue", result["keyvalue"]);
        }

        [Fact]
        public void GetDefaultInstanceId_ReturnsExpected()
        {
<<<<<<< HEAD
            var options = new ConsulDiscoveryOptions();
            var appsettings = new Dictionary<string, string>() { { "consul:discovery:serviceName", "serviceName" } };
            var config = TestHelpers.GetConfigurationFromDictionary(appsettings);
            var result = ConsulRegistration.GetDefaultInstanceId(new ApplicationInstanceInfo(config));
=======
            var options = new ConsulDiscoveryOptions()
            {
                ServiceName = "serviceName"
            };
            var config = new ConfigurationBuilder().Build();
            var result = ConsulRegistration.GetDefaultInstanceId(options, config);
>>>>>>> b1bbf729
            Assert.StartsWith("serviceName:", result);

            appsettings.Add("spring:application:instance_id", "springid");
            config = TestHelpers.GetConfigurationFromDictionary(appsettings);
            result = ConsulRegistration.GetDefaultInstanceId(new ApplicationInstanceInfo(config));
            Assert.Equal("serviceName:springid", result);

            appsettings.Add("vcap:application:instance_id", "vcapid");
            config = TestHelpers.GetConfigurationFromDictionary(appsettings);
            result = ConsulRegistration.GetDefaultInstanceId(new CloudFoundryApplicationOptions(config));
            Assert.Equal("serviceName:vcapid", result);
        }

        [Fact]
        public void GetInstanceId_ReturnsExpected()
        {
            var options = new ConsulDiscoveryOptions()
            {
                InstanceId = "instanceId"
            };

            var config = new ConfigurationBuilder()
                .AddInMemoryCollection(new Dictionary<string, string>()
                {
                    { "spring:application:name", "foobar" }
                })
                .Build();

            var result = ConsulRegistration.GetInstanceId(options, new ApplicationInstanceInfo(config));
            Assert.Equal("instanceId", result);

            options.InstanceId = null;

            result = ConsulRegistration.GetInstanceId(options, new ApplicationInstanceInfo(config));
            Assert.StartsWith("foobar-", result);
        }

        [Fact]
        public void NormalizeForConsul_ReturnsExpected()
        {
            Assert.Equal("abc1", ConsulRegistration.NormalizeForConsul("abc1"));
            Assert.Equal("ab-c1", ConsulRegistration.NormalizeForConsul("ab:c1"));
            Assert.Equal("ab-c1", ConsulRegistration.NormalizeForConsul("ab::c1"));

            Assert.Throws<ArgumentException>(() => ConsulRegistration.NormalizeForConsul("9abc"));
            Assert.Throws<ArgumentException>(() => ConsulRegistration.NormalizeForConsul(":abc"));
            Assert.Throws<ArgumentException>(() => ConsulRegistration.NormalizeForConsul("abc:"));
        }

        [Fact]
        public void CreateCheck_ReturnsExpected()
        {
            var options = new ConsulDiscoveryOptions();
            var result = ConsulRegistration.CreateCheck(1234, options);
            Assert.NotNull(result);
            Assert.Equal(DateTimeConversions.ToTimeSpan(options.Heartbeat.Ttl), result.TTL);
            Assert.Equal(DateTimeConversions.ToTimeSpan(options.HealthCheckCriticalTimeout), result.DeregisterCriticalServiceAfter);

            options.Heartbeat = null;
            Assert.Throws<ArgumentException>(() => ConsulRegistration.CreateCheck(0, options));

            var port = 1234;
            result = ConsulRegistration.CreateCheck(port, options);
            var uri = new Uri($"{options.Scheme}://{options.HostName}:{port}{options.HealthCheckPath}");
            Assert.Equal(uri.ToString(), result.HTTP);
            Assert.Equal(DateTimeConversions.ToTimeSpan(options.HealthCheckInterval), result.Interval);
            Assert.Equal(DateTimeConversions.ToTimeSpan(options.HealthCheckTimeout), result.Timeout);
            Assert.Equal(DateTimeConversions.ToTimeSpan(options.HealthCheckCriticalTimeout), result.DeregisterCriticalServiceAfter);
            Assert.Equal(options.HealthCheckTlsSkipVerify, result.TLSSkipVerify);
        }

        [Fact]
        public void CreateRegistration_ReturnsExpected()
        {
            var options = new ConsulDiscoveryOptions()
            {
                Port = 1100
            };

            var config = new ConfigurationBuilder()
                .AddInMemoryCollection(new Dictionary<string, string>()
                {
                    { "spring:application:name", "foobar" }
                })
                .Build();

            var reg = ConsulRegistration.CreateRegistration(options, new ApplicationInstanceInfo(config));

            Assert.StartsWith("foobar-", reg.InstanceId);
            Assert.False(reg.IsSecure);
            Assert.Equal("foobar", reg.ServiceId);
            Assert.Equal(options.HostName, reg.Host);
            Assert.Equal(1100, reg.Port);
            var hostName = options.HostName;
            Assert.Equal(new Uri($"http://{hostName}:1100"), reg.Uri);
            Assert.NotNull(reg.Service);

            Assert.Equal(hostName, reg.Service.Address);
            Assert.StartsWith("foobar-", reg.Service.ID);
            Assert.Equal("foobar", reg.Service.Name);
            Assert.Equal(1100, reg.Service.Port);
            Assert.NotNull(reg.Service.Check);
            Assert.NotNull(reg.Service.Tags);
        }
    }
}<|MERGE_RESOLUTION|>--- conflicted
+++ resolved
@@ -72,7 +72,6 @@
         [Fact]
         public void AppName_SetAsExpected()
         {
-<<<<<<< HEAD
             var options = new ConsulDiscoveryOptions();
             var appsettings = new Dictionary<string, string>();
             var config = TestHelpers.GetConfigurationFromDictionary(appsettings);
@@ -109,29 +108,6 @@
             appInstanceInfo = new ApplicationInstanceInfo(config);
             result = ConsulRegistration.CreateRegistration(options, appInstanceInfo);
             Assert.Equal("ConsulDiscoveryServiceName", result.Service.Name);
-=======
-            var options = new ConsulDiscoveryOptions()
-            {
-                ServiceName = "serviceName"
-            };
-            var config = new ConfigurationBuilder()
-                .AddInMemoryCollection(new Dictionary<string, string>()
-                {
-                    { "spring:application:name", "foobar" }
-                })
-                .Build();
-
-            var result = ConsulRegistration.GetAppName(options, config);
-            Assert.Equal("serviceName", result);
-
-            options.ServiceName = null;
-            result = ConsulRegistration.GetAppName(options, config);
-            Assert.Equal("foobar", result);
-
-            config = new ConfigurationBuilder().Build();
-            result = ConsulRegistration.GetAppName(options, config);
-            Assert.Equal("application", result);
->>>>>>> b1bbf729
         }
 
         [Fact]
@@ -165,19 +141,10 @@
         [Fact]
         public void GetDefaultInstanceId_ReturnsExpected()
         {
-<<<<<<< HEAD
             var options = new ConsulDiscoveryOptions();
             var appsettings = new Dictionary<string, string>() { { "consul:discovery:serviceName", "serviceName" } };
             var config = TestHelpers.GetConfigurationFromDictionary(appsettings);
             var result = ConsulRegistration.GetDefaultInstanceId(new ApplicationInstanceInfo(config));
-=======
-            var options = new ConsulDiscoveryOptions()
-            {
-                ServiceName = "serviceName"
-            };
-            var config = new ConfigurationBuilder().Build();
-            var result = ConsulRegistration.GetDefaultInstanceId(options, config);
->>>>>>> b1bbf729
             Assert.StartsWith("serviceName:", result);
 
             appsettings.Add("spring:application:instance_id", "springid");
