﻿// Licensed to the .NET Foundation under one or more agreements.
// The .NET Foundation licenses this file to you under the Apache 2.0 License.
// See the LICENSE file in the project root for more information.

using Microsoft.AspNetCore.Hosting;
using Microsoft.AspNetCore.TestHost;
using Steeltoe.Common;
using Steeltoe.Discovery.Eureka.AppInfo;
using Steeltoe.Discovery.Eureka.Test;
using Steeltoe.Discovery.Eureka.Util;
using System;
using System.Collections.Generic;
using System.IO;
using System.Net;
using System.Net.Http;
using System.Text.Json;
using Xunit;

namespace Steeltoe.Discovery.Eureka.Transport.Test
{
    public class EurekaHttpClientTest : AbstractBaseTest
    {
        [Fact]
        public void Constructor_Throws_IfConfigNull()
        {
            var ex = Assert.Throws<ArgumentNullException>(() => new EurekaHttpClient((IEurekaClientConfig)null));
            Assert.Contains("config", ex.Message);
        }

        [Fact]
        public void Constructor_Throws_IfHeadersNull()
        {
            IDictionary<string, string> headers = null;
            var ex = Assert.Throws<ArgumentNullException>(() => new EurekaHttpClient(new EurekaClientConfig(), headers));
            Assert.Contains("headers", ex.Message);
        }

        [Fact]
        public void Constructor_Throws_IfServiceUrlBad()
        {
            var config = new EurekaClientConfig()
            {
                EurekaServerServiceUrls = "foobar\\foobar"
            };
            var ex = Assert.Throws<UriFormatException>(() => new EurekaHttpClient(config));
            Assert.Contains("URI", ex.Message);
        }

        [Fact]
        public async void Register_Throws_IfInstanceInfoNull()
        {
            var config = new EurekaClientConfig();
            var client = new EurekaHttpClient(config);
            var ex = await Assert.ThrowsAsync<ArgumentNullException>(() => client.RegisterAsync(null));
            Assert.Contains("info", ex.Message);
        }

        [Fact]
        public async void RegisterAsync_ThrowsHttpRequestException_ServerTimeout()
        {
            var config = new EurekaClientConfig()
            {
                EurekaServerServiceUrls = "http://localhost:9999/",
                EurekaServerRetryCount = 0
            };
            var client = new EurekaHttpClient(config);
            var ex = await Assert.ThrowsAsync<EurekaTransportException>(() => client.RegisterAsync(new InstanceInfo()));
        }

        [Fact]
        public async void RegisterAsync_InvokesServer_ReturnsStatusCodeAndHeaders()
        {
            var envir = HostingHelpers.GetHostingEnvironment();
            TestConfigServerStartup.Response = string.Empty;
            TestConfigServerStartup.ReturnStatus = 204;
            var builder = new WebHostBuilder().UseStartup<TestConfigServerStartup>().UseEnvironment(envir.EnvironmentName);
            var server = new TestServer(builder);

            var uri = "http://localhost:8888/";
            server.BaseAddress = new Uri(uri);
            var config = new EurekaInstanceConfig();
            var info = InstanceInfo.FromInstanceConfig(config);

            var cconfig = new EurekaClientConfig()
            {
                EurekaServerServiceUrls = uri
            };
            var client = new EurekaHttpClient(cconfig, server.CreateClient());

            var resp = await client.RegisterAsync(info);
            Assert.NotNull(resp);
            Assert.Equal(HttpStatusCode.NoContent, resp.StatusCode);
            Assert.NotNull(resp.Headers);
        }

        [Fact]
        public async void RegisterAsync_SendsValidPOSTData()
        {
            var envir = HostingHelpers.GetHostingEnvironment();
            TestConfigServerStartup.Response = string.Empty;
            TestConfigServerStartup.ReturnStatus = 204;
            var builder = new WebHostBuilder().UseStartup<TestConfigServerStartup>().UseEnvironment(envir.EnvironmentName);
            var server = new TestServer(builder);

            var uri = "http://localhost:8888/";
            server.BaseAddress = new Uri(uri);
            var config = new EurekaInstanceConfig()
            {
                AppName = "foobar"
            };

            var info = InstanceInfo.FromInstanceConfig(config);

            var cconfig = new EurekaClientConfig()
            {
                EurekaServerServiceUrls = uri
            };
            var client = new EurekaHttpClient(cconfig, server.CreateClient());
            var resp = await client.RegisterAsync(info);

            Assert.NotNull(TestConfigServerStartup.LastRequest);
            Assert.Equal("POST", TestConfigServerStartup.LastRequest.Method);
            Assert.Equal("localhost:8888", TestConfigServerStartup.LastRequest.Host.Value);
            Assert.Equal("/apps/FOOBAR", TestConfigServerStartup.LastRequest.Path.Value);

            // Check JSON payload
<<<<<<< HEAD
            var recvJson = JsonSerializer.Deserialize<JsonInstanceInfoRoot>(new StreamReader(TestConfigServerStartup.LastRequest.Body).ReadToEnd());
=======
            var recvJson = JsonInstanceInfoRoot.Deserialize(TestConfigServerStartup.LastRequest.Body);
>>>>>>> b1bbf729
            Assert.NotNull(recvJson);
            Assert.NotNull(recvJson.Instance);

            // Compare a few random values
            var sentJsonObj = info.ToJsonInstance();
            Assert.Equal(sentJsonObj.Actiontype, recvJson.Instance.Actiontype);
            Assert.Equal(sentJsonObj.AppName, recvJson.Instance.AppName);
            Assert.Equal(sentJsonObj.HostName, recvJson.Instance.HostName);
        }

        [Fact]
        public async void SendHeartbeat_Throws_IfAppNameNull()
        {
            var config = new EurekaClientConfig();
            var client = new EurekaHttpClient(config);
            var ex = await Assert.ThrowsAsync<ArgumentException>(() => client.SendHeartBeatAsync(null, "bar", new InstanceInfo(), InstanceStatus.DOWN));
            Assert.Contains("appName", ex.Message);
        }

        [Fact]
        public async void SendHeartbeat_Throws_IfIdNull()
        {
            var config = new EurekaClientConfig();
            var client = new EurekaHttpClient(config);
            var ex = await Assert.ThrowsAsync<ArgumentException>(() => client.SendHeartBeatAsync("foo", null, new InstanceInfo(), InstanceStatus.DOWN));
            Assert.Contains("id", ex.Message);
        }

        [Fact]
        public async void SendHeartbeat_Throws_IfInstanceInfoNull()
        {
            var config = new EurekaClientConfig();
            var client = new EurekaHttpClient(config);
            var ex = await Assert.ThrowsAsync<ArgumentNullException>(() => client.SendHeartBeatAsync("foo", "bar", null, InstanceStatus.DOWN));
            Assert.Contains("info", ex.Message);
        }

        [Fact]
        public async void SendHeartBeatAsync_InvokesServer_ReturnsStatusCodeAndHeaders()
        {
            var envir = HostingHelpers.GetHostingEnvironment();
            TestConfigServerStartup.Response = string.Empty;
            TestConfigServerStartup.ReturnStatus = 200;
            var builder = new WebHostBuilder().UseStartup<TestConfigServerStartup>().UseEnvironment(envir.EnvironmentName);
            var server = new TestServer(builder);

            var uri = "http://localhost:8888/";
            server.BaseAddress = new Uri(uri);
            var config = new EurekaInstanceConfig()
            {
                AppName = "foo",
                InstanceId = "id1"
            };
            var info = InstanceInfo.FromInstanceConfig(config);

            var cconfig = new EurekaClientConfig()
            {
                EurekaServerServiceUrls = uri
            };
            var client = new EurekaHttpClient(cconfig, server.CreateClient());
            var resp = await client.SendHeartBeatAsync("foo", "id1", info, InstanceStatus.UNKNOWN);
            Assert.NotNull(resp);
            Assert.Equal(HttpStatusCode.OK, resp.StatusCode);
            Assert.NotNull(resp.Headers);

            Assert.Equal("PUT", TestConfigServerStartup.LastRequest.Method);
            Assert.Equal("localhost:8888", TestConfigServerStartup.LastRequest.Host.Value);
            Assert.Equal("/apps/FOO/id1", TestConfigServerStartup.LastRequest.Path.Value);
            var time = DateTimeConversions.ToJavaMillis(new DateTime(info.LastDirtyTimestamp, DateTimeKind.Utc));
            Assert.Equal("?status=STARTING&lastDirtyTimestamp=" + time, TestConfigServerStartup.LastRequest.QueryString.Value);
        }

        [Fact]
        public async void GetApplicationsAsync_InvokesServer_ReturnsExpectedApplications()
        {
            var json = @"
                { 
                    ""applications"": { 
                        ""versions__delta"":""1"",
                        ""apps__hashcode"":""UP_1_"",
                        ""application"":[{
                            ""name"":""FOO"",
                            ""instance"":[{ 
                                ""instanceId"":""localhost:foo"",
                                ""hostName"":""localhost"",
                                ""app"":""FOO"",
                                ""ipAddr"":""192.168.56.1"",
                                ""status"":""UP"",
                                ""overriddenstatus"":""UNKNOWN"",
                                ""port"":{""$"":8080,""@enabled"":""true""},
                                ""securePort"":{""$"":443,""@enabled"":""false""},
                                ""countryId"":1,
                                ""dataCenterInfo"":{""@class"":""com.netflix.appinfo.InstanceInfo$DefaultDataCenterInfo"",""name"":""MyOwn""},
                                ""leaseInfo"":{""renewalIntervalInSecs"":30,""durationInSecs"":90,""registrationTimestamp"":1457714988223,""lastRenewalTimestamp"":1457716158319,""evictionTimestamp"":0,""serviceUpTimestamp"":1457714988223},
                                ""metadata"":{""@class"":""java.util.Collections$EmptyMap""},
                                ""homePageUrl"":""http://localhost:8080/"",
                                ""statusPageUrl"":""http://localhost:8080/info"",
                                ""healthCheckUrl"":""http://localhost:8080/health"",
                                ""vipAddress"":""foo"",
                                ""isCoordinatingDiscoveryServer"":""false"",
                                ""lastUpdatedTimestamp"":""1457714988223"",
                                ""lastDirtyTimestamp"":""1457714988172"",
                                ""actionType"":""ADDED""
                            }]
                        }]
                    }
                }";
            var envir = HostingHelpers.GetHostingEnvironment();
            TestConfigServerStartup.Response = json;
            TestConfigServerStartup.ReturnStatus = 200;
            var builder = new WebHostBuilder().UseStartup<TestConfigServerStartup>().UseEnvironment(envir.EnvironmentName);
            var server = new TestServer(builder);

            var uri = "http://localhost:8888/";
            server.BaseAddress = new Uri(uri);

            var cconfig = new EurekaClientConfig()
            {
                EurekaServerServiceUrls = uri
            };
            var client = new EurekaHttpClient(cconfig, server.CreateClient());
            var resp = await client.GetApplicationsAsync();
            Assert.NotNull(resp);
            Assert.Equal(HttpStatusCode.OK, resp.StatusCode);
            Assert.Equal("GET", TestConfigServerStartup.LastRequest.Method);
            Assert.Equal("localhost:8888", TestConfigServerStartup.LastRequest.Host.Value);
            Assert.Equal("/apps/", TestConfigServerStartup.LastRequest.Path.Value);
            Assert.NotNull(resp.Headers);
            Assert.NotNull(resp.Response);
            Assert.NotNull(resp.Response.ApplicationMap);
            Assert.Single(resp.Response.ApplicationMap);
            var app = resp.Response.GetRegisteredApplication("foo");

            Assert.NotNull(app);
            Assert.Equal("FOO", app.Name);

            var instances = app.Instances;
            Assert.NotNull(instances);
            Assert.Equal(1, instances.Count);
            foreach (var instance in instances)
            {
                Assert.Equal("localhost:foo", instance.InstanceId);
                Assert.Equal("foo", instance.VipAddress);
                Assert.Equal("localhost", instance.HostName);
                Assert.Equal("192.168.56.1", instance.IpAddr);
                Assert.Equal(InstanceStatus.UP, instance.Status);
            }
        }

        [Fact]
        public async void GetVipAsync_Throws_IfVipAddressNull()
        {
            var config = new EurekaClientConfig();
            var client = new EurekaHttpClient(config);
            var ex = await Assert.ThrowsAsync<ArgumentException>(() => client.GetVipAsync(null));
            Assert.Contains("vipAddress", ex.Message);
        }

        [Fact]
        public async void GetSecureVipAsync_Throws_IfVipAddressNull()
        {
            var config = new EurekaClientConfig();
            var client = new EurekaHttpClient(config);
            var ex = await Assert.ThrowsAsync<ArgumentException>(() => client.GetSecureVipAsync(null));
            Assert.Contains("secureVipAddress", ex.Message);
        }

        [Fact]
        public async void GetApplicationAsync_Throws_IfAppNameNull()
        {
            var config = new EurekaClientConfig();
            var client = new EurekaHttpClient(config);
            var ex = await Assert.ThrowsAsync<ArgumentException>(() => client.GetApplicationAsync(null));
            Assert.Contains("appName", ex.Message);
        }

        [Fact]
        public async void GetApplicationAsync_InvokesServer_ReturnsExpectedApplications()
        {
            var json = @"
                {
                    ""application"": {
                        ""name"":""FOO"",
                        ""instance"":[ {
                            ""instanceId"":""localhost:foo"",
                            ""hostName"":""localhost"",
                            ""app"":""FOO"",
                            ""ipAddr"":""192.168.56.1"",
                            ""status"":""UP"",
                            ""overriddenstatus"":""UNKNOWN"",
                            ""port"":{""$"":8080,""@enabled"":""true""},
                            ""securePort"":{""$"":443,""@enabled"":""false""},
                            ""countryId"":1,
                            ""dataCenterInfo"":{""@class"":""com.netflix.appinfo.InstanceInfo$DefaultDataCenterInfo"",""name"":""MyOwn""},
                            ""leaseInfo"":{""renewalIntervalInSecs"":30,""durationInSecs"":90,""registrationTimestamp"":1458152330783,""lastRenewalTimestamp"":1458243422342,""evictionTimestamp"":0,""serviceUpTimestamp"":1458152330783},
                            ""metadata"":{""@class"":""java.util.Collections$EmptyMap""},
                            ""homePageUrl"":""http://localhost:8080/"",
                            ""statusPageUrl"":""http://localhost:8080/info"",
                            ""healthCheckUrl"":""http://localhost:8080/health"",
                            ""vipAddress"":""foo"",
                            ""isCoordinatingDiscoveryServer"":""false"",
                            ""lastUpdatedTimestamp"":""1458152330783"",
                            ""lastDirtyTimestamp"":""1458152330696"",
                            ""actionType"":""ADDED""
                        }]
                    }
                }";
            var envir = HostingHelpers.GetHostingEnvironment();
            TestConfigServerStartup.Response = json;
            TestConfigServerStartup.ReturnStatus = 200;
            var builder = new WebHostBuilder().UseStartup<TestConfigServerStartup>().UseEnvironment(envir.EnvironmentName);
            var server = new TestServer(builder);

            var uri = "http://localhost:8888/";
            server.BaseAddress = new Uri(uri);

            var cconfig = new EurekaClientConfig()
            {
                EurekaServerServiceUrls = uri
            };
            var client = new EurekaHttpClient(cconfig, server.CreateClient());
            var resp = await client.GetApplicationAsync("foo");
            Assert.NotNull(resp);
            Assert.Equal(HttpStatusCode.OK, resp.StatusCode);
            Assert.Equal("GET", TestConfigServerStartup.LastRequest.Method);
            Assert.Equal("localhost:8888", TestConfigServerStartup.LastRequest.Host.Value);
            Assert.Equal("/apps/foo", TestConfigServerStartup.LastRequest.Path.Value);
            Assert.NotNull(resp.Headers);
            Assert.NotNull(resp.Response);
            Assert.Equal("FOO", resp.Response.Name);

            var instances = resp.Response.Instances;
            Assert.NotNull(instances);
            Assert.Equal(1, instances.Count);
            foreach (var instance in instances)
            {
                Assert.Equal("localhost:foo", instance.InstanceId);
                Assert.Equal("foo", instance.VipAddress);
                Assert.Equal("localhost", instance.HostName);
                Assert.Equal("192.168.56.1", instance.IpAddr);
                Assert.Equal(InstanceStatus.UP, instance.Status);
            }

            Assert.Equal("http://localhost:8888/", client._serviceUrl);
        }

        [Fact]
        public async void GetApplicationAsync__FirstServerFails_InvokesSecondServer_ReturnsExpectedApplications()
        {
            var json = @"
                {
                    ""application"": {
                        ""name"":""FOO"",
                        ""instance"":[{
                            ""instanceId"":""localhost:foo"",
                            ""hostName"":""localhost"",
                            ""app"":""FOO"",
                            ""ipAddr"":""192.168.56.1"",
                            ""status"":""UP"",
                            ""overriddenstatus"":""UNKNOWN"",
                            ""port"":{""$"":8080,""@enabled"":""true""},
                            ""securePort"":{""$"":443,""@enabled"":""false""},
                            ""countryId"":1,
                            ""dataCenterInfo"":{""@class"":""com.netflix.appinfo.InstanceInfo$DefaultDataCenterInfo"",""name"":""MyOwn""},
                            ""leaseInfo"":{""renewalIntervalInSecs"":30,""durationInSecs"":90,""registrationTimestamp"":1458152330783,""lastRenewalTimestamp"":1458243422342,""evictionTimestamp"":0,""serviceUpTimestamp"":1458152330783},
                            ""metadata"":{""@class"":""java.util.Collections$EmptyMap""},
                            ""homePageUrl"":""http://localhost:8080/"",
                            ""statusPageUrl"":""http://localhost:8080/info"",
                            ""healthCheckUrl"":""http://localhost:8080/health"",
                            ""vipAddress"":""foo"",
                            ""isCoordinatingDiscoveryServer"":""false"",
                            ""lastUpdatedTimestamp"":""1458152330783"",
                            ""lastDirtyTimestamp"":""1458152330696"",
                            ""actionType"":""ADDED""
                        }]
                    }
                }";
            var envir = HostingHelpers.GetHostingEnvironment();
            TestConfigServerStartup.Response = json;
            TestConfigServerStartup.ReturnStatus = 200;
            TestConfigServerStartup.Host = "localhost:8888";
            var builder = new WebHostBuilder().UseStartup<TestConfigServerStartup>().UseEnvironment(envir.EnvironmentName);
            var server = new TestServer(builder);

            var uri = "http://localhost:8888/";
            server.BaseAddress = new Uri(uri);

            var cconfig = new EurekaClientConfig()
            {
                EurekaServerServiceUrls = "https://bad.host:9999/," + uri
            };
            var client = new EurekaHttpClient(cconfig, server.CreateClient());
            var resp = await client.GetApplicationAsync("foo");
            Assert.NotNull(resp);
            Assert.Equal(HttpStatusCode.OK, resp.StatusCode);
            Assert.Equal("GET", TestConfigServerStartup.LastRequest.Method);
            Assert.Equal("localhost:8888", TestConfigServerStartup.LastRequest.Host.Value);
            Assert.Equal("/apps/foo", TestConfigServerStartup.LastRequest.Path.Value);
            Assert.NotNull(resp.Headers);
            Assert.NotNull(resp.Response);
            Assert.Equal("FOO", resp.Response.Name);

            var instances = resp.Response.Instances;
            Assert.NotNull(instances);
            Assert.Equal(1, instances.Count);
            foreach (var instance in instances)
            {
                Assert.Equal("localhost:foo", instance.InstanceId);
                Assert.Equal("foo", instance.VipAddress);
                Assert.Equal("localhost", instance.HostName);
                Assert.Equal("192.168.56.1", instance.IpAddr);
                Assert.Equal(InstanceStatus.UP, instance.Status);
            }

            Assert.Equal("http://localhost:8888/", client._serviceUrl);
        }

        [Fact]
        public async void GetInstanceAsync_Throws_IfAppNameNull()
        {
            var config = new EurekaClientConfig();
            var client = new EurekaHttpClient(config);
            var ex = await Assert.ThrowsAsync<ArgumentException>(() => client.GetInstanceAsync(null, "id"));
            Assert.Contains("appName", ex.Message);
        }

        [Fact]
        public async void GetInstanceAsync_Throws_IfAppNameNotNullAndIDNull()
        {
            var config = new EurekaClientConfig();
            var client = new EurekaHttpClient(config);
            var ex = await Assert.ThrowsAsync<ArgumentException>(() => client.GetInstanceAsync("appName", null));
            Assert.Contains("id", ex.Message);
        }

        [Fact]
        public async void GetInstanceAsync_Throws_IfIDNull()
        {
            var config = new EurekaClientConfig();
            var client = new EurekaHttpClient(config);
            var ex = await Assert.ThrowsAsync<ArgumentException>(() => client.GetInstanceAsync(null));
            Assert.Contains("id", ex.Message);
        }

        [Fact]
        public async void GetInstanceAsync_InvokesServer_ReturnsExpectedInstances()
        {
            var json = @"
                { 
                    ""instance"": {
                        ""instanceId"":""DESKTOP-GNQ5SUT"",
                        ""app"":""FOOBAR"",
                        ""appGroupName"":null,
                        ""ipAddr"":""192.168.0.147"",
                        ""sid"":""na"",
                        ""port"":{""@enabled"":true,""$"":80},
                        ""securePort"":{""@enabled"":false,""$"":443},
                        ""homePageUrl"":""http://DESKTOP-GNQ5SUT:80/"",
                        ""statusPageUrl"":""http://DESKTOP-GNQ5SUT:80/Status"",
                        ""healthCheckUrl"":""http://DESKTOP-GNQ5SUT:80/healthcheck"",
                        ""secureHealthCheckUrl"":null,
                        ""vipAddress"":""DESKTOP-GNQ5SUT:80"",
                        ""secureVipAddress"":""DESKTOP-GNQ5SUT:443"",
                        ""countryId"":1,
                        ""dataCenterInfo"":{""@class"":""com.netflix.appinfo.InstanceInfo$DefaultDataCenterInfo"",""name"":""MyOwn""},
                        ""hostName"":""DESKTOP-GNQ5SUT"",
                        ""status"":""UP"",
                        ""overriddenstatus"":""UNKNOWN"",
                        ""leaseInfo"":{""renewalIntervalInSecs"":30,""durationInSecs"":90,""registrationTimestamp"":0,""lastRenewalTimestamp"":0,""renewalTimestamp"":0,""evictionTimestamp"":0,""serviceUpTimestamp"":0},
                        ""isCoordinatingDiscoveryServer"":false,
                        ""metadata"":{""@class"":""java.util.Collections$EmptyMap"",""metadata"":null},
                        ""lastUpdatedTimestamp"":1458116137663,
                        ""lastDirtyTimestamp"":1458116137663,
                        ""actionType"":""ADDED"",
                        ""asgName"":null
                    }
                }";
            var envir = HostingHelpers.GetHostingEnvironment();
            TestConfigServerStartup.Response = json;
            TestConfigServerStartup.ReturnStatus = 200;
            var builder = new WebHostBuilder().UseStartup<TestConfigServerStartup>().UseEnvironment(envir.EnvironmentName);
            var server = new TestServer(builder);

            var uri = "http://localhost:8888/";
            server.BaseAddress = new Uri(uri);

            var cconfig = new EurekaClientConfig()
            {
                EurekaServerServiceUrls = uri
            };
            var client = new EurekaHttpClient(cconfig, server.CreateClient());
            var resp = await client.GetInstanceAsync("DESKTOP-GNQ5SUT");
            Assert.NotNull(resp);
            Assert.Equal(HttpStatusCode.OK, resp.StatusCode);
            Assert.Equal("GET", TestConfigServerStartup.LastRequest.Method);
            Assert.Equal("localhost:8888", TestConfigServerStartup.LastRequest.Host.Value);
            Assert.Equal("/instances/DESKTOP-GNQ5SUT", TestConfigServerStartup.LastRequest.Path.Value);
            Assert.NotNull(resp.Headers);
            Assert.NotNull(resp.Response);
            Assert.Equal("DESKTOP-GNQ5SUT", resp.Response.InstanceId);
            Assert.Equal("DESKTOP-GNQ5SUT:80", resp.Response.VipAddress);
            Assert.Equal("DESKTOP-GNQ5SUT", resp.Response.HostName);
            Assert.Equal("192.168.0.147", resp.Response.IpAddr);
            Assert.Equal(InstanceStatus.UP, resp.Response.Status);

            Assert.Equal("http://localhost:8888/", client._serviceUrl);
        }

        [Fact]
        public async void GetInstanceAsync_FirstServerFails_InvokesSecondServer_ReturnsExpectedInstances()
        {
            var json = @"
                { 
                    ""instance"":{
                        ""instanceId"":""DESKTOP-GNQ5SUT"",
                        ""app"":""FOOBAR"",
                        ""appGroupName"":null,
                        ""ipAddr"":""192.168.0.147"",
                        ""sid"":""na"",
                        ""port"":{""@enabled"":true,""$"":80},
                        ""securePort"":{""@enabled"":false,""$"":443},
                        ""homePageUrl"":""http://DESKTOP-GNQ5SUT:80/"",
                        ""statusPageUrl"":""http://DESKTOP-GNQ5SUT:80/Status"",
                        ""healthCheckUrl"":""http://DESKTOP-GNQ5SUT:80/healthcheck"",
                        ""secureHealthCheckUrl"":null,
                        ""vipAddress"":""DESKTOP-GNQ5SUT:80"",
                        ""secureVipAddress"":""DESKTOP-GNQ5SUT:443"",
                        ""countryId"":1,
                        ""dataCenterInfo"":{""@class"":""com.netflix.appinfo.InstanceInfo$DefaultDataCenterInfo"",""name"":""MyOwn""},
                        ""hostName"":""DESKTOP-GNQ5SUT"",
                        ""status"":""UP"",
                        ""overriddenstatus"":""UNKNOWN"",
                        ""leaseInfo"":{""renewalIntervalInSecs"":30,""durationInSecs"":90,""registrationTimestamp"":0,""lastRenewalTimestamp"":0,""renewalTimestamp"":0,""evictionTimestamp"":0,""serviceUpTimestamp"":0},
                        ""isCoordinatingDiscoveryServer"":false,
                        ""metadata"":{""@class"":""java.util.Collections$EmptyMap"",""metadata"":null},
                        ""lastUpdatedTimestamp"":1458116137663,
                        ""lastDirtyTimestamp"":1458116137663,
                        ""actionType"":""ADDED"",
                        ""asgName"":null
                    }
                }";
            var envir = HostingHelpers.GetHostingEnvironment();
            TestConfigServerStartup.Response = json;
            TestConfigServerStartup.ReturnStatus = 200;
            TestConfigServerStartup.Host = "localhost:8888";
            var builder = new WebHostBuilder().UseStartup<TestConfigServerStartup>().UseEnvironment(envir.EnvironmentName);
            var server = new TestServer(builder);

            var uri = "http://localhost:8888/";
            server.BaseAddress = new Uri(uri);

            var cconfig = new EurekaClientConfig()
            {
                EurekaServerServiceUrls = "https://bad.host:9999/," + uri
            };
            var client = new EurekaHttpClient(cconfig, server.CreateClient());
            var resp = await client.GetInstanceAsync("DESKTOP-GNQ5SUT");
            Assert.NotNull(resp);
            Assert.Equal(HttpStatusCode.OK, resp.StatusCode);
            Assert.Equal("GET", TestConfigServerStartup.LastRequest.Method);
            Assert.Equal("localhost:8888", TestConfigServerStartup.LastRequest.Host.Value);
            Assert.Equal("/instances/DESKTOP-GNQ5SUT", TestConfigServerStartup.LastRequest.Path.Value);
            Assert.NotNull(resp.Headers);
            Assert.NotNull(resp.Response);
            Assert.Equal("DESKTOP-GNQ5SUT", resp.Response.InstanceId);
            Assert.Equal("DESKTOP-GNQ5SUT:80", resp.Response.VipAddress);
            Assert.Equal("DESKTOP-GNQ5SUT", resp.Response.HostName);
            Assert.Equal("192.168.0.147", resp.Response.IpAddr);
            Assert.Equal(InstanceStatus.UP, resp.Response.Status);

            Assert.Equal("http://localhost:8888/", client._serviceUrl);
        }

        [Fact]
        public async void CancelAsync_Throws_IfAppNameNull()
        {
            var config = new EurekaClientConfig();
            var client = new EurekaHttpClient(config);
            var ex = await Assert.ThrowsAsync<ArgumentException>(() => client.CancelAsync(null, "id"));
            Assert.Contains("appName", ex.Message);
        }

        [Fact]
        public async void CancelAsync_Throws_IfAppNameNotNullAndIDNull()
        {
            var config = new EurekaClientConfig();
            var client = new EurekaHttpClient(config);
            var ex = await Assert.ThrowsAsync<ArgumentException>(() => client.CancelAsync("appName", null));
            Assert.Contains("id", ex.Message);
        }

        [Fact]
        public async void CancelAsync_InvokesServer_ReturnsStatusCodeAndHeaders()
        {
            var envir = HostingHelpers.GetHostingEnvironment();
            TestConfigServerStartup.Response = string.Empty;
            TestConfigServerStartup.ReturnStatus = 200;
            var builder = new WebHostBuilder().UseStartup<TestConfigServerStartup>().UseEnvironment(envir.EnvironmentName);
            var server = new TestServer(builder);

            var uri = "http://localhost:8888/";
            server.BaseAddress = new Uri(uri);

            var cconfig = new EurekaClientConfig()
            {
                EurekaServerServiceUrls = uri
            };
            var client = new EurekaHttpClient(cconfig, server.CreateClient());
            var resp = await client.CancelAsync("foo", "bar");
            Assert.NotNull(resp);
            Assert.Equal(HttpStatusCode.OK, resp.StatusCode);
            Assert.NotNull(resp.Headers);
            Assert.Equal("DELETE", TestConfigServerStartup.LastRequest.Method);
            Assert.Equal("localhost:8888", TestConfigServerStartup.LastRequest.Host.Value);
            Assert.Equal("/apps/foo/bar", TestConfigServerStartup.LastRequest.Path.Value);

            Assert.Equal("http://localhost:8888/", client._serviceUrl);
        }

        [Fact]
        public async void StatusUpdateAsync_Throws_IfAppNameNull()
        {
            var config = new EurekaClientConfig();
            var client = new EurekaHttpClient(config);
            var ex = await Assert.ThrowsAsync<ArgumentException>(() => client.StatusUpdateAsync(null, "id", InstanceStatus.UP, null));
            Assert.Contains("appName", ex.Message);
        }

        [Fact]
        public async void StatusUpdateAsync_Throws_IfIdNull()
        {
            var config = new EurekaClientConfig();
            var client = new EurekaHttpClient(config);
            var ex = await Assert.ThrowsAsync<ArgumentException>(() => client.StatusUpdateAsync("appName", null, InstanceStatus.UP, null));
            Assert.Contains("id", ex.Message);
        }

        [Fact]
        public async void StatusUpdateAsync_Throws_IfInstanceInfoNull()
        {
            var config = new EurekaClientConfig();
            var client = new EurekaHttpClient(config);
            var ex = await Assert.ThrowsAsync<ArgumentNullException>(() => client.StatusUpdateAsync("appName", "bar", InstanceStatus.UP, null));
            Assert.Contains("info", ex.Message);
        }

        [Fact]
        public async void StatusUpdateAsync_InvokesServer_ReturnsStatusCodeAndHeaders()
        {
            var envir = HostingHelpers.GetHostingEnvironment();
            TestConfigServerStartup.Response = string.Empty;
            TestConfigServerStartup.ReturnStatus = 200;
            var builder = new WebHostBuilder().UseStartup<TestConfigServerStartup>().UseEnvironment(envir.EnvironmentName);
            var server = new TestServer(builder);

            var uri = "http://localhost:8888/";
            server.BaseAddress = new Uri(uri);

            var cconfig = new EurekaClientConfig()
            {
                EurekaServerServiceUrls = uri
            };
            var client = new EurekaHttpClient(cconfig, server.CreateClient());
            var now = DateTime.UtcNow.Ticks;
            var javaTime = DateTimeConversions.ToJavaMillis(new DateTime(now, DateTimeKind.Utc));
            var resp = await client.StatusUpdateAsync("foo", "bar", InstanceStatus.DOWN, new InstanceInfo() { LastDirtyTimestamp = now });
            Assert.NotNull(resp);
            Assert.Equal(HttpStatusCode.OK, resp.StatusCode);
            Assert.NotNull(resp.Headers);
            Assert.Equal("PUT", TestConfigServerStartup.LastRequest.Method);
            Assert.Equal("localhost:8888", TestConfigServerStartup.LastRequest.Host.Value);
            Assert.Equal("/apps/foo/bar/status", TestConfigServerStartup.LastRequest.Path.Value);
            Assert.Equal("?value=DOWN&lastDirtyTimestamp=" + javaTime, TestConfigServerStartup.LastRequest.QueryString.Value);

            Assert.Equal("http://localhost:8888/", client._serviceUrl);
        }

        [Fact]
        public async void DeleteStatusOverrideAsync_Throws_IfAppNameNull()
        {
            var config = new EurekaClientConfig();
            var client = new EurekaHttpClient(config);
            var ex = await Assert.ThrowsAsync<ArgumentException>(() => client.DeleteStatusOverrideAsync(null, "id", null));
            Assert.Contains("appName", ex.Message);
        }

        [Fact]
        public async void DeleteStatusOverrideAsync_Throws_IfIdNull()
        {
            var config = new EurekaClientConfig();
            var client = new EurekaHttpClient(config);
            var ex = await Assert.ThrowsAsync<ArgumentException>(() => client.DeleteStatusOverrideAsync("appName", null, null));
            Assert.Contains("id", ex.Message);
        }

        [Fact]
        public async void DeleteStatusOverrideAsync_Throws_IfInstanceInfoNull()
        {
            var config = new EurekaClientConfig();
            var client = new EurekaHttpClient(config);
            var ex = await Assert.ThrowsAsync<ArgumentNullException>(() => client.DeleteStatusOverrideAsync("appName", "bar", null));
            Assert.Contains("info", ex.Message);
        }

        [Fact]
        public async void DeleteStatusOverrideAsync_InvokesServer_ReturnsStatusCodeAndHeaders()
        {
            var envir = HostingHelpers.GetHostingEnvironment();
            TestConfigServerStartup.Response = string.Empty;
            TestConfigServerStartup.ReturnStatus = 200;
            var builder = new WebHostBuilder().UseStartup<TestConfigServerStartup>().UseEnvironment(envir.EnvironmentName);
            var server = new TestServer(builder);

            var uri = "http://localhost:8888/";
            server.BaseAddress = new Uri(uri);
            var cconfig = new EurekaClientConfig()
            {
                EurekaServerServiceUrls = uri
            };
            var client = new EurekaHttpClient(cconfig, server.CreateClient());
            var now = DateTime.UtcNow.Ticks;
            var javaTime = DateTimeConversions.ToJavaMillis(new DateTime(now, DateTimeKind.Utc));
            var resp = await client.DeleteStatusOverrideAsync("foo", "bar", new InstanceInfo() { LastDirtyTimestamp = now });
            Assert.NotNull(resp);
            Assert.Equal(HttpStatusCode.OK, resp.StatusCode);
            Assert.NotNull(resp.Headers);
            Assert.Equal("DELETE", TestConfigServerStartup.LastRequest.Method);
            Assert.Equal("localhost:8888", TestConfigServerStartup.LastRequest.Host.Value);
            Assert.Equal("/apps/foo/bar/status", TestConfigServerStartup.LastRequest.Path.Value);
            Assert.Equal("?lastDirtyTimestamp=" + javaTime, TestConfigServerStartup.LastRequest.QueryString.Value);

            Assert.Equal("http://localhost:8888/", client._serviceUrl);
        }

        [Fact]
        public void MakeServiceUrl_Throws_IfServiceUrlBad()
        {
            var ex = Assert.Throws<UriFormatException>(() => EurekaHttpClient.MakeServiceUrl("foobar\\foobar"));
            Assert.Contains("URI", ex.Message);
        }

        [Fact]
        public void MakeServiceUrl_AppendsSlash_IfMissing()
        {
            var result = EurekaHttpClient.MakeServiceUrl("http://boo:123");
            Assert.Equal("http://boo:123/", result);
        }

        [Fact]
        public void MakeServiceUrl_DoesntAppendSlash_IfPresent()
        {
            var result = EurekaHttpClient.MakeServiceUrl("http://boo:123/");
            Assert.Equal("http://boo:123/", result);
        }

        [Fact]
        public void GetRequestMessage_ReturnsCorrectMesssage_WithAdditionalHeaders()
        {
            var headers = new Dictionary<string, string>()
            {
                { "foo", "bar" }
            };
            var config = new EurekaClientConfig()
            {
                EurekaServerServiceUrls = "http://boo:123/eureka/"
            };
            var client = new EurekaHttpClient(config, headers);
            var result = client.GetRequestMessage(HttpMethod.Post, new Uri("http://boo:123/eureka/"));
            Assert.Equal(HttpMethod.Post, result.Method);
            Assert.Equal(new Uri("http://boo:123/eureka/"), result.RequestUri);
            Assert.True(result.Headers.Contains("foo"));
        }

        [Fact]
        public void GetRequestMessage_No_Auth_When_Creds_Not_In_Url()
        {
            var config = new EurekaClientConfig()
            {
                EurekaServerServiceUrls = "http://boo:123/eureka/"
            };
            var client = new EurekaHttpClient(config);
            var result = client.GetRequestMessage(HttpMethod.Post, new Uri(config.EurekaServerServiceUrls));
            Assert.Equal(HttpMethod.Post, result.Method);
            Assert.Equal(new Uri("http://boo:123/eureka/"), result.RequestUri);
            Assert.False(result.Headers.Contains("Authorization"));

            // arrange
            var clientOptions = new EurekaClientOptions { ServiceUrl = "http://boo:123/eureka/" };
            var optionsMonitor = new TestOptionMonitorWrapper<EurekaClientOptions>(clientOptions);
            client = new EurekaHttpClient(optionsMonitor);

            // act
            result = client.GetRequestMessage(HttpMethod.Post, new Uri(clientOptions.EurekaServerServiceUrls));

            // assert
            Assert.Equal(HttpMethod.Post, result.Method);
            Assert.Equal(new Uri("http://boo:123/eureka/"), result.RequestUri);
            Assert.False(result.Headers.Contains("Authorization"));
        }

        [Fact]
        public void GetRequestMessage_Adds_Auth_When_Creds_In_Url()
        {
            var config = new EurekaClientConfig()
            {
                EurekaServerServiceUrls = "http://user:pass@boo:123/eureka/"
            };
            var client = new EurekaHttpClient(config);
            var result = client.GetRequestMessage(HttpMethod.Post, new Uri(config.EurekaServerServiceUrls));
            Assert.Equal(HttpMethod.Post, result.Method);
            Assert.Equal(new Uri("http://boo:123/eureka/"), result.RequestUri);
            Assert.True(result.Headers.Contains("Authorization"));

            // arrange
            var clientOptions = new EurekaClientOptions { ServiceUrl = "http://user:pass@boo:123/eureka/" };
            var optionsMonitor = new TestOptionMonitorWrapper<EurekaClientOptions>(clientOptions);
            client = new EurekaHttpClient(optionsMonitor);

            // act
            result = client.GetRequestMessage(HttpMethod.Post, new Uri(clientOptions.EurekaServerServiceUrls));

            // assert
            Assert.Equal(HttpMethod.Post, result.Method);
            Assert.Equal(new Uri("http://boo:123/eureka/"), result.RequestUri);
            Assert.True(result.Headers.Contains("Authorization"));
        }

        [Fact]
        public void GetRequestUri_ReturnsCorrect_WithQueryArguments()
        {
            var config = new EurekaClientConfig()
            {
                EurekaServerServiceUrls = "http://boo:123/eureka/"
            };
            var client = new EurekaHttpClient(config, new HttpClient());
            var queryArgs = new Dictionary<string, string>()
            {
                { "foo", "bar" },
                { "bar", "foo" }
            };
            var result = client.GetRequestUri("http://boo:123/eureka", queryArgs);
            Assert.NotNull(result);
            Assert.Equal("http://boo:123/eureka?foo=bar&bar=foo", result.ToString());
        }

        [Fact]
        public void GetServiceUrlCandidates_NoFailingUrls_ReturnsExpected()
        {
            var config = new EurekaClientConfig()
            {
                EurekaServerServiceUrls = "http://user:pass@boo:123/eureka/,http://user:pass@foo:123/eureka"
            };
            var client = new EurekaHttpClient(config);
            var result = client.GetServiceUrlCandidates();
            Assert.Contains("http://user:pass@boo:123/eureka/", result);
            Assert.Contains("http://user:pass@foo:123/eureka/", result);
        }

        [Fact]
        public void GetServiceUrlCandidates_WithFailingUrls_ReturnsExpected()
        {
            var config = new EurekaClientConfig()
            {
                EurekaServerServiceUrls = "https://user:pass@boo:123/eureka/,https://user:pass@foo:123/eureka,https://user:pass@blah:123/eureka,https://user:pass@blah.blah:123/eureka"
            };
            var client = new EurekaHttpClient(config);
            client.AddToFailingServiceUrls("https://user:pass@foo:123/eureka/");
            client.AddToFailingServiceUrls("https://user:pass@blah.blah:123/eureka/");

            var result = client.GetServiceUrlCandidates();
            Assert.Contains("https://user:pass@boo:123/eureka/", result);
            Assert.Contains("https://user:pass@blah:123/eureka/", result);
            Assert.Equal(2, result.Count);
        }

        [Fact]
        public void GetServiceUrlCandidates_ThresholdHit_ReturnsExpected()
        {
            var config = new EurekaClientConfig()
            {
                EurekaServerServiceUrls = "http://user:pass@boo:123/eureka/,http://user:pass@foo:123/eureka"
            };
            var client = new EurekaHttpClient(config);
            client.AddToFailingServiceUrls("http://user:pass@foo:123/eureka/");

            var result = client.GetServiceUrlCandidates();
            Assert.Contains("http://user:pass@boo:123/eureka/", result);
            Assert.Contains("http://user:pass@foo:123/eureka/", result);
        }
    }
}<|MERGE_RESOLUTION|>--- conflicted
+++ resolved
@@ -124,11 +124,7 @@
             Assert.Equal("/apps/FOOBAR", TestConfigServerStartup.LastRequest.Path.Value);
 
             // Check JSON payload
-<<<<<<< HEAD
             var recvJson = JsonSerializer.Deserialize<JsonInstanceInfoRoot>(new StreamReader(TestConfigServerStartup.LastRequest.Body).ReadToEnd());
-=======
-            var recvJson = JsonInstanceInfoRoot.Deserialize(TestConfigServerStartup.LastRequest.Body);
->>>>>>> b1bbf729
             Assert.NotNull(recvJson);
             Assert.NotNull(recvJson.Instance);
 
