--- conflicted
+++ resolved
@@ -897,31 +897,24 @@
 
         EurekaPostConfigurer.UpdateConfiguration(config, instOpts, appInfo);
 
-<<<<<<< HEAD
         Assert.Equal("myapp", instOpts.HostName);
         Assert.Equal(1234, instOpts.SecurePort);
         Assert.Equal(1233, instOpts.Port);
-=======
-            Assert.Equal("myapp", instOpts.HostName);
-            Assert.Equal(1234, instOpts.SecurePort);
-            Assert.Equal(1233, instOpts.Port);
-        }
-
-        [Fact]
-        public void UpdateConfiguration_DisableClientShouldNotComplainAboutInvalidConfiguration()
+    }
+
+    [Fact]
+    public void UpdateConfiguration_DisableClientShouldNotComplainAboutInvalidConfiguration()
+    {
+        var clientOptions = new EurekaClientOptions
         {
-            var clientOptions = new EurekaClientOptions()
-            {
-                Enabled = false
-            };
-
-            Environment.SetEnvironmentVariable("DOTNET_RUNNING_IN_CONTAINER", "true");
-
-            var ex = Record.Exception(() => EurekaPostConfigurer.UpdateConfiguration(null, null, clientOptions));
-            Assert.Null(ex);
-
-            Environment.SetEnvironmentVariable("DOTNET_RUNNING_IN_CONTAINER", null);
-        }
->>>>>>> 1c461d20
+            Enabled = false
+        };
+
+        Environment.SetEnvironmentVariable("DOTNET_RUNNING_IN_CONTAINER", "true");
+
+        var ex = Record.Exception(() => EurekaPostConfigurer.UpdateConfiguration(null, null, clientOptions));
+        Assert.Null(ex);
+
+        Environment.SetEnvironmentVariable("DOTNET_RUNNING_IN_CONTAINER", null);
     }
 }