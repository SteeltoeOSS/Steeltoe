--- conflicted
+++ resolved
@@ -8,10 +8,8 @@
 using System.Collections.Generic;
 using System.IdentityModel.Tokens.Jwt;
 using System.Linq;
-using System.Net;
 using System.Net.Http;
 using System.Net.Http.Headers;
-using System.Net.Security;
 using System.Security.Claims;
 using System.Text.Json;
 using System.Threading;
@@ -72,13 +70,8 @@
             if (response.IsSuccessStatusCode)
             {
                 _logger?.LogTrace("Successfully exchanged auth code for a token");
-<<<<<<< HEAD
                 var tokens = JsonSerializer.Deserialize<OpenIdTokenResponse>(await response.Content.ReadAsStringAsync());
-=======
-#pragma warning disable CS0618 // Type or member is obsolete
-                var tokens = await response.Content.ReadAsJsonAsync<OpenIdTokenResponse>().ConfigureAwait(false);
 #pragma warning restore CS0618 // Type or member is obsolete
->>>>>>> b1bbf729
 #if DEBUG
                 _logger?.LogTrace("Identity token received: {identityToken}", tokens.IdentityToken);
                 _logger?.LogTrace("Access token received: {accessToken}", tokens.AccessToken);
