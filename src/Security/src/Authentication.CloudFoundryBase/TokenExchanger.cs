﻿// Copyright 2017 the original author or authors.
//
// Licensed under the Apache License, Version 2.0 (the "License");
// you may not use this file except in compliance with the License.
// You may obtain a copy of the License at
//
// https://www.apache.org/licenses/LICENSE-2.0
//
// Unless required by applicable law or agreed to in writing, software
// distributed under the License is distributed on an "AS IS" BASIS,
// WITHOUT WARRANTIES OR CONDITIONS OF ANY KIND, either express or implied.
// See the License for the specific language governing permissions and
// limitations under the License.

using Microsoft.Extensions.Logging;
using Microsoft.IdentityModel.Protocols.OpenIdConnect;
using Steeltoe.Common.Http;
using System.Collections.Generic;
using System.IdentityModel.Tokens.Jwt;
using System.Linq;
using System.Net;
using System.Net.Http;
using System.Net.Http.Headers;
using System.Net.Security;
using System.Security.Claims;
using System.Threading;
using System.Threading.Tasks;

namespace Steeltoe.Security.Authentication.CloudFoundry
{
    public class TokenExchanger
    {
        private readonly ILogger _logger;
        private readonly AuthServerOptions _options;
        private readonly HttpClient _httpClient;

        public TokenExchanger(AuthServerOptions options, HttpClient httpclient = null, ILogger logger = null)
        {
            _options = options;
            _httpClient = httpclient ?? HttpClientHelper.GetHttpClient(options.ValidateCertificates, options.ClientTimeout);
            _logger = logger;
        }

        /// <summary>
        /// Perform the HTTP call to exchange an authorization code for a token
        /// </summary>
        /// <param name="code">The auth code to exchange</param>
        /// <param name="targetUrl">The full address of the token endpoint</param>
        /// <param name="cancellationToken">Your CancellationToken</param>
        /// <returns>The response from the remote server</returns>
        public async Task<HttpResponseMessage> ExchangeCodeForToken(string code, string targetUrl, CancellationToken cancellationToken)
        {
            var requestParameters = AuthCodeTokenRequestParameters(code);
            HttpRequestMessage requestMessage = GetTokenRequestMessage(requestParameters, targetUrl);
            _logger?.LogDebug("Exchanging code {code} for token at {accessTokenUrl}", code, targetUrl);

            HttpClientHelper.ConfigureCertificateValidation(
                _options.ValidateCertificates,
                out SecurityProtocolType protocolType,
                out RemoteCertificateValidationCallback prevValidator);

            HttpResponseMessage response;
            try
            {
                response = await _httpClient.SendAsync(requestMessage, cancellationToken).ConfigureAwait(false);
            }
            finally
            {
                HttpClientHelper.RestoreCertificateValidation(_options.ValidateCertificates, protocolType, prevValidator);
            }

            return response;
        }

        /// <summary>
        /// Passes an authorization code to OAuth server, maps server's <see cref="OpenIdTokenResponse"/> mapped to <see cref="ClaimsIdentity"/>
        /// </summary>
        /// <param name="code">Auth code received after user logs in at remote server</param>
        /// <returns>The user's ClaimsIdentity</returns>
        public async Task<ClaimsIdentity> ExchangeAuthCodeForClaimsIdentity(string code)
        {
            HttpResponseMessage response = await ExchangeCodeForToken(code, _options.AuthorizationUrl, default(CancellationToken)).ConfigureAwait(false);

            if (response.IsSuccessStatusCode)
            {
<<<<<<< HEAD
                var tokens = await response.Content.ReadAsJsonAsync<OpenIdTokenResponse>().ConfigureAwait(false);
=======
                _logger?.LogTrace("Successfully exchanged auth code for a token");
                var tokens = await response.Content.ReadAsJsonAsync<OpenIdTokenResponse>();
>>>>>>> 70520727
#if DEBUG
                _logger?.LogTrace("Identity token received: {identityToken}", tokens.IdentityToken);
                _logger?.LogTrace("Access token received: {accessToken}", tokens.AccessToken);
#endif
                JwtSecurityToken securityToken = new JwtSecurityToken(tokens.IdentityToken);

                return BuildIdentityWithClaims(securityToken.Claims, tokens.Scope, tokens.AccessToken);
            }
            else
            {
                _logger?.LogError("Failed call to exchange code for token : " + response.StatusCode);
                _logger?.LogWarning(response.ReasonPhrase);
                _logger?.LogInformation(await response.Content.ReadAsStringAsync().ConfigureAwait(false));

                return null;
            }
        }

        /// <summary>
        /// Get an access token using client_credentials grant
        /// </summary>
        /// <param name="targetUrl">full address of the token endpoint at the auth server</param>
        /// <returns>HttpResponse from the auth server</returns>
        public async Task<HttpResponseMessage> GetAccessTokenWithClientCredentials(string targetUrl)
        {
            HttpRequestMessage requestMessage = GetTokenRequestMessage(ClientCredentialsTokenRequestParameters(), targetUrl);

            HttpClientHelper.ConfigureCertificateValidation(_options.ValidateCertificates, out SecurityProtocolType protocolType, out RemoteCertificateValidationCallback prevValidator);

            HttpResponseMessage response;
            try
            {
                response = await _httpClient.SendAsync(requestMessage).ConfigureAwait(false);
            }
            finally
            {
                HttpClientHelper.RestoreCertificateValidation(_options.ValidateCertificates, protocolType, prevValidator);
            }

            return response;
        }

        /// <summary>
        /// Builds an <see cref="HttpRequestMessage"/> that will POST with the params to the target
        /// </summary>
        /// <param name="parameters">Body of the request to send</param>
        /// <param name="targetUrl">Location to send the request</param>
        /// <returns>A request primed for receiving a token</returns>
        internal HttpRequestMessage GetTokenRequestMessage(List<KeyValuePair<string, string>> parameters, string targetUrl)
        {
            var requestContent = new FormUrlEncodedContent(parameters);

            var requestMessage = new HttpRequestMessage(HttpMethod.Post, targetUrl);
            requestMessage.Headers.Accept.Add(new MediaTypeWithQualityHeaderValue("application/json"));
            requestMessage.Content = requestContent;
            return requestMessage;
        }

        /// <summary>
        /// Gets request parameters for authorization_code Token request
        /// </summary>
        /// <param name="code">Authorization code to be exchanged for token</param>
        /// <returns>Content for HTTP request</returns>
        internal List<KeyValuePair<string, string>> AuthCodeTokenRequestParameters(string code)
        {
            var parms = CommonTokenRequestParams();
            parms.Add(new KeyValuePair<string, string>(CloudFoundryDefaults.ParamsRedirectUri, _options.CallbackUrl));
            parms.Add(new KeyValuePair<string, string>(CloudFoundryDefaults.ParamsCode, code));
            parms.Add(new KeyValuePair<string, string>(CloudFoundryDefaults.ParamsGrantType, OpenIdConnectGrantTypes.AuthorizationCode));

            return parms;
        }

        internal List<KeyValuePair<string, string>> ClientCredentialsTokenRequestParameters()
        {
            var parms = CommonTokenRequestParams();
            parms.Add(new KeyValuePair<string, string>(CloudFoundryDefaults.ParamsGrantType, OpenIdConnectGrantTypes.ClientCredentials));

            return parms;
        }

        internal List<KeyValuePair<string, string>> CommonTokenRequestParams()
        {
            var scopes = "openid " + _options.AdditionalTokenScopes;
            if (_options.RequiredScopes != null)
            {
                scopes = string.Join(" ", scopes, _options.RequiredScopes);
            }

            return new List<KeyValuePair<string, string>>
            {
                new KeyValuePair<string, string>(CloudFoundryDefaults.ParamsClientId, _options.ClientId),
                new KeyValuePair<string, string>(CloudFoundryDefaults.ParamsClientSecret, _options.ClientSecret),
                new KeyValuePair<string, string>(CloudFoundryDefaults.ParamsScope, scopes)
            };
        }

        internal ClaimsIdentity BuildIdentityWithClaims(IEnumerable<Claim> claims, string tokenScopes, string accessToken)
        {
            _logger?.LogTrace("Building identity with claims from token");
#if DEBUG
            foreach (var claim in claims)
            {
                _logger?.LogTrace(claim.Type + " : " + claim.Value);
            }
#endif
            var typedClaimNames = new[] { "user_name", "email", "user_id" };
            var typedClaims = claims.Where(t => !typedClaimNames.Contains(t.Type, System.StringComparer.OrdinalIgnoreCase));

            // raw dump of claims, exclude mapped typedClaimNames
            var claimsId = new ClaimsIdentity(typedClaims, _options.SignInAsAuthenticationType);

            string userName = claims.First(c => c.Type == "user_name").Value;
            string email = claims.First(c => c.Type == "email").Value;
            string userId = claims.First(c => c.Type == "user_id").Value;

            claimsId.AddClaims(new List<Claim>
                    {
                        new Claim(ClaimTypes.NameIdentifier, userId),
                        new Claim(ClaimTypes.Name, userName),
                        new Claim(ClaimTypes.Email, email),
                    });

            _logger?.LogTrace("Adding scope claims from token");
            var additionalScopes = tokenScopes.Split(' ').Where(s => s != "openid");
            foreach (var scope in additionalScopes)
            {
                claimsId.AddClaim(new Claim("scope", scope));
            }

            claimsId.AddClaim(new Claim(ClaimTypes.Authentication, accessToken));
            _logger?.LogTrace("Finished building identity with claims from token");

            return claimsId;
        }
    }
}<|MERGE_RESOLUTION|>--- conflicted
+++ resolved
@@ -83,12 +83,8 @@
 
             if (response.IsSuccessStatusCode)
             {
-<<<<<<< HEAD
+                _logger?.LogTrace("Successfully exchanged auth code for a token");
                 var tokens = await response.Content.ReadAsJsonAsync<OpenIdTokenResponse>().ConfigureAwait(false);
-=======
-                _logger?.LogTrace("Successfully exchanged auth code for a token");
-                var tokens = await response.Content.ReadAsJsonAsync<OpenIdTokenResponse>();
->>>>>>> 70520727
 #if DEBUG
                 _logger?.LogTrace("Identity token received: {identityToken}", tokens.IdentityToken);
                 _logger?.LogTrace("Access token received: {accessToken}", tokens.AccessToken);
