﻿// Copyright 2017 the original author or authors.
//
// Licensed under the Apache License, Version 2.0 (the "License");
// you may not use this file except in compliance with the License.
// You may obtain a copy of the License at
//
// https://www.apache.org/licenses/LICENSE-2.0
//
// Unless required by applicable law or agreed to in writing, software
// distributed under the License is distributed on an "AS IS" BASIS,
// WITHOUT WARRANTIES OR CONDITIONS OF ANY KIND, either express or implied.
// See the License for the specific language governing permissions and
// limitations under the License.

using Microsoft.Extensions.Logging;
using Microsoft.Owin;
using Microsoft.Owin.Infrastructure;
using Microsoft.Owin.Security;
using Microsoft.Owin.Security.Infrastructure;
using System;
using System.Threading.Tasks;

namespace Steeltoe.Security.Authentication.CloudFoundry.Owin
{
    public class OpenIdConnectAuthenticationHandler : AuthenticationHandler<OpenIdConnectOptions>
    {
        private readonly ILogger _logger;

        public OpenIdConnectAuthenticationHandler(ILogger logger = null)
        {
            _logger = logger;
        }

        /// <summary>
        /// Invoked for every request.As this is passive middleware, we only want to branch off
        /// the authentication flow if the request being invoked is the callback path we gave as a redirect
        /// uri to the auth flow when invoking the IDP
        /// </summary>
        /// <returns>A bool used to determine whether or not to continue down the OWIN pipline</returns>
        public override async Task<bool> InvokeAsync()
        {
            if (Options.CallbackPath.HasValue && Options.CallbackPath == Request.Path)
            {
<<<<<<< HEAD
=======
                _logger?.LogTrace("Request path matches auth callback path");
>>>>>>> 70520727
                var ticket = await AuthenticateAsync().ConfigureAwait(false);
                if (ticket != null)
                {
                    _logger?.LogTrace("Authentication ticket found");
                    Context.Authentication.SignIn(ticket.Properties, ticket.Identity);
                    Response.Redirect(ticket.Properties.RedirectUri);

                    // Short-circuit, stopping rest of owin pipeline.
                    return true;
                }

                _logger?.LogDebug("Request path matched callback path, but no auth ticket was not found");
            }

            // Nothing to see here, please disperse.
            return false;
        }

        protected override async Task<AuthenticationTicket> AuthenticateCoreAsync()
        {
            if (Options.CallbackPath.HasValue && Options.CallbackPath != (Request.PathBase + Request.Path))
            {
                return null;
            }

            var code = Request.Query["code"];
            if (code == null)
            {
                var error = Request.Query["error"];
                var error_description = Request.Query["error_description"];
                _logger?.LogError("No auth code detected in SSO response. Error: {error}, Description: {error_description}", error, error_description);
            }

            _logger?.LogDebug("Received an authorization code from IDP: " + code);
            _logger?.LogInformation("== exchanging auth code for token ==");

            var exchanger = new TokenExchanger(Options.AsAuthServerOptions(HostInfoFromRequest(Request) + Options.CallbackPath), null, _logger);
            var identity = await exchanger.ExchangeAuthCodeForClaimsIdentity(code).ConfigureAwait(false);

            var properties = Options.StateDataFormat.Unprotect(Request.Query["state"]);

            return new AuthenticationTicket(identity, properties);
        }

        protected override Task InitializeCoreAsync()
        {
            return base.InitializeCoreAsync();
        }

        protected override Task ApplyResponseChallengeAsync()
        {
            if (Response.StatusCode == 401)
            {
                _logger?.LogTrace("Status code of 401 encountered, checking for auth challenge");
                var challenge = Helper.LookupChallenge(Options.AuthenticationType, Options.AuthenticationMode);

                // If there is an authorization challenge for this request, then we know we haven't completed an IDP
                // pass yet. Redirect to the IDP in the hopes that we get a code passed back to our callback URL.
                if (challenge != null)
                {
                    var state = challenge.Properties;

                    if (string.IsNullOrEmpty(state.RedirectUri))
                    {
                        state.RedirectUri = Request.Uri.ToString();
                    }

                    var idpRedirectUri = UriUtility.CalculateFullRedirectUri(Options, Request);
                    _logger?.LogInformation("Redirecting to Identity Provider at {idpRedirectUri}", idpRedirectUri);

                    var stateString = Options.StateDataFormat.Protect(state);
                    Response.Redirect(WebUtilities.AddQueryString(idpRedirectUri, "state", stateString));
                }

                _logger?.LogTrace("No auth challenge found for this 401 response");
            }

            return Task.FromResult<object>(null);
        }

        protected override Task ApplyResponseCoreAsync()
        {
            _logger?.LogTrace("Entering ApplyResponseCoreAsync with OpenIdConnect");
            return base.ApplyResponseCoreAsync();
        }

        protected override Task ApplyResponseGrantAsync()
        {
            _logger?.LogTrace("Entering ApplyResponseGrantAsync with OpenIdConnect");
            return base.ApplyResponseGrantAsync();
        }

        protected override Task TeardownCoreAsync()
        {
            _logger?.LogTrace("Entering TeardownCoreAsync with OpenIdConnect");
            return base.TeardownCoreAsync();
        }

        private string HostInfoFromRequest(IOwinRequest request)
        {
            return request.Scheme + Uri.SchemeDelimiter + request.Host;
        }
    }

#pragma warning disable SA1402 // File may only contain a single class
    [Obsolete("This class has been renamed OpenIdConnectAuthenticationHandler")]
    public class OpenIDConnectAuthenticationHandler : OpenIdConnectAuthenticationHandler
#pragma warning restore SA1402 // File may only contain a single class
    {
    }
}<|MERGE_RESOLUTION|>--- conflicted
+++ resolved
@@ -41,10 +41,7 @@
         {
             if (Options.CallbackPath.HasValue && Options.CallbackPath == Request.Path)
             {
-<<<<<<< HEAD
-=======
                 _logger?.LogTrace("Request path matches auth callback path");
->>>>>>> 70520727
                 var ticket = await AuthenticateAsync().ConfigureAwait(false);
                 if (ticket != null)
                 {
