// Licensed to the .NET Foundation under one or more agreements.
// The .NET Foundation licenses this file to you under the Apache 2.0 License.
// See the LICENSE file in the project root for more information.

using Microsoft.AspNetCore.Authentication;
using Microsoft.AspNetCore.Authentication.OAuth;
using Microsoft.AspNetCore.WebUtilities;
using Microsoft.Extensions.Logging;
using Microsoft.Extensions.Options;
using Steeltoe.Common.Http;
using System;
using System.Collections.Generic;
using System.Net;
using System.Net.Http;
using System.Net.Http.Headers;
using System.Net.Security;
using System.Security.Claims;
using System.Text;
using System.Text.Encodings.Web;
using System.Text.Json;
using System.Threading.Tasks;

namespace Steeltoe.Security.Authentication.CloudFoundry
{
    public class CloudFoundryOAuthHandler : OAuthHandler<CloudFoundryOAuthOptions>
    {
        private readonly ILogger<CloudFoundryOAuthHandler> _logger;

        public CloudFoundryOAuthHandler(
             IOptionsMonitor<CloudFoundryOAuthOptions> options,
             ILoggerFactory logger,
             UrlEncoder encoder,
             ISystemClock clock)
            : base(options, logger, encoder, clock)
        {
            _logger = logger?.CreateLogger<CloudFoundryOAuthHandler>();
        }

        protected internal virtual Dictionary<string, string> GetTokenInfoRequestParameters(OAuthTokenResponse tokens)
        {
            _logger?.LogDebug("GetTokenInfoRequestParameters() using token: {token}", tokens.AccessToken);

            return new Dictionary<string, string>()
            {
                { "token", tokens.AccessToken }
            };
        }

        protected internal virtual HttpRequestMessage GetTokenInfoRequestMessage(OAuthTokenResponse tokens)
        {
            _logger?.LogDebug("GetTokenInfoRequestMessage({token}) with {clientId}", tokens.AccessToken, Options.ClientId);

            var tokenRequestParameters = GetTokenInfoRequestParameters(tokens);

            var requestContent = new FormUrlEncodedContent(tokenRequestParameters);
            var request = new HttpRequestMessage(HttpMethod.Post, Options.TokenInfoUrl);
            request.Headers.Accept.Add(new MediaTypeWithQualityHeaderValue("application/json"));
            request.Headers.Authorization = new AuthenticationHeaderValue("Basic", GetEncoded(Options.ClientId, Options.ClientSecret));
            request.Content = requestContent;
            return request;
        }

        protected internal string GetEncoded(string user, string password)
        {
            if (user == null)
            {
                user = string.Empty;
            }

            if (password == null)
            {
                password = string.Empty;
            }

            return Convert.ToBase64String(Encoding.ASCII.GetBytes(user + ":" + password));
        }

        protected internal virtual HttpClient GetHttpClient()
        {
            return Backchannel;
        }

        protected override async Task<OAuthTokenResponse> ExchangeCodeAsync(OAuthCodeExchangeContext context)
        {
            _logger?.LogDebug("ExchangeCodeAsync({code}, {redirectUri})", context.Code, context.RedirectUri);

            var options = Options.BaseOptions();
            options.CallbackUrl = context.RedirectUri;

            var tEx = new TokenExchanger(options, GetHttpClient());
            var response = await tEx.ExchangeCodeForToken(context.Code, Options.TokenEndpoint, Context.RequestAborted).ConfigureAwait(false);

            if (response.IsSuccessStatusCode)
            {
                var result = await response.Content.ReadAsStringAsync().ConfigureAwait(false);

                _logger?.LogDebug("ExchangeCodeAsync() received json: {json}", result);
                var payload = JsonDocument.Parse(result);
                var tokenResponse = OAuthTokenResponse.Success(payload);

                return tokenResponse;
            }
            else
            {
                var error = "OAuth token endpoint failure: " + await Display(response).ConfigureAwait(false);
                return OAuthTokenResponse.Failed(new Exception(error));
            }
        }
<<<<<<< HEAD
=======
#else
        protected override async Task<OAuthTokenResponse> ExchangeCodeAsync(string code, string redirectUri)
        {
            _logger?.LogDebug("ExchangeCodeAsync({code}, {redirectUri})", code, redirectUri);

            var options = Options.BaseOptions();
            options.CallbackUrl = redirectUri;

            var tEx = new TokenExchanger(options, GetHttpClient());
            var response = await tEx.ExchangeCodeForToken(code, Options.TokenEndpoint, Context.RequestAborted).ConfigureAwait(false);

            if (response.IsSuccessStatusCode)
            {
                var result = await response.Content.ReadAsStringAsync().ConfigureAwait(false);

                _logger?.LogDebug("ExchangeCodeAsync() received json: {json}", result);
                var payload = JObject.Parse(result);
                var tokenResponse = OAuthTokenResponse.Success(payload);

                return tokenResponse;
            }
            else
            {
                var error = "OAuth token endpoint failure: " + await Display(response).ConfigureAwait(false);
                return OAuthTokenResponse.Failed(new Exception(error));
            }
        }
#endif
>>>>>>> b1bbf729

        protected override async Task<AuthenticationTicket> CreateTicketAsync(ClaimsIdentity identity, AuthenticationProperties properties, OAuthTokenResponse tokens)
        {
            _logger?.LogDebug("CreateTicketAsync()");

            var request = GetTokenInfoRequestMessage(tokens);
            var client = GetHttpClient();

            HttpClientHelper.ConfigureCertificateValidation(
                Options.ValidateCertificates,
                out var prevProtocols,
                out var prevValidator);

            HttpResponseMessage response = null;
            try
            {
                response = await client.SendAsync(request, Context.RequestAborted).ConfigureAwait(false);
            }
            finally
            {
                HttpClientHelper.RestoreCertificateValidation(Options.ValidateCertificates, prevProtocols, prevValidator);
            }

            if (!response.IsSuccessStatusCode)
            {
                _logger?.LogDebug("CreateTicketAsync() failure getting token info from {requesturi}", request.RequestUri);
                throw new HttpRequestException($"An error occurred when retrieving token information ({response.StatusCode}).");
            }

            var resp = await response.Content.ReadAsStringAsync().ConfigureAwait(false);

            _logger?.LogDebug("CreateTicketAsync() received json: {json}", resp);
            var payload = JsonDocument.Parse(resp).RootElement;
            var context = new OAuthCreatingTicketContext(new ClaimsPrincipal(identity), properties, Context, Scheme, Options, Backchannel, tokens, payload);
            context.RunClaimActions();
            await Events.CreatingTicket(context).ConfigureAwait(false);

            if (Options.UseTokenLifetime)
            {
                properties.IssuedUtc = CloudFoundryHelper.GetIssueTime(payload);
                properties.ExpiresUtc = CloudFoundryHelper.GetExpTime(payload);
            }

            await Events.CreatingTicket(context).ConfigureAwait(false);
            var ticket = new AuthenticationTicket(context.Principal, context.Properties, Scheme.Name);
            return ticket;
        }

        protected override string BuildChallengeUrl(AuthenticationProperties properties, string redirectUri)
        {
            _logger?.LogDebug("BuildChallengeUrl({redirectUri}) with {clientId}", redirectUri, Options.ClientId);

            var scope = FormatScope();

            var queryStrings = new Dictionary<string, string>(StringComparer.OrdinalIgnoreCase)
            {
                { CloudFoundryDefaults.ParamsResponseType, "code" },
                { CloudFoundryDefaults.ParamsClientId, Options.ClientId },
                { CloudFoundryDefaults.ParamsRedirectUri, redirectUri }
            };

            AddQueryString(queryStrings, properties, "scope", scope);

            if (Options.StateDataFormat != null)
            {
                var state = Options.StateDataFormat.Protect(properties);
                queryStrings.Add("state", state);
            }

            var authorizationEndpoint = QueryHelpers.AddQueryString(Options.AuthorizationEndpoint, queryStrings);
            return authorizationEndpoint;
        }

        private static void AddQueryString(IDictionary<string, string> queryStrings, AuthenticationProperties properties, string name, string defaultValue = null)
        {
            if (!properties.Items.TryGetValue(name, out var value))
            {
                value = defaultValue;
            }
            else
            {
                properties.Items.Remove(name);
            }

            if (value == null)
            {
                return;
            }

            queryStrings[name] = value;
        }

        private static async Task<string> Display(HttpResponseMessage response)
        {
            var output = new StringBuilder();
            output.Append("Status: " + response.StatusCode + ";");
            output.Append("Headers: " + response.Headers.ToString() + ";");
            output.Append("Body: " + await response.Content.ReadAsStringAsync().ConfigureAwait(false) + ";");
            return output.ToString();
        }
    }
}<|MERGE_RESOLUTION|>--- conflicted
+++ resolved
@@ -10,10 +10,8 @@
 using Steeltoe.Common.Http;
 using System;
 using System.Collections.Generic;
-using System.Net;
 using System.Net.Http;
 using System.Net.Http.Headers;
-using System.Net.Security;
 using System.Security.Claims;
 using System.Text;
 using System.Text.Encodings.Web;
@@ -106,37 +104,6 @@
                 return OAuthTokenResponse.Failed(new Exception(error));
             }
         }
-<<<<<<< HEAD
-=======
-#else
-        protected override async Task<OAuthTokenResponse> ExchangeCodeAsync(string code, string redirectUri)
-        {
-            _logger?.LogDebug("ExchangeCodeAsync({code}, {redirectUri})", code, redirectUri);
-
-            var options = Options.BaseOptions();
-            options.CallbackUrl = redirectUri;
-
-            var tEx = new TokenExchanger(options, GetHttpClient());
-            var response = await tEx.ExchangeCodeForToken(code, Options.TokenEndpoint, Context.RequestAborted).ConfigureAwait(false);
-
-            if (response.IsSuccessStatusCode)
-            {
-                var result = await response.Content.ReadAsStringAsync().ConfigureAwait(false);
-
-                _logger?.LogDebug("ExchangeCodeAsync() received json: {json}", result);
-                var payload = JObject.Parse(result);
-                var tokenResponse = OAuthTokenResponse.Success(payload);
-
-                return tokenResponse;
-            }
-            else
-            {
-                var error = "OAuth token endpoint failure: " + await Display(response).ConfigureAwait(false);
-                return OAuthTokenResponse.Failed(new Exception(error));
-            }
-        }
-#endif
->>>>>>> b1bbf729
 
         protected override async Task<AuthenticationTicket> CreateTicketAsync(ClaimsIdentity identity, AuthenticationProperties properties, OAuthTokenResponse tokens)
         {
