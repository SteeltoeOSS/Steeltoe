--- conflicted
+++ resolved
@@ -16,13 +16,8 @@
 {
     public class CredHubClientTests
     {
-<<<<<<< HEAD
-        private Uri tokenUri = new Uri("http://uaa-server/oauth/token");
-        private string credHubBase = "http://credhubServer/api";
-=======
         private readonly Uri tokenUri = new Uri("http://uaa-server/oauth/token");
         private readonly string credHubBase = "http://credhubServer/api/";
->>>>>>> b1bbf729
 
         [Fact]
         public async void CreateAsync_RequestsToken_Once()
