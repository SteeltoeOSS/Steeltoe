﻿// Copyright 2015 the original author or authors.
//
// Licensed under the Apache License, Version 2.0 (the "License");
// you may not use this file except in compliance with the License.
// You may obtain a copy of the License at
//
// http://www.apache.org/licenses/LICENSE-2.0
//
// Unless required by applicable law or agreed to in writing, software
// distributed under the License is distributed on an "AS IS" BASIS,
// WITHOUT WARRANTIES OR CONDITIONS OF ANY KIND, either express or implied.
// See the License for the specific language governing permissions and
// limitations under the License.

using Steeltoe.Extensions.Configuration.CloudFoundry;
using System;
using System.Collections.Generic;

namespace Steeltoe.CloudFoundry.Connector.Services
{
    [ServiceInfoFactory]
    public abstract class ServiceInfoFactory : IServiceInfoFactory
    {
        private static List<string> _userList = new List<string>() { "user", "username", "uid" };
        private static List<string> _passwordList = new List<string>() { "password", "pw" };
        private static List<string> _hostList = new List<string>() { "hostname", "host" };
<<<<<<< HEAD

        protected Tags _tags;
        protected string[] _schemes;

        protected List<string> uriKeys = new List<string> { "uri", "url" };
=======
>>>>>>> 8ecb1b9e

        public ServiceInfoFactory(Tags tags, string scheme)
            : this(tags, new string[] { scheme })
        {
            if (string.IsNullOrEmpty(scheme))
            {
                throw new ArgumentNullException(nameof(scheme));
            }
        }

        public ServiceInfoFactory(Tags tags, string[] schemes)
        {
            if (tags == null)
            {
                throw new ArgumentNullException(nameof(tags));
            }

            ServiceInfoTags = tags;
            UriSchemes = schemes;
            if (schemes != null)
            {
               foreach (string s in schemes)
                {
                    UriKeys.Add(s + "Uri");
                    UriKeys.Add(s + "uri");
                    UriKeys.Add(s + "Url");
                    UriKeys.Add(s + "url");
                }
            }
        }

<<<<<<< HEAD
=======
        protected Tags ServiceInfoTags { get; set; }

        protected List<string> UriKeys { get; set; } = new List<string> { "uri", "url" };

        protected string[] UriSchemes { get; set; }

>>>>>>> 8ecb1b9e
        public virtual string DefaultUriScheme
        {
            get
            {
<<<<<<< HEAD
                if (_schemes != null && _schemes.Length > 0)
                {
                    return _schemes[0];
=======
                if (UriSchemes != null && UriSchemes.Length > 0)
                {
                    return UriSchemes[0];
>>>>>>> 8ecb1b9e
                }
                else
                {
                    return null;
                }
            }
        }

        public virtual bool Accept(Service binding)
        {
            return TagsMatch(binding) || LabelStartsWithTag(binding) ||
                 UriMatchesScheme(binding) || UriKeyMatchesScheme(binding);
        }

        public abstract IServiceInfo Create(Service binding);

        protected internal virtual bool TagsMatch(Service binding)
        {
            var serviceTags = binding.Tags;
            return ServiceInfoTags.ContainsOne(serviceTags);
        }

        protected internal virtual bool LabelStartsWithTag(Service binding)
        {
            string label = binding.Label;
<<<<<<< HEAD
            return _tags.StartsWith(label);
=======
            return ServiceInfoTags.StartsWith(label);
>>>>>>> 8ecb1b9e
        }

        protected internal virtual bool UriMatchesScheme(Service binding)
        {
            if (UriSchemes == null)
            {
                return false;
            }

            var credentials = binding.Credentials;
            if (credentials == null)
            {
                return false;
            }

<<<<<<< HEAD
            string uri = GetStringFromCredentials(binding.Credentials, uriKeys);
=======
            string uri = GetStringFromCredentials(binding.Credentials, UriKeys);
>>>>>>> 8ecb1b9e
            if (uri != null)
            {
                foreach (string uriScheme in UriSchemes)
                {
                    if (uri.StartsWith(uriScheme + "://"))
                    {
                        return true;
                    }
                }
            }

            return false;
        }

        protected internal virtual bool UriKeyMatchesScheme(Service binding)
        {
            if (UriSchemes == null)
            {
                return false;
            }

            var credentials = binding.Credentials;
            if (credentials == null)
            {
                return false;
            }

            foreach (string uriScheme in UriSchemes)
            {
                if (credentials.ContainsKey(uriScheme + "Uri") || credentials.ContainsKey(uriScheme + "uri") ||
                        credentials.ContainsKey(uriScheme + "Url") || credentials.ContainsKey(uriScheme + "url"))
                {
                    return true;
                }
            }

            return false;
        }

        protected internal virtual string GetUsernameFromCredentials(Dictionary<string, Credential> credentials)
        {
            return GetStringFromCredentials(credentials, _userList);
        }

        protected internal virtual string GetPasswordFromCredentials(Dictionary<string, Credential> credentials)
        {
            return GetStringFromCredentials(credentials, _passwordList);
        }

        protected internal virtual int GetPortFromCredentials(Dictionary<string, Credential> credentials)
        {
            return GetIntFromCredentials(credentials, "port");
        }

        protected internal virtual string GetHostFromCredentials(Dictionary<string, Credential> credentials)
        {
            return GetStringFromCredentials(credentials, _hostList);
        }

        protected internal virtual string GetUriFromCredentials(Dictionary<string, Credential> credentials)
        {
            return GetStringFromCredentials(credentials, UriKeys);
        }

        protected internal virtual string GetClientIdFromCredentials(Dictionary<string, Credential> credentials)
        {
            return GetStringFromCredentials(credentials, "client_id");
        }

        protected internal virtual string GetClientSecretFromCredentials(Dictionary<string, Credential> credentials)
        {
            return GetStringFromCredentials(credentials, "client_secret");
        }

        protected internal virtual string GetAccessTokenUriFromCredentials(Dictionary<string, Credential> credentials)
        {
            return GetStringFromCredentials(credentials, "access_token_uri");
        }

        protected internal virtual string GetStringFromCredentials(Dictionary<string, Credential> credentials, string key)
        {
            return GetStringFromCredentials(credentials, new List<string>() { key });
        }

        protected internal virtual string GetStringFromCredentials(Dictionary<string, Credential> credentials, List<string> keys)
        {
            if (credentials != null)
            {
                foreach (string key in keys)
                {
                    if (credentials.ContainsKey(key))
                    {
                        return credentials[key].Value;
                    }
                }
            }

            return null;
        }

        protected internal virtual bool GetBoolFromCredentials(Dictionary<string, Credential> credentials, string key)
        {
            bool result = false;
            if (credentials != null)
            {
                if (credentials.ContainsKey(key))
                {
                    bool.TryParse(credentials[key].Value, out result);
                }
            }

            return result;
        }

        protected internal virtual int GetIntFromCredentials(Dictionary<string, Credential> credentials, string key)
        {
            return GetIntFromCredentials(credentials, new List<string>() { key });
        }

        protected internal virtual int GetIntFromCredentials(Dictionary<string, Credential> credentials, List<string> keys)
        {
            int result = 0;

            if (credentials != null)
            {
                foreach (string key in keys)
                {
                    if (credentials.ContainsKey(key))
                    {
                        result = int.Parse(credentials[key].Value);
                    }
                }
            }

            return result;
        }

        protected internal virtual List<string> GetListFromCredentials(Dictionary<string, Credential> credentials, string key)
        {
            List<string> result = new List<string>();
            if (credentials != null)
            {
               if (credentials.ContainsKey(key))
                {
                    Credential keyVal = credentials[key];
                    if (keyVal.Count > 0)
                    {
                        foreach (KeyValuePair<string, Credential> kvp in keyVal)
                        {
                            if (kvp.Value.Count != 0 || string.IsNullOrEmpty(kvp.Value.Value))
                            {
                                throw new ConnectorException(string.Format("Unable to extract list from credentials: key={0}, value={1}/{2}", key, kvp.Key, kvp.Value));
                            }
                            else
                            {
                                result.Add(kvp.Value.Value);
                            }
                        }
                    }
                }
            }

            return result;
        }
    }
}<|MERGE_RESOLUTION|>--- conflicted
+++ resolved
@@ -24,14 +24,6 @@
         private static List<string> _userList = new List<string>() { "user", "username", "uid" };
         private static List<string> _passwordList = new List<string>() { "password", "pw" };
         private static List<string> _hostList = new List<string>() { "hostname", "host" };
-<<<<<<< HEAD
-
-        protected Tags _tags;
-        protected string[] _schemes;
-
-        protected List<string> uriKeys = new List<string> { "uri", "url" };
-=======
->>>>>>> 8ecb1b9e
 
         public ServiceInfoFactory(Tags tags, string scheme)
             : this(tags, new string[] { scheme })
@@ -63,28 +55,19 @@
             }
         }
 
-<<<<<<< HEAD
-=======
         protected Tags ServiceInfoTags { get; set; }
 
         protected List<string> UriKeys { get; set; } = new List<string> { "uri", "url" };
 
         protected string[] UriSchemes { get; set; }
 
->>>>>>> 8ecb1b9e
         public virtual string DefaultUriScheme
         {
             get
             {
-<<<<<<< HEAD
-                if (_schemes != null && _schemes.Length > 0)
-                {
-                    return _schemes[0];
-=======
                 if (UriSchemes != null && UriSchemes.Length > 0)
                 {
                     return UriSchemes[0];
->>>>>>> 8ecb1b9e
                 }
                 else
                 {
@@ -110,11 +93,7 @@
         protected internal virtual bool LabelStartsWithTag(Service binding)
         {
             string label = binding.Label;
-<<<<<<< HEAD
-            return _tags.StartsWith(label);
-=======
             return ServiceInfoTags.StartsWith(label);
->>>>>>> 8ecb1b9e
         }
 
         protected internal virtual bool UriMatchesScheme(Service binding)
@@ -130,11 +109,7 @@
                 return false;
             }
 
-<<<<<<< HEAD
-            string uri = GetStringFromCredentials(binding.Credentials, uriKeys);
-=======
             string uri = GetStringFromCredentials(binding.Credentials, UriKeys);
->>>>>>> 8ecb1b9e
             if (uri != null)
             {
                 foreach (string uriScheme in UriSchemes)
