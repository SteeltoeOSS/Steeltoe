--- conflicted
+++ resolved
@@ -38,11 +38,7 @@
             if (credentials.ContainsKey("amqp"))
             {
                 var amqpDict = credentials["amqp"];
-<<<<<<< HEAD
-                string uri = GetStringFromCredentials(amqpDict, uriKeys);
-=======
                 string uri = GetStringFromCredentials(amqpDict, UriKeys);
->>>>>>> 8ecb1b9e
                 if (uri != null)
                 {
                     foreach (string uriScheme in UriSchemes)
