﻿// Licensed to the .NET Foundation under one or more agreements.
// The .NET Foundation licenses this file to you under the Apache 2.0 License.
// See the LICENSE file in the project root for more information.

using Microsoft.Extensions.Logging;
using System;

namespace Steeltoe.Management.Endpoint.Hypermedia
{
    public class HypermediaService
    {
        private readonly ILogger _logger;
        private readonly IManagementOptions _mgmtOptions;
        private readonly IEndpointOptions _options;

        public HypermediaService(IManagementOptions mgmtOptions, IEndpointOptions options, ILogger logger = null)
        {
            _logger = logger;
            _mgmtOptions = mgmtOptions ?? throw new ArgumentNullException(nameof(mgmtOptions));
            _options = options ?? throw new ArgumentNullException(nameof(options));
        }

        public Links Invoke(string baseUrl)
        {
            var endpointOptions = _mgmtOptions.EndpointOptions;
            var links = new Links();

            if (!_options.IsEnabled(_mgmtOptions))
            {
                return links;
            }

            _logger?.LogTrace("Processing hypermedia for  {ManagementOptions} ", _mgmtOptions);

            foreach (var opt in endpointOptions)
            {
                if (!opt.IsEnabled(_mgmtOptions) || !opt.IsExposed(_mgmtOptions))
                {
                    continue;
                }

                if (opt == _options)
                {
                    links._links.Add("self", new Link(baseUrl));
                }
                else
                {
                    if (!string.IsNullOrEmpty(opt.Id))
                    {
<<<<<<< HEAD
                        if (!links._links.ContainsKey(opt.Id))
                        {
                            links._links.Add(opt.Id, new Link(baseUrl + "/" + opt.Path));
                        }
                        else if (links._links.ContainsKey(opt.Id))
                        {
                            _logger?.LogWarning("Duplicate endpoint id detected: {DuplicateEndpointId}", opt.Id);
                        }
=======
                        var linkPath = $"{baseUrl.TrimEnd('/')}/{opt.Path}";
                        links._links.Add(opt.Id, new Link(linkPath));
                    }
                    else if (links._links.ContainsKey(opt.Id))
                    {
                        _logger?.LogWarning("Duplicate endpoint id detected: {DuplicateEndpointId}", opt.Id);
>>>>>>> 0f5750cd
                    }
                }
            }

            return links;
        }
    }
}<|MERGE_RESOLUTION|>--- conflicted
+++ resolved
@@ -47,23 +47,15 @@
                 {
                     if (!string.IsNullOrEmpty(opt.Id))
                     {
-<<<<<<< HEAD
                         if (!links._links.ContainsKey(opt.Id))
                         {
-                            links._links.Add(opt.Id, new Link(baseUrl + "/" + opt.Path));
+                            var linkPath = $"{baseUrl.TrimEnd('/')}/{opt.Path}";
+                            links._links.Add(opt.Id, new Link(linkPath));
                         }
                         else if (links._links.ContainsKey(opt.Id))
                         {
                             _logger?.LogWarning("Duplicate endpoint id detected: {DuplicateEndpointId}", opt.Id);
                         }
-=======
-                        var linkPath = $"{baseUrl.TrimEnd('/')}/{opt.Path}";
-                        links._links.Add(opt.Id, new Link(linkPath));
-                    }
-                    else if (links._links.ContainsKey(opt.Id))
-                    {
-                        _logger?.LogWarning("Duplicate endpoint id detected: {DuplicateEndpointId}", opt.Id);
->>>>>>> 0f5750cd
                     }
                 }
             }
