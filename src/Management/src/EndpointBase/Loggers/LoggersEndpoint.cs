--- conflicted
+++ resolved
@@ -114,15 +114,6 @@
             try
             {
                 return (Dictionary<string, string>)JsonSerializer.DeserializeAsync(stream, typeof(Dictionary<string, string>)).GetAwaiter().GetResult();
-<<<<<<< HEAD
-=======
-#else
-                var serializer = new JsonSerializer();
-                using var sr = new StreamReader(stream);
-                using var jsonTextReader = new JsonTextReader(sr);
-                return serializer.Deserialize<Dictionary<string, string>>(jsonTextReader);
-#endif
->>>>>>> b1bbf729
             }
             catch (Exception e)
             {
