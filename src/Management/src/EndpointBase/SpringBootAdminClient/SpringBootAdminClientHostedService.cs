--- conflicted
+++ resolved
@@ -26,22 +26,13 @@
 
     internal static RegistrationResult RegistrationResult { get; set; }
 
-<<<<<<< HEAD
-    public SpringBootAdminClientHostedService(SpringBootAdminClientOptions options, ManagementEndpointOptions managementOptions, HealthEndpointOptions healthOptions, HttpClient httpClient = null, ILogger logger = null)
-=======
-    public SpringBootAdminClientHostedService(SpringBootAdminClientOptions options, ManagementEndpointOptions mgmtOptions, HealthEndpointOptions healthOptions, HttpClient httpClient = null, ILogger<SpringBootAdminClientHostedService> logger = null)
->>>>>>> 8d007775
+    public SpringBootAdminClientHostedService(SpringBootAdminClientOptions options, ManagementEndpointOptions managementOptions, HealthEndpointOptions healthOptions, HttpClient httpClient = null, ILogger<SpringBootAdminClientHostedService> logger = null)
     {
         _options = options;
         _managementOptions = managementOptions;
         _healthOptions = healthOptions;
-<<<<<<< HEAD
         _httpClient = httpClient ?? HttpClientHelper.GetHttpClient(_options.ValidateCertificates, _options.ConnectionTimeoutMs);
-        _logger = logger ?? NullLogger.Instance;
-=======
-        _httpClient = httpClient ?? HttpClientHelper.GetHttpClient(_options.ValidateCertificates, _options.ConnectionTimeoutMS);
         _logger = logger ?? NullLogger<SpringBootAdminClientHostedService>.Instance;
->>>>>>> 8d007775
     }
 
     public async Task StartAsync(CancellationToken cancellationToken)
@@ -58,12 +49,7 @@
         };
         app.Metadata.Merge(_options.Metadata);
 
-<<<<<<< HEAD
         _httpClient.Timeout = TimeSpan.FromMilliseconds(_options.ConnectionTimeoutMs);
-        var result = await _httpClient.PostAsJsonAsync($"{_options.Url}/instances", app);
-        if (result.IsSuccessStatusCode)
-=======
-        _httpClient.Timeout = TimeSpan.FromMilliseconds(_options.ConnectionTimeoutMS);
 
         HttpResponseMessage result = null;
         try
@@ -76,7 +62,6 @@
         }
 
         if (result is { IsSuccessStatusCode: true })
->>>>>>> 8d007775
         {
             RegistrationResult = await result.Content.ReadFromJsonAsync<RegistrationResult>();
         }
