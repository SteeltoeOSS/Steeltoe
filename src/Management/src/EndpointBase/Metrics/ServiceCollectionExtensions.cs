--- conflicted
+++ resolved
@@ -4,12 +4,6 @@
 
 using Microsoft.Extensions.Configuration;
 using Microsoft.Extensions.DependencyInjection.Extensions;
-<<<<<<< HEAD
-using Microsoft.Extensions.Hosting;
-using Microsoft.Extensions.Logging;
-using OpenTelemetry;
-=======
->>>>>>> a92a38e7
 using OpenTelemetry.Metrics;
 using Steeltoe.Management;
 using Steeltoe.Management.Endpoint.Metrics;
@@ -17,11 +11,6 @@
 using Steeltoe.Management.OpenTelemetry.Exporters;
 using Steeltoe.Management.OpenTelemetry.Metrics;
 using System;
-<<<<<<< HEAD
-using System.Diagnostics;
-using System.Diagnostics.Metrics;
-=======
->>>>>>> a92a38e7
 using System.Linq;
 
 namespace Microsoft.Extensions.DependencyInjection;
@@ -56,17 +45,6 @@
 
         services.TryAddSingleton<IMetricsEndpoint>(provider => provider.GetRequiredService<MetricsEndpoint>());
 
-<<<<<<< HEAD
-            services.TryAddEnumerable(ServiceDescriptor.Singleton<IMetricsExporter, SteeltoeExporter>(provider =>
-            {
-                var options = provider.GetService<IMetricsEndpointOptions>();
-                var exporterOptions = new PullmetricsExporterOptions() { ScrapeResponseCacheDurationMilliseconds = options.ScrapeResponseCacheDurationMilliseconds };
-                return new SteeltoeExporter(exporterOptions);
-            }));
-            services.AddOpenTelemetryMetricsForSteeltoe();
-
-            return services;
-=======
         services.TryAddEnumerable(ServiceDescriptor.Singleton<IMetricsExporter, SteeltoeExporter>(provider =>
         {
             var options = provider.GetService<IMetricsEndpointOptions>();
@@ -89,7 +67,6 @@
         if (services == null)
         {
             throw new ArgumentNullException(nameof(services));
->>>>>>> a92a38e7
         }
 
         if (configuration == null)
@@ -130,27 +107,12 @@
                 Console.WriteLine("Warning!! Make sure one of the extension methods that calls ConfigureSteeltoeMetrics is used to correctly configure metrics using OpenTelemetry for Steeltoe.");
             }
 
-<<<<<<< HEAD
-            var options = new PrometheusEndpointOptions(configuration);
-            services.TryAddSingleton<IPrometheusEndpointOptions>(options);
-            services.TryAddEnumerable(ServiceDescriptor.Singleton(typeof(IEndpointOptions), options));
-            services.TryAddSingleton<PrometheusScraperEndpoint>();
-            services.TryAddEnumerable(ServiceDescriptor.Singleton<IMetricsExporter, SteeltoePrometheusExporter>(provider =>
-            {
-                var options = provider.GetService<IMetricsEndpointOptions>();
-                var exporterOptions = new PullmetricsExporterOptions() { ScrapeResponseCacheDurationMilliseconds = options.ScrapeResponseCacheDurationMilliseconds };
-                return new SteeltoePrometheusExporter(exporterOptions);
-            }));
-
-            services.AddOpenTelemetryMetricsForSteeltoe();
-=======
             return services; // Already Configured, get out of here
         }
 
         services.AddSingleton(new { ConfiguredSteeltoeMetrics = true });
         return services.AddOpenTelemetryMetrics(builder => builder.ConfigureSteeltoeMetrics());
     }
->>>>>>> a92a38e7
 
     /// <summary>
     /// Configures the <see cref="MeterProviderBuilder"></see> as an underlying Metrics processor and exporter for Steeltoe in actuators and exporters. />
@@ -167,66 +129,6 @@
             builder.Configure(configure);
         }
 
-<<<<<<< HEAD
-        /// <summary>
-        /// Helper method to configure opentelemetry metrics. Do not use in conjuction with Extension methods provided by OpenTelemetry.
-        /// </summary>
-        /// <param name="services">Reference to the service collection</param>
-        /// <param name="configure">The Action to configure OpenTelemetry</param>
-        /// <param name="name">Instrumentation Name </param>
-        /// <param name="version">Instrumentation Version</param>
-        /// <returns>A reference to the service collection </returns>
-        public static IServiceCollection AddOpenTelemetryMetricsForSteeltoe(this IServiceCollection services, Action<IServiceProvider, MeterProviderBuilder> configure = null, string name = null, string version = null)
-        {
-            if (services.Any(sd => sd.ServiceType == typeof(MeterProvider)))
-            {
-                if (!services.Any(sd => sd.ImplementationInstance?.ToString() == "{ ConfiguredSteeltoeMetrics = True }"))
-                {
-                    Console.WriteLine("Warning!! Make sure one of the extension methods that calls ConfigureSteeltoeMetrics is used to correctly configure metrics using OpenTelemetry for Steeltoe.");
-                }
-
-                return services; // Already Configured, get out of here
-            }
-
-            services.AddSingleton(new { ConfiguredSteeltoeMetrics = true });
-            return services.AddOpenTelemetryMetrics(builder => builder.ConfigureSteeltoeMetrics());
-        }
-
-        /// <summary>
-        /// Configures the <see cref="MeterProviderBuilder"></see> as an underlying Metrics processor and exporter for Steeltoe in actuators and exporters. />
-        /// </summary>
-        /// <param name="builder">MeterProviderBuilder </param>
-        /// <param name="configure"> Configuration callback</param>
-        /// <param name="name">Instrumentation Name</param>
-        /// <param name="version">Instrumentation Version</param>
-        /// <returns>Configured MeterProviderBuilder</returns>
-        public static MeterProviderBuilder ConfigureSteeltoeMetrics(this MeterProviderBuilder builder, Action<IServiceProvider, MeterProviderBuilder> configure = null, string name = null, string version = null)
-        {
-            if (configure != null)
-            {
-                builder.Configure(configure);
-            }
-
-            builder.Configure((provider, deferredBuilder) =>
-            {
-                var views = provider.GetService<IViewRegistry>();
-                var exporters = provider.GetServices(typeof(IMetricsExporter)) as System.Collections.Generic.IEnumerable<IMetricsExporter>;
-
-                deferredBuilder
-                    .AddMeter(name ?? OpenTelemetryMetrics.InstrumentationName, version ?? OpenTelemetryMetrics.InstrumentationVersion)
-                    .AddRegisteredViews(views)
-                    .AddExporters(exporters);
-
-                var wavefrontExporter = provider.GetService<WavefrontMetricsExporter>(); // Not an IMetricsExporter
-
-                if (wavefrontExporter != null)
-                {
-                    deferredBuilder.AddWavefrontExporter(wavefrontExporter);
-                }
-            });
-            return builder;
-        }
-=======
         builder.Configure((provider, deferredBuilder) =>
         {
             var views = provider.GetService<IViewRegistry>();
@@ -245,6 +147,5 @@
             }
         });
         return builder;
->>>>>>> a92a38e7
     }
 }