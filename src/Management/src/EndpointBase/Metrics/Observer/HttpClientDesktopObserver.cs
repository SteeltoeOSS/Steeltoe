﻿// Licensed to the .NET Foundation under one or more agreements.
// The .NET Foundation licenses this file to you under the Apache 2.0 License.
// See the LICENSE file in the project root for more information.

using Microsoft.Extensions.Logging;
using OpenTelemetry.Metrics;
using OpenTelemetry.Trace;
using Steeltoe.Common;
using Steeltoe.Common.Diagnostics;
using Steeltoe.Management.OpenTelemetry.Stats;
using System.Collections.Generic;
using System.Diagnostics;
using System.Linq;
using System.Net;
using System.Text.RegularExpressions;
using System.Threading;

namespace Steeltoe.Management.Endpoint.Metrics.Observer
{
    public class HttpClientDesktopObserver : MetricsObserver
    {
        internal const string DIAGNOSTIC_NAME = "System.Net.Http.Desktop";
        internal const string OBSERVER_NAME = "HttpClientDesktopObserver";

        internal const string STOP_EVENT = "System.Net.Http.Desktop.HttpRequestOut.Stop";
        internal const string STOPEX_EVENT = "System.Net.Http.Desktop.HttpRequestOut.Ex.Stop";

<<<<<<< HEAD
        private readonly string statusTagKey = "status";
        private readonly string uriTagKey = "uri";
        private readonly string methodTagKey = "method";
        private readonly string clientTagKey = "clientName";

        private readonly MeasureMetric<double> clientTimeMeasure;
        private readonly MeasureMetric<long> clientCountMeasure;
=======
        private readonly ITagKey _statusTagKey = TagKey.Create("status");
        private readonly ITagKey _uriTagKey = TagKey.Create("uri");
        private readonly ITagKey _methodTagKey = TagKey.Create("method");
        private readonly ITagKey _clientTagKey = TagKey.Create("clientName");

        private readonly IMeasureDouble _clientTimeMeasure;
        private readonly IMeasureLong _clientCountMeasure;
>>>>>>> ca521165

        public HttpClientDesktopObserver(IMetricsObserverOptions options, IStats stats, ILogger<HttpClientDesktopObserver> logger)
            : base(OBSERVER_NAME, DIAGNOSTIC_NAME, options, stats, logger)
        {
            PathMatcher = new Regex(options.EgressIgnorePattern);

<<<<<<< HEAD
            clientTimeMeasure = Meter.CreateDoubleMeasure("http.desktop.client.request.time");
            clientCountMeasure = Meter.CreateInt64Measure("http.desktop.client.request.count");
=======
            _clientTimeMeasure = MeasureDouble.Create("client.desk.totalTime", "Total request time", MeasureUnit.MilliSeconds);
            _clientCountMeasure = MeasureLong.Create("client.core.totalRequests", "Total request count", "count");
>>>>>>> ca521165

            // Bring back views when available
            /*var view = View.Create(
                    ViewName.Create("http.desktop.client.request.time"),
                    "Total request time",
                    _clientTimeMeasure,
                    Distribution.Create(BucketBoundaries.Create(new List<double>() { 0.0, 1.0, 5.0, 10.0, 100.0 })),
                    new List<ITagKey>() { _statusTagKey, _uriTagKey, _methodTagKey, _clientTagKey });

            ViewManager.RegisterView(view);

            view = View.Create(
                    ViewName.Create("http.desktop.client.request.count"),
                    "Total request counts",
                    _clientCountMeasure,
                    Sum.Create(),
<<<<<<< HEAD
                    new List<ITagKey>() { statusTagKey, uriTagKey, methodTagKey, clientTagKey });
            ViewManager.RegisterView(view);*/
=======
                    new List<ITagKey>() { _statusTagKey, _uriTagKey, _methodTagKey, _clientTagKey });
            ViewManager.RegisterView(view);
>>>>>>> ca521165
        }

        public override void ProcessEvent(string evnt, object arg)
        {
            if (arg == null)
            {
                return;
            }

            var current = Activity.Current;
            if (current == null)
            {
                return;
            }

            var request = DiagnosticHelpers.GetProperty<HttpWebRequest>(arg, "Request");
            if (request == null)
            {
                return;
            }

            if (evnt == STOP_EVENT)
            {
                Logger?.LogTrace("HandleStopEvent start {thread}", Thread.CurrentThread.ManagedThreadId);

                var response = DiagnosticHelpers.GetProperty<HttpWebResponse>(arg, "Response");
                if (response != null)
                {
                    HandleStopEvent(current, request, response.StatusCode);
                }

                Logger?.LogTrace("HandleStopEvent finished {thread}", Thread.CurrentThread.ManagedThreadId);
            }
            else if (evnt == STOPEX_EVENT)
            {
                Logger?.LogTrace("HandleStopEventEx start {thread}", Thread.CurrentThread.ManagedThreadId);

                var statusCode = DiagnosticHelpers.GetProperty<HttpStatusCode>(arg, "StatusCode");

                HandleStopEvent(current, request, statusCode);

                Logger?.LogTrace("HandleStopEventEx finished {thread}", Thread.CurrentThread.ManagedThreadId);
            }
        }

        protected internal void HandleStopEvent(Activity current, HttpWebRequest request, HttpStatusCode statusCode)
        {
            if (ShouldIgnoreRequest(request.RequestUri.AbsolutePath))
            {
                Logger?.LogDebug("HandleStopEvent: Ignoring path: {path}", SecurityUtilities.SanitizeInput(request.RequestUri.AbsolutePath));
                return;
            }

            if (current.Duration.TotalMilliseconds > 0)
            {
<<<<<<< HEAD
                var labels = GetLabels(request, statusCode);
                clientTimeMeasure.Record(default(SpanContext), current.Duration.TotalMilliseconds, labels);
                clientCountMeasure.Record(default(SpanContext), 1, labels);
=======
                ITagContext tagContext = GetTagContext(request, statusCode);
                StatsRecorder
                    .NewMeasureMap()
                    .Put(_clientTimeMeasure, current.Duration.TotalMilliseconds)
                    .Put(_clientCountMeasure, 1)
                    .Record(tagContext);
>>>>>>> ca521165
            }
        }

        protected internal List<KeyValuePair<string, string>> GetLabels(HttpWebRequest request, HttpStatusCode statusCode)
        {
<<<<<<< HEAD
            return new Dictionary<string, string>()
                    {
                        { uriTagKey, request.RequestUri.ToString() },
                        { statusTagKey, statusCode.ToString() },
                        { clientTagKey, request.RequestUri.Host },
                        { methodTagKey, request.Method }
                    }.ToList();
=======
            var uri = request.RequestUri.ToString();
            var statusCode = status.ToString();

            return Tagger
                .EmptyBuilder
                .Put(_uriTagKey, TagValue.Create(uri))
                .Put(_statusTagKey, TagValue.Create(statusCode))
                .Put(_clientTagKey, TagValue.Create(request.RequestUri.Host))
                .Put(_methodTagKey, TagValue.Create(request.Method.ToString()))
                .Build();
>>>>>>> ca521165
        }
    }
}<|MERGE_RESOLUTION|>--- conflicted
+++ resolved
@@ -25,59 +25,39 @@
         internal const string STOP_EVENT = "System.Net.Http.Desktop.HttpRequestOut.Stop";
         internal const string STOPEX_EVENT = "System.Net.Http.Desktop.HttpRequestOut.Ex.Stop";
 
-<<<<<<< HEAD
-        private readonly string statusTagKey = "status";
-        private readonly string uriTagKey = "uri";
-        private readonly string methodTagKey = "method";
-        private readonly string clientTagKey = "clientName";
+        private readonly string _statusTagKey = "status";
+        private readonly string _uriTagKey = "uri";
+        private readonly string _methodTagKey = "method";
+        private readonly string _clientTagKey = "clientName";
 
-        private readonly MeasureMetric<double> clientTimeMeasure;
-        private readonly MeasureMetric<long> clientCountMeasure;
-=======
-        private readonly ITagKey _statusTagKey = TagKey.Create("status");
-        private readonly ITagKey _uriTagKey = TagKey.Create("uri");
-        private readonly ITagKey _methodTagKey = TagKey.Create("method");
-        private readonly ITagKey _clientTagKey = TagKey.Create("clientName");
-
-        private readonly IMeasureDouble _clientTimeMeasure;
-        private readonly IMeasureLong _clientCountMeasure;
->>>>>>> ca521165
+        private readonly MeasureMetric<double> _clientTimeMeasure;
+        private readonly MeasureMetric<long> _clientCountMeasure;
 
         public HttpClientDesktopObserver(IMetricsObserverOptions options, IStats stats, ILogger<HttpClientDesktopObserver> logger)
             : base(OBSERVER_NAME, DIAGNOSTIC_NAME, options, stats, logger)
         {
             PathMatcher = new Regex(options.EgressIgnorePattern);
 
-<<<<<<< HEAD
-            clientTimeMeasure = Meter.CreateDoubleMeasure("http.desktop.client.request.time");
-            clientCountMeasure = Meter.CreateInt64Measure("http.desktop.client.request.count");
-=======
-            _clientTimeMeasure = MeasureDouble.Create("client.desk.totalTime", "Total request time", MeasureUnit.MilliSeconds);
-            _clientCountMeasure = MeasureLong.Create("client.core.totalRequests", "Total request count", "count");
->>>>>>> ca521165
+            _clientTimeMeasure = Meter.CreateDoubleMeasure("http.desktop.client.request.time");
+            _clientCountMeasure = Meter.CreateInt64Measure("http.desktop.client.request.count");
 
             // Bring back views when available
             /*var view = View.Create(
                     ViewName.Create("http.desktop.client.request.time"),
                     "Total request time",
-                    _clientTimeMeasure,
+                    clientTimeMeasure,
                     Distribution.Create(BucketBoundaries.Create(new List<double>() { 0.0, 1.0, 5.0, 10.0, 100.0 })),
-                    new List<ITagKey>() { _statusTagKey, _uriTagKey, _methodTagKey, _clientTagKey });
+                    new List<ITagKey>() { statusTagKey, uriTagKey, methodTagKey, clientTagKey });
 
             ViewManager.RegisterView(view);
 
             view = View.Create(
                     ViewName.Create("http.desktop.client.request.count"),
                     "Total request counts",
-                    _clientCountMeasure,
+                    clientCountMeasure,
                     Sum.Create(),
-<<<<<<< HEAD
                     new List<ITagKey>() { statusTagKey, uriTagKey, methodTagKey, clientTagKey });
             ViewManager.RegisterView(view);*/
-=======
-                    new List<ITagKey>() { _statusTagKey, _uriTagKey, _methodTagKey, _clientTagKey });
-            ViewManager.RegisterView(view);
->>>>>>> ca521165
         }
 
         public override void ProcessEvent(string evnt, object arg)
@@ -133,43 +113,21 @@
 
             if (current.Duration.TotalMilliseconds > 0)
             {
-<<<<<<< HEAD
                 var labels = GetLabels(request, statusCode);
-                clientTimeMeasure.Record(default(SpanContext), current.Duration.TotalMilliseconds, labels);
-                clientCountMeasure.Record(default(SpanContext), 1, labels);
-=======
-                ITagContext tagContext = GetTagContext(request, statusCode);
-                StatsRecorder
-                    .NewMeasureMap()
-                    .Put(_clientTimeMeasure, current.Duration.TotalMilliseconds)
-                    .Put(_clientCountMeasure, 1)
-                    .Record(tagContext);
->>>>>>> ca521165
+                _clientTimeMeasure.Record(default(SpanContext), current.Duration.TotalMilliseconds, labels);
+                _clientCountMeasure.Record(default(SpanContext), 1, labels);
             }
         }
 
         protected internal List<KeyValuePair<string, string>> GetLabels(HttpWebRequest request, HttpStatusCode statusCode)
         {
-<<<<<<< HEAD
             return new Dictionary<string, string>()
                     {
-                        { uriTagKey, request.RequestUri.ToString() },
-                        { statusTagKey, statusCode.ToString() },
-                        { clientTagKey, request.RequestUri.Host },
-                        { methodTagKey, request.Method }
+                        { _uriTagKey, request.RequestUri.ToString() },
+                        { _statusTagKey, statusCode.ToString() },
+                        { _clientTagKey, request.RequestUri.Host },
+                        { _methodTagKey, request.Method }
                     }.ToList();
-=======
-            var uri = request.RequestUri.ToString();
-            var statusCode = status.ToString();
-
-            return Tagger
-                .EmptyBuilder
-                .Put(_uriTagKey, TagValue.Create(uri))
-                .Put(_statusTagKey, TagValue.Create(statusCode))
-                .Put(_clientTagKey, TagValue.Create(request.RequestUri.Host))
-                .Put(_methodTagKey, TagValue.Create(request.Method.ToString()))
-                .Build();
->>>>>>> ca521165
         }
     }
 }