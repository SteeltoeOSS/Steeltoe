﻿// Licensed to the .NET Foundation under one or more agreements.
// The .NET Foundation licenses this file to you under the Apache 2.0 License.
// See the LICENSE file in the project root for more information.

using Microsoft.Extensions.Configuration;
using Steeltoe.Management.Endpoint.Security;
using System;
using System.Collections.Generic;
using System.Security.Claims;

namespace Steeltoe.Management.Endpoint.Health
{
    public class HealthEndpointOptions : AbstractEndpointOptions, IHealthOptions
    {
        private const string MANAGEMENT_INFO_PREFIX = "management:endpoints:health";

        public HealthEndpointOptions()
            : base()
        {
            Id = "health";
            RequiredPermissions = Permissions.RESTRICTED;
            ExactMatch = false;

            AddDefaultGroups();
        }

        public HealthEndpointOptions(IConfiguration config)
            : base(MANAGEMENT_INFO_PREFIX, config)
        {
            if (string.IsNullOrEmpty(Id))
            {
                Id = "health";
            }

            if (RequiredPermissions == Permissions.UNDEFINED)
            {
                RequiredPermissions = Permissions.RESTRICTED;
            }

            if (Claim == null && !string.IsNullOrEmpty(Role))
            {
                Claim = new EndpointClaim
                {
                    Type = ClaimTypes.Role,
                    Value = Role
                };
            }

            ExactMatch = false;

            AddDefaultGroups();
        }

        private void AddDefaultGroups()
        {
            if (!Groups.ContainsKey("liveness"))
            {
                Groups.Add("liveness", new HealthGroupOptions { Include = "liveness" });
            }

            if (!Groups.ContainsKey("readiness"))
            {
                Groups.Add("readiness", new HealthGroupOptions { Include = "readiness" });
            }
        }

        public ShowDetails ShowDetails { get; set; }

        public EndpointClaim Claim { get; set; }

        public string Role { get; set; }
<<<<<<< HEAD

        public Dictionary<string, HealthGroupOptions> Groups { get; set; } = new Dictionary<string, HealthGroupOptions>(StringComparer.InvariantCultureIgnoreCase);

        public bool HttpStatusFromHealth { get; set; } = true;
=======
>>>>>>> c050f553
    }
}<|MERGE_RESOLUTION|>--- conflicted
+++ resolved
@@ -69,12 +69,7 @@
         public EndpointClaim Claim { get; set; }
 
         public string Role { get; set; }
-<<<<<<< HEAD
 
         public Dictionary<string, HealthGroupOptions> Groups { get; set; } = new Dictionary<string, HealthGroupOptions>(StringComparer.InvariantCultureIgnoreCase);
-
-        public bool HttpStatusFromHealth { get; set; } = true;
-=======
->>>>>>> c050f553
     }
 }