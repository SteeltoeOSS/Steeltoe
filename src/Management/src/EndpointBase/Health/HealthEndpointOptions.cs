--- conflicted
+++ resolved
@@ -70,10 +70,8 @@
 
         public string Role { get; set; }
 
-<<<<<<< HEAD
         public Dictionary<string, HealthGroupOptions> Groups { get; set; } = new Dictionary<string, HealthGroupOptions>(StringComparer.InvariantCultureIgnoreCase);
-=======
+
         public bool HttpStatusFromHealth { get; set; } = true;
->>>>>>> ee88a052
     }
 }