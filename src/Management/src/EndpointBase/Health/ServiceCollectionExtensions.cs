﻿// Licensed to the .NET Foundation under one or more agreements.
// The .NET Foundation licenses this file to you under the Apache 2.0 License.
// See the LICENSE file in the project root for more information.

using Microsoft.Extensions.Configuration;
using Microsoft.Extensions.DependencyInjection.Extensions;
using Steeltoe.Management;
using Steeltoe.Management.Endpoint.Health;
using System;

namespace Microsoft.Extensions.DependencyInjection
{
    /// <summary>
    /// Add services used by the Health actuator
    /// </summary>
    public static partial class ServiceCollectionExtensions
    {
        /// <summary>
        /// Adds the services used by the Health actuator
        /// </summary>
        /// <param name="services">Reference to the service collection</param>
        /// <param name="configuration">Reference to the configuration system</param>
        /// <returns>A reference to the service collection</returns>
        public static IServiceCollection AddHealthActuatorServices(this IServiceCollection services, IConfiguration configuration)
        {
            if (services == null)
            {
                throw new ArgumentNullException(nameof(services));
            }

            if (configuration == null)
            {
                throw new ArgumentNullException(nameof(configuration));
            }

            var options = new HealthEndpointOptions(configuration);
            services.TryAddSingleton<IHealthOptions>(options);
            services.TryAddEnumerable(ServiceDescriptor.Singleton(typeof(IEndpointOptions), options));
<<<<<<< HEAD
            services.TryAddSingleton<HealthEndpoint>();
            services.TryAddSingleton<IHealthEndpoint>(provider => provider.GetRequiredService<HealthEndpoint>());
=======
            services.TryAddScoped<HealthEndpoint>();
>>>>>>> fbaec0f3

            return services;
        }
    }
}<|MERGE_RESOLUTION|>--- conflicted
+++ resolved
@@ -36,12 +36,8 @@
             var options = new HealthEndpointOptions(configuration);
             services.TryAddSingleton<IHealthOptions>(options);
             services.TryAddEnumerable(ServiceDescriptor.Singleton(typeof(IEndpointOptions), options));
-<<<<<<< HEAD
-            services.TryAddSingleton<HealthEndpoint>();
-            services.TryAddSingleton<IHealthEndpoint>(provider => provider.GetRequiredService<HealthEndpoint>());
-=======
             services.TryAddScoped<HealthEndpoint>();
->>>>>>> fbaec0f3
+            services.TryAddScoped<IHealthEndpoint>(provider => provider.GetRequiredService<HealthEndpoint>());
 
             return services;
         }
