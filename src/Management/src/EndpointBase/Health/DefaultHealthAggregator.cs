--- conflicted
+++ resolved
@@ -68,20 +68,11 @@
         {
             if (healthCheck.Value.Status > result.Status)
             {
-<<<<<<< HEAD
-                if (healthCheck.Value.Status > result.Status)
-                {
-                    result.Status = healthCheck.Value.Status;
-                }
-
-                result.Details.Add(healthCheck.Key, healthCheck.Value.Details);
-                result.HealthCheckResults.Add(healthCheck.Key, healthCheck.Value);
-=======
                 result.Status = healthCheck.Value.Status;
->>>>>>> a92a38e7
             }
 
             result.Details.Add(healthCheck.Key, healthCheck.Value.Details);
+            result.HealthCheckResults.Add(healthCheck.Key, healthCheck.Value);
         }
 
         return result;
