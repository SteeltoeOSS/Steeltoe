// Licensed to the .NET Foundation under one or more agreements.
// The .NET Foundation licenses this file to you under the Apache 2.0 License.
// See the LICENSE file in the project root for more information.

using System;
using System.Linq;
using System.Text.Json;
using System.Text.Json.Serialization;

namespace Steeltoe.Management.Endpoint.Health;

public class HealthConverter : JsonConverter<HealthEndpointResponse>
{
    public override HealthEndpointResponse Read(ref Utf8JsonReader reader, Type typeToConvert, JsonSerializerOptions options)
    {
        throw new NotImplementedException();
    }

    public override void Write(Utf8JsonWriter writer, HealthEndpointResponse value, JsonSerializerOptions options)
    {
        writer.WriteStartObject();
        if (value != null)
        {
            writer.WriteString("status", value.Status.ToString());
            if (!string.IsNullOrEmpty(value.Description))
            {
                writer.WriteString("description", value.Description);
            }

            if (value.Details != null && value.Details.Count > 0)
            {
                writer.WritePropertyName("details");
                writer.WriteStartObject();
                foreach (var detail in value.Details)
                {
                    writer.WritePropertyName(detail.Key);
                    JsonSerializer.Serialize(writer, detail.Value, options);
                }
<<<<<<< HEAD

                if (health.Groups != null && health.Groups.Any())
                {
                    writer.WritePropertyName("groups");
                    writer.WriteStartObject();
                    foreach (var group in health.Groups)
                    {
                        writer.WritePropertyName(group);
                    }
                }
            }
=======
>>>>>>> a92a38e7

                writer.WriteEndObject();
            }
        }

        writer.WriteEndObject();
    }
}<|MERGE_RESOLUTION|>--- conflicted
+++ resolved
@@ -36,7 +36,6 @@
                     writer.WritePropertyName(detail.Key);
                     JsonSerializer.Serialize(writer, detail.Value, options);
                 }
-<<<<<<< HEAD
 
                 if (health.Groups != null && health.Groups.Any())
                 {
@@ -48,8 +47,6 @@
                     }
                 }
             }
-=======
->>>>>>> a92a38e7
 
                 writer.WriteEndObject();
             }
