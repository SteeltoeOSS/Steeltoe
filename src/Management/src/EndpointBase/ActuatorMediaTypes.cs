--- conflicted
+++ resolved
@@ -6,18 +6,13 @@
 using System.Linq;
 
 namespace Steeltoe.Management.Endpoint;
-
-<<<<<<< HEAD
-        public static readonly string V3_JSON = "application/vnd.spring-boot.actuator.v3+json";
-
-        public static readonly string APP_JSON = "application/json";
-=======
 public static class ActuatorMediaTypes
 {
     public static readonly string V1_JSON = "application/vnd.spring-boot.actuator.v1+json";
->>>>>>> a92a38e7
 
     public static readonly string V2_JSON = "application/vnd.spring-boot.actuator.v2+json";
+
+    public static readonly string V3_JSON = "application/vnd.spring-boot.actuator.v3+json";
 
     public static readonly string APP_JSON = "application/json";
 
