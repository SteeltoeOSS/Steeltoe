﻿// Licensed to the .NET Foundation under one or more agreements.
// The .NET Foundation licenses this file to you under the Apache 2.0 License.
// See the LICENSE file in the project root for more information.

using Microsoft.Extensions.Configuration;
using Microsoft.Extensions.DependencyInjection;
using Microsoft.Extensions.DependencyInjection.Extensions;
using Microsoft.Extensions.Hosting;
using Microsoft.Extensions.Logging;
using OpenTelemetry.Metrics.Export;
using Steeltoe.Common.Diagnostics;
using Steeltoe.Management.Endpoint.Diagnostics;
using Steeltoe.Management.Endpoint.Hypermedia;
using Steeltoe.Management.Endpoint.Metrics.Observer;
using Steeltoe.Management.OpenTelemetry.Metrics.Exporter;
using Steeltoe.Management.OpenTelemetry.Metrics.Processor;
using Steeltoe.Management.OpenTelemetry.Stats;
using System;
using System.Diagnostics.Tracing;
using System.Linq;

namespace Steeltoe.Management.Endpoint.Metrics
{
    public static class EndpointServiceCollectionExtensions
    {
        public static void AddMetricsActuator(this IServiceCollection services, IConfiguration config)
        {
            if (services == null)
            {
                throw new ArgumentNullException(nameof(services));
            }

            if (config == null)
            {
                throw new ArgumentNullException(nameof(config));
            }

            services.TryAddSingleton<IDiagnosticsManager, DiagnosticsManager>();
            services.TryAddEnumerable(ServiceDescriptor.Singleton<IHostedService, DiagnosticServices>());

            services.TryAddEnumerable(ServiceDescriptor.Singleton<IManagementOptions>(new ActuatorManagementOptions(config)));

            var options = new MetricsEndpointOptions(config);
            services.TryAddSingleton<IMetricsEndpointOptions>(options);
            services.RegisterEndpointOptions(options);

            var observerOptions = new MetricsObserverOptions(config);
            services.TryAddSingleton<IMetricsObserverOptions>(observerOptions);

            AddMetricsObservers(services, observerOptions);

            services.TryAddEnumerable(ServiceDescriptor.Singleton<MetricExporter, SteeltoeExporter>());
            services.AddOpenTelemetry();

            services.TryAddSingleton((provider) => provider.GetServices<MetricExporter>().OfType<SteeltoeExporter>().SingleOrDefault());
            services.TryAddSingleton<MetricsEndpoint>();
        }

        public static void AddPrometheusActuator(this IServiceCollection services, IConfiguration config)
        {
            if (services == null)
            {
                throw new ArgumentNullException(nameof(services));
            }

            if (config == null)
            {
                throw new ArgumentNullException(nameof(config));
            }

            services.TryAddSingleton<IDiagnosticsManager, DiagnosticsManager>();
            services.TryAddEnumerable(ServiceDescriptor.Singleton<IHostedService, DiagnosticServices>());
<<<<<<< HEAD

            services.TryAddEnumerable(ServiceDescriptor.Singleton<IManagementOptions>(new ActuatorManagementOptions(config)));

            var metricsEndpointOptions = new MetricsEndpointOptions(config);
            services.TryAddSingleton<IMetricsEndpointOptions>(metricsEndpointOptions);

            var observerOptions = new MetricsObserverOptions(config);
            services.TryAddSingleton<IMetricsObserverOptions>(observerOptions);

            var options = new PrometheusEndpointOptions(config);
            services.TryAddSingleton<IPrometheusEndpointOptions>(options);
            services.RegisterEndpointOptions(options);

            AddMetricsObservers(services, observerOptions);
            services.TryAddEnumerable(ServiceDescriptor.Singleton<MetricExporter, PrometheusExporter>());
            services.AddOpenTelemetry();
            services.TryAddSingleton((provider) => provider.GetServices<MetricExporter>().OfType<PrometheusExporter>().SingleOrDefault());
            services.TryAddSingleton<PrometheusScraperEndpoint>();
        }

        private static void AddMetricsObservers(IServiceCollection services, MetricsObserverOptions observerOptions)
        {
            if (observerOptions.AspNetCoreHosting)
            {
                services.TryAddEnumerable(ServiceDescriptor.Singleton<IDiagnosticObserver, AspNetCoreHostingObserver>());
            }

            if (observerOptions.GCEvents)
            {
                services.TryAddEnumerable(ServiceDescriptor.Singleton<EventListener, GCEventsListener>());
            }

            if (observerOptions.EventCounterEvents)
            {
                services.TryAddEnumerable(ServiceDescriptor.Singleton<EventListener, EventCounterListener>());
            }

            if (observerOptions.ThreadPoolEvents)
            {
                services.TryAddEnumerable(ServiceDescriptor.Singleton<EventListener, ThreadPoolEventsListener>());
            }

            if (observerOptions.HystrixEvents)
            {
                services.TryAddEnumerable(ServiceDescriptor.Singleton<EventListener, HystrixEventsListener>());
            }
        }

        private static void AddOpenTelemetry(this IServiceCollection services)
        {
            services.TryAddSingleton<MultiExporter>();
            services.TryAddSingleton((provider) =>
            {
                var exporter = provider.GetService<MultiExporter>();
                return new SteeltoeProcessor(exporter); // TODO: Capture from options when OTel Configuration is finalized
            });
            services.TryAddSingleton<IStats>((provider) =>
            {
                var processor = provider.GetService<SteeltoeProcessor>();
                return new OpenTelemetryMetrics(processor, TimeSpan.FromSeconds(3));
            });
=======
            services.TryAddEnumerable(ServiceDescriptor.Singleton<IPolledDiagnosticSource, CLRRuntimeSource>());

            services.TryAddEnumerable(ServiceDescriptor.Singleton<IManagementOptions>(new ActuatorManagementOptions(config)));

            var metricsOptions = new MetricsEndpointOptions(config);
            services.TryAddSingleton<IMetricsOptions>(metricsOptions);

            var options = new PrometheusEndpointOptions(config);
            services.TryAddSingleton<IPrometheusOptions>(options);
            services.RegisterEndpointOptions(options);
            services.TryAddEnumerable(ServiceDescriptor.Singleton<IDiagnosticObserver, AspNetCoreHostingObserver>());
            services.TryAddEnumerable(ServiceDescriptor.Singleton<IDiagnosticObserver, CLRRuntimeObserver>());

            services.TryAddSingleton<IStats, OpenCensusStats>();
            services.TryAddSingleton<ITags, OpenCensusTags>();

            services.TryAddSingleton<PrometheusScraperEndpoint>();
>>>>>>> b381a7db
        }
    }
}<|MERGE_RESOLUTION|>--- conflicted
+++ resolved
@@ -70,7 +70,6 @@
 
             services.TryAddSingleton<IDiagnosticsManager, DiagnosticsManager>();
             services.TryAddEnumerable(ServiceDescriptor.Singleton<IHostedService, DiagnosticServices>());
-<<<<<<< HEAD
 
             services.TryAddEnumerable(ServiceDescriptor.Singleton<IManagementOptions>(new ActuatorManagementOptions(config)));
 
@@ -132,25 +131,6 @@
                 var processor = provider.GetService<SteeltoeProcessor>();
                 return new OpenTelemetryMetrics(processor, TimeSpan.FromSeconds(3));
             });
-=======
-            services.TryAddEnumerable(ServiceDescriptor.Singleton<IPolledDiagnosticSource, CLRRuntimeSource>());
-
-            services.TryAddEnumerable(ServiceDescriptor.Singleton<IManagementOptions>(new ActuatorManagementOptions(config)));
-
-            var metricsOptions = new MetricsEndpointOptions(config);
-            services.TryAddSingleton<IMetricsOptions>(metricsOptions);
-
-            var options = new PrometheusEndpointOptions(config);
-            services.TryAddSingleton<IPrometheusOptions>(options);
-            services.RegisterEndpointOptions(options);
-            services.TryAddEnumerable(ServiceDescriptor.Singleton<IDiagnosticObserver, AspNetCoreHostingObserver>());
-            services.TryAddEnumerable(ServiceDescriptor.Singleton<IDiagnosticObserver, CLRRuntimeObserver>());
-
-            services.TryAddSingleton<IStats, OpenCensusStats>();
-            services.TryAddSingleton<ITags, OpenCensusTags>();
-
-            services.TryAddSingleton<PrometheusScraperEndpoint>();
->>>>>>> b381a7db
         }
     }
 }