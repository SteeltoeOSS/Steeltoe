--- conflicted
+++ resolved
@@ -97,20 +97,11 @@
 
             if (current.Duration.TotalMilliseconds > 0)
             {
-<<<<<<< HEAD
                 var labelSets = GetLabelSets(arg); // Todo: Used bound labelsets
 
                 _serverCountMeasure.Add(default(SpanContext), 1, labelSets);
                 labelSets.Add(new KeyValuePair<string, string>("TimeUnit", "ms"));
                 _responseTimeMeasure.Record(default(SpanContext), current.Duration.TotalMilliseconds, labelSets);
-=======
-                var tagContext = GetTagContext(arg);
-                StatsRecorder
-                    .NewMeasureMap()
-                    .Put(_responseTimeMeasure, current.Duration.TotalMilliseconds)
-                    .Put(_serverCountMeasure, 1)
-                    .Record(tagContext);
->>>>>>> b1bbf729
             }
         }
 
