--- conflicted
+++ resolved
@@ -23,32 +23,21 @@
         private const string OBSERVER_NAME = "AspNetCoreHostingObserver";
         private const string DIAGNOSTIC_NAME = "Microsoft.AspNetCore";
 
-<<<<<<< HEAD
-        private readonly string statusTagKey = "status";
-        private readonly string exceptionTagKey = "exception";
-        private readonly string methodTagKey = "method";
-        private readonly string uriTagKey = "uri";
+        private readonly string _statusTagKey = "status";
+        private readonly string _exceptionTagKey = "exception";
+        private readonly string _methodTagKey = "method";
+        private readonly string _uriTagKey = "uri";
 
-        private readonly MeasureMetric<double> responseTimeMeasure;
-        private readonly CounterMetric<long> serverCountMeasure;
-=======
-        private readonly ITagKey _statusTagKey = TagKey.Create("status");
-        private readonly ITagKey _exceptionTagKey = TagKey.Create("exception");
-        private readonly ITagKey _methodTagKey = TagKey.Create("method");
-        private readonly ITagKey _uriTagKey = TagKey.Create("uri");
-
-        private readonly IMeasureDouble _responseTimeMeasure;
-        private readonly IMeasureLong _serverCountMeasure;
->>>>>>> ca521165
+        private readonly MeasureMetric<double> _responseTimeMeasure;
+        private readonly CounterMetric<long> _serverCountMeasure;
 
         public AspNetCoreHostingObserver(IMetricsObserverOptions options, IStats stats, ILogger<AspNetCoreHostingObserver> logger)
             : base(OBSERVER_NAME, DIAGNOSTIC_NAME, options, stats, logger)
         {
             PathMatcher = new Regex(options.IngressIgnorePattern);
 
-<<<<<<< HEAD
-            this.responseTimeMeasure = Meter.CreateDoubleMeasure("http.server.request.time");
-            this.serverCountMeasure = Meter.CreateInt64Counter("http.server.request.count");
+            this._responseTimeMeasure = Meter.CreateDoubleMeasure("http.server.request.time");
+            this._serverCountMeasure = Meter.CreateInt64Counter("http.server.request.count");
             /*
             //var view = View.Create(
             //        ViewName.Create("http.server.request.time"),
@@ -68,28 +57,6 @@
 
             //ViewManager.RegisterView(view);
             */
-=======
-            _responseTimeMeasure = MeasureDouble.Create("server.core.totalTime", "Total request time", MeasureUnit.MilliSeconds);
-            _serverCountMeasure = MeasureLong.Create("server.core.totalRequests", "Total request count", "count");
-
-            var view = View.Create(
-                    ViewName.Create("http.server.request.time"),
-                    "Total request time",
-                    _responseTimeMeasure,
-                    Distribution.Create(BucketBoundaries.Create(new List<double>() { 0.0, 1.0, 5.0, 10.0, 100.0 })),
-                    new List<ITagKey>() { _statusTagKey, _exceptionTagKey, _methodTagKey, _uriTagKey });
-
-            ViewManager.RegisterView(view);
-
-            view = View.Create(
-                    ViewName.Create("http.server.request.count"),
-                    "Total request counts",
-                    _serverCountMeasure,
-                    Sum.Create(),
-                    new List<ITagKey>() { _statusTagKey, _exceptionTagKey, _methodTagKey, _uriTagKey });
-
-            ViewManager.RegisterView(view);
->>>>>>> ca521165
         }
 
         public override void ProcessEvent(string evnt, object arg)
@@ -130,20 +97,11 @@
 
             if (current.Duration.TotalMilliseconds > 0)
             {
-<<<<<<< HEAD
                 var labelSets = GetLabelSets(arg); // Todo: Used bound labelsets
 
-                serverCountMeasure.Add(default(SpanContext), 1, labelSets);
+                _serverCountMeasure.Add(default(SpanContext), 1, labelSets);
                 labelSets.Add(new KeyValuePair<string, string>("TimeUnit", "ms"));
-                responseTimeMeasure.Record(default(SpanContext), current.Duration.TotalMilliseconds, labelSets);
-=======
-                ITagContext tagContext = GetTagContext(arg);
-                StatsRecorder
-                    .NewMeasureMap()
-                    .Put(_responseTimeMeasure, current.Duration.TotalMilliseconds)
-                    .Put(_serverCountMeasure, 1)
-                    .Record(tagContext);
->>>>>>> ca521165
+                _responseTimeMeasure.Record(default(SpanContext), current.Duration.TotalMilliseconds, labelSets);
             }
         }
 
@@ -153,23 +111,13 @@
             var statusCode = arg.Response.StatusCode.ToString();
             var exception = GetException(arg);
 
-<<<<<<< HEAD
             var tagValues = new List<KeyValuePair<string, string>>();
-            tagValues.Add(new KeyValuePair<string, string>(uriTagKey, uri));
-            tagValues.Add(new KeyValuePair<string, string>(statusTagKey, statusCode));
-            tagValues.Add(new KeyValuePair<string, string>(exceptionTagKey, exception));
-            tagValues.Add(new KeyValuePair<string, string>(methodTagKey, arg.Request.Method));
+            tagValues.Add(new KeyValuePair<string, string>(_uriTagKey, uri));
+            tagValues.Add(new KeyValuePair<string, string>(_statusTagKey, statusCode));
+            tagValues.Add(new KeyValuePair<string, string>(_exceptionTagKey, exception));
+            tagValues.Add(new KeyValuePair<string, string>(_methodTagKey, arg.Request.Method));
 
             return tagValues;
-=======
-            return Tagger
-                .EmptyBuilder
-                .Put(_uriTagKey, TagValue.Create(uri))
-                .Put(_statusTagKey, TagValue.Create(statusCode))
-                .Put(_exceptionTagKey, TagValue.Create(exception))
-                .Put(_methodTagKey, TagValue.Create(arg.Request.Method))
-                .Build();
->>>>>>> ca521165
         }
 
         protected internal string GetException(HttpContext arg)
