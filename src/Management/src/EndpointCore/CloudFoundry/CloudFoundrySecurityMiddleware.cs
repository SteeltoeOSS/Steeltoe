--- conflicted
+++ resolved
@@ -4,7 +4,6 @@
 
 using Microsoft.AspNetCore.Http;
 using Microsoft.Extensions.Logging;
-using Microsoft.Extensions.Primitives;
 using Steeltoe.Common;
 using System;
 using System.Collections.Generic;
@@ -35,14 +34,7 @@
         {
             _logger?.LogDebug("Invoke({0}) contextPath: {1}", context.Request.Path.Value, _mgmtOptions.Path);
 
-<<<<<<< HEAD
             bool isEndpointExposed = _mgmtOptions == null ? true : _options.IsExposed(_mgmtOptions);
-=======
-#pragma warning disable CS0618 // Type or member is obsolete
-            var isEndpointEnabled = _mgmtOptions == null ? _options.IsEnabled : _options.IsEnabled(_mgmtOptions);
-#pragma warning restore CS0618 // Type or member is obsolete
-            var isEndpointExposed = _mgmtOptions == null || _options.IsExposed(_mgmtOptions);
->>>>>>> b1bbf729
 
             if (Platform.IsCloudFoundry
                 && isEndpointExposed
@@ -101,40 +93,14 @@
 
         internal Task<SecurityResult> GetPermissions(HttpContext context)
         {
-<<<<<<< HEAD
-            string token = GetAccessToken(context.Request);
+            var token = GetAccessToken(context.Request);
             return _base.GetPermissionsAsync(token);
-=======
-            var token = GetAccessToken(context.Request);
-            return await _base.GetPermissionsAsync(token).ConfigureAwait(false);
->>>>>>> b1bbf729
         }
 
         private IEndpointOptions FindTargetEndpoint(PathString path)
         {
             List<IEndpointOptions> configEndpoints;
 
-<<<<<<< HEAD
-=======
-            // Remove in 3.0
-            if (_mgmtOptions == null)
-            {
-#pragma warning disable CS0618 // Type or member is obsolete
-                configEndpoints = _options.Global.EndpointOptions;
-#pragma warning restore CS0618 // Type or member is obsolete
-                foreach (var ep in configEndpoints)
-                {
-                    var epPath = new PathString(ep.Path);
-                    if (path.StartsWithSegments(epPath))
-                    {
-                        return ep;
-                    }
-                }
-
-                return null;
-            }
-
->>>>>>> b1bbf729
             configEndpoints = _mgmtOptions.EndpointOptions;
             foreach (var ep in configEndpoints)
             {
