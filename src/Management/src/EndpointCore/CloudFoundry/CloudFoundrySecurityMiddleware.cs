--- conflicted
+++ resolved
@@ -132,10 +132,6 @@
         {
             LogError(context, error);
             context.Response.Headers.Add("Content-Type", "application/json;charset=UTF-8");
-<<<<<<< HEAD
-            context.Response.StatusCode = (int)error.Code;
-            return context.Response.WriteAsync(_base.Serialize(error));
-=======
 
             // allowing override of 400-level errors is more likely to cause confusion than to be useful
             if (_mgmtOptions.UseStatusCodeFromResponse || (int)error.Code < 500)
@@ -143,8 +139,7 @@
                 context.Response.StatusCode = (int)error.Code;
             }
 
-            await context.Response.WriteAsync(_base.Serialize(error)).ConfigureAwait(false);
->>>>>>> c050f553
+            return context.Response.WriteAsync(_base.Serialize(error));
         }
 
         private void LogError(HttpContext context, SecurityResult error)
