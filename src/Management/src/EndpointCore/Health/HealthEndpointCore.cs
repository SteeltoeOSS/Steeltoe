// Licensed to the .NET Foundation under one or more agreements.
// The .NET Foundation licenses this file to you under the Apache 2.0 License.
// See the LICENSE file in the project root for more information.

using Microsoft.Extensions.Diagnostics.HealthChecks;
using Microsoft.Extensions.Logging;
using Microsoft.Extensions.Options;
using Steeltoe.Common.HealthChecks;
using Steeltoe.Management.Endpoint.Security;
using System;
using System.Collections.Generic;
using System.Linq;

namespace Steeltoe.Management.Endpoint.Health;

public class HealthEndpointCore : HealthEndpoint
{
    private readonly IOptionsMonitor<HealthCheckServiceOptions> _serviceOptions;
    private readonly IServiceProvider _provider;
    private readonly IHealthAggregator _aggregator;
    private readonly IList<IHealthContributor> _contributors;
    private readonly ILogger<HealthEndpoint> _logger;

    public HealthEndpointCore(IHealthOptions options, IHealthAggregator aggregator, IEnumerable<IHealthContributor> contributors, IOptionsMonitor<HealthCheckServiceOptions> serviceOptions, IServiceProvider provider, ILogger<HealthEndpoint> logger = null)
        : base(options, aggregator, contributors, logger)
    {
        _aggregator = aggregator ?? throw new ArgumentNullException(nameof(aggregator));
        _serviceOptions = serviceOptions ?? throw new ArgumentNullException(nameof(serviceOptions));
        _provider = provider ?? throw new ArgumentNullException(nameof(provider));
        _contributors = contributors.ToList();
        _logger = logger;
    }

    public new IHealthOptions Options => options as IHealthOptions;

    public override HealthEndpointResponse Invoke(ISecurityContext securityContext)
    {
        return BuildHealth(securityContext);
    }

    protected override HealthEndpointResponse BuildHealth(ISecurityContext securityContext)
    {
        var groupName = GetRequestedHealthGroup(securityContext);
        ICollection<HealthCheckRegistration> healthCheckRegistrations;
        IList<IHealthContributor> filteredContributors;
        if (!string.IsNullOrEmpty(groupName) && groupName != Options.Id)
        {
            filteredContributors = GetFilteredContributorList(groupName, _contributors);
            healthCheckRegistrations = GetFilteredHealthCheckServiceOptions(groupName, _serviceOptions);
        }
        else
        {
            filteredContributors = _contributors;
            healthCheckRegistrations = _serviceOptions.CurrentValue.Registrations;
        }

        var result = _aggregator is not IHealthRegistrationsAggregator registrationAggregator
            ? _aggregator.Aggregate(filteredContributors)
            : registrationAggregator.Aggregate(filteredContributors, healthCheckRegistrations, _provider);
        var response = new HealthEndpointResponse(result);

        var showDetails = Options.ShowDetails;
        if (showDetails == ShowDetails.Never || (showDetails == ShowDetails.WhenAuthorized && !securityContext.HasClaim(Options.Claim)))
        {
            response.Details = new Dictionary<string, object>();
        }
        else
        {
            response.Groups = Options.Groups.Select(g => g.Key);
        }

<<<<<<< HEAD
            var result = _aggregator is not IHealthRegistrationsAggregator registrationAggregator
                                ? _aggregator.Aggregate(filteredContributors)
                                : registrationAggregator.Aggregate(filteredContributors, healthCheckRegistrations, _provider);

            return GetHealthEndpointResponse(result, securityContext);
=======
        return response;
    }

    private ICollection<HealthCheckRegistration> GetFilteredHealthCheckServiceOptions(string requestedGroup, IOptionsMonitor<HealthCheckServiceOptions> svcOptions)
    {
        if (!string.IsNullOrEmpty(requestedGroup))
        {
            if (Options.Groups.TryGetValue(requestedGroup, out var groupOptions))
            {
                var includedContributors = groupOptions.Include.Split(",").ToList();
                return svcOptions.CurrentValue.Registrations.Where(n => includedContributors.Contains(n.Name, StringComparer.InvariantCultureIgnoreCase)).ToList();
            }
            else
            {
                _logger?.LogInformation("Health check requested for a group that is not configured");
            }
>>>>>>> a92a38e7
        }
        else
        {
            _logger?.LogTrace("Health group name not found in request");
        }

        return svcOptions.CurrentValue.Registrations;
    }
}<|MERGE_RESOLUTION|>--- conflicted
+++ resolved
@@ -57,26 +57,9 @@
         var result = _aggregator is not IHealthRegistrationsAggregator registrationAggregator
             ? _aggregator.Aggregate(filteredContributors)
             : registrationAggregator.Aggregate(filteredContributors, healthCheckRegistrations, _provider);
-        var response = new HealthEndpointResponse(result);
+      
 
-        var showDetails = Options.ShowDetails;
-        if (showDetails == ShowDetails.Never || (showDetails == ShowDetails.WhenAuthorized && !securityContext.HasClaim(Options.Claim)))
-        {
-            response.Details = new Dictionary<string, object>();
-        }
-        else
-        {
-            response.Groups = Options.Groups.Select(g => g.Key);
-        }
-
-<<<<<<< HEAD
-            var result = _aggregator is not IHealthRegistrationsAggregator registrationAggregator
-                                ? _aggregator.Aggregate(filteredContributors)
-                                : registrationAggregator.Aggregate(filteredContributors, healthCheckRegistrations, _provider);
-
-            return GetHealthEndpointResponse(result, securityContext);
-=======
-        return response;
+        return GetHealthEndpointResponse(result, securityContext);
     }
 
     private ICollection<HealthCheckRegistration> GetFilteredHealthCheckServiceOptions(string requestedGroup, IOptionsMonitor<HealthCheckServiceOptions> svcOptions)
@@ -92,7 +75,6 @@
             {
                 _logger?.LogInformation("Health check requested for a group that is not configured");
             }
->>>>>>> a92a38e7
         }
         else
         {
