﻿// Licensed to the .NET Foundation under one or more agreements.
// The .NET Foundation licenses this file to you under the Apache 2.0 License.
// See the LICENSE file in the project root for more information.

using Microsoft.Extensions.Diagnostics.HealthChecks;
using System;
using System.Linq;
using System.Threading.Tasks;
using HealthCheckResult = Steeltoe.Common.HealthChecks.HealthCheckResult;
using HealthStatus = Steeltoe.Common.HealthChecks.HealthStatus;
using MicrosoftHealthStatus = Microsoft.Extensions.Diagnostics.HealthChecks.HealthStatus;

namespace Steeltoe.Management.Endpoint.Health
{
    public static class HealthCheckExtensions
    {
        public static HealthStatus ToHealthStatus(this MicrosoftHealthStatus status)
        {
            return status switch
            {
                MicrosoftHealthStatus.Healthy => HealthStatus.UP,
                MicrosoftHealthStatus.Degraded => HealthStatus.WARNING,
                MicrosoftHealthStatus.Unhealthy => HealthStatus.DOWN,
                _ => HealthStatus.UNKNOWN,
            };
        }

<<<<<<< HEAD
=======
        public static MicrosoftHealthStatus ToHealthStatus(this HealthStatus status)
        {
            return status switch
            {
                HealthStatus.UP => MicrosoftHealthStatus.Healthy,
                HealthStatus.WARNING => MicrosoftHealthStatus.Degraded,
                _ => MicrosoftHealthStatus.Unhealthy,
            };
        }

        public static Microsoft.Extensions.Diagnostics.HealthChecks.HealthCheckResult ToHealthCheckResult(this HealthCheckResult result)
        {
            return new Microsoft.Extensions.Diagnostics.HealthChecks.HealthCheckResult(result.Status.ToHealthStatus(), result.Description, null, result.Details);
        }

        public static HealthCheckResult ToHealthCheckResult(this Microsoft.Extensions.Diagnostics.HealthChecks.HealthCheckResult result)
        {
            return new Common.HealthChecks.HealthCheckResult()
            {
                Status = result.Status.ToHealthStatus(),
                Description = result.Description,
                Details = result.Data.ToDictionary(t => t.Key, t => t.Value)
            };
        }

>>>>>>> b1bbf729
        public static async Task<HealthCheckResult> HealthCheck(this HealthCheckRegistration registration, IServiceProvider provider)
        {
            var context = new HealthCheckContext { Registration = registration };
            var healthCheckResult = new HealthCheckResult();
            try
            {
                var res = await registration.Factory(provider).CheckHealthAsync(context).ConfigureAwait(false);
                healthCheckResult.Status = res.Status.ToHealthStatus();
                healthCheckResult.Description = res.Description;
                healthCheckResult.Details = res.Data?.ToDictionary(i => i.Key, i => i.Value);

                if (res.Exception != null && !string.IsNullOrEmpty(res.Exception.Message))
                {
                    healthCheckResult.Details.Add("error", res.Exception.Message);
                }
            }
#pragma warning disable CA1031 // Do not catch general exception types
            catch (Exception e)
            {
                // Catch all exceptions so that a status can always be returned
                healthCheckResult.Details.Add("exception", e.Message);
            }
#pragma warning restore CA1031 // Do not catch general exception types

            return healthCheckResult;
        }
    }
}<|MERGE_RESOLUTION|>--- conflicted
+++ resolved
@@ -25,34 +25,6 @@
             };
         }
 
-<<<<<<< HEAD
-=======
-        public static MicrosoftHealthStatus ToHealthStatus(this HealthStatus status)
-        {
-            return status switch
-            {
-                HealthStatus.UP => MicrosoftHealthStatus.Healthy,
-                HealthStatus.WARNING => MicrosoftHealthStatus.Degraded,
-                _ => MicrosoftHealthStatus.Unhealthy,
-            };
-        }
-
-        public static Microsoft.Extensions.Diagnostics.HealthChecks.HealthCheckResult ToHealthCheckResult(this HealthCheckResult result)
-        {
-            return new Microsoft.Extensions.Diagnostics.HealthChecks.HealthCheckResult(result.Status.ToHealthStatus(), result.Description, null, result.Details);
-        }
-
-        public static HealthCheckResult ToHealthCheckResult(this Microsoft.Extensions.Diagnostics.HealthChecks.HealthCheckResult result)
-        {
-            return new Common.HealthChecks.HealthCheckResult()
-            {
-                Status = result.Status.ToHealthStatus(),
-                Description = result.Description,
-                Details = result.Data.ToDictionary(t => t.Key, t => t.Value)
-            };
-        }
-
->>>>>>> b1bbf729
         public static async Task<HealthCheckResult> HealthCheck(this HealthCheckRegistration registration, IServiceProvider provider)
         {
             var context = new HealthCheckContext { Registration = registration };
