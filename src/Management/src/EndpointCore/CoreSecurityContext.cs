// Licensed to the .NET Foundation under one or more agreements.
// The .NET Foundation licenses this file to you under the Apache 2.0 License.
// See the LICENSE file in the project root for more information.

using Microsoft.AspNetCore.Http;
using Microsoft.AspNetCore.Http.Headers;
using Steeltoe.Management.Endpoint.Security;
using System.Linq;

namespace Steeltoe.Management.Endpoint;

internal sealed class CoreSecurityContext : ISecurityContext
{
    private readonly HttpContext _context;

    public CoreSecurityContext(HttpContext context)
    {
        _context = context;
    }

    public bool HasClaim(EndpointClaim claim)
    {
        return _context != null
               && _context.User != null
               && claim != null && _context.User.HasClaim(claim.Type, claim.Value);
    }

<<<<<<< HEAD
        public string[] GetRequestComponents()
        {
            return _context.Request.Path.Value.Split('/');
        }

        public MediaTypeVersion? GetMediaType()
        {
            var requestHeaders = new RequestHeaders(_context.Request.Headers);
            return requestHeaders.Accept switch
            {
                { } accept when accept.Any(v => v.MediaType.Value == ActuatorMediaTypes.V3_JSON) => MediaTypeVersion.V3,
                { } accept when accept.Any(v => v.MediaType.Value == ActuatorMediaTypes.V2_JSON) => MediaTypeVersion.V2,
                { } accept when accept.Any(v => v.MediaType.Value == ActuatorMediaTypes.V1_JSON) => MediaTypeVersion.V1,
                _ => null
            };
        }
=======
    public string[] GetRequestComponents()
    {
        return _context.Request.Path.Value.Split('/');
>>>>>>> a92a38e7
    }
}<|MERGE_RESOLUTION|>--- conflicted
+++ resolved
@@ -25,27 +25,20 @@
                && claim != null && _context.User.HasClaim(claim.Type, claim.Value);
     }
 
-<<<<<<< HEAD
-        public string[] GetRequestComponents()
-        {
-            return _context.Request.Path.Value.Split('/');
-        }
-
-        public MediaTypeVersion? GetMediaType()
-        {
-            var requestHeaders = new RequestHeaders(_context.Request.Headers);
-            return requestHeaders.Accept switch
-            {
-                { } accept when accept.Any(v => v.MediaType.Value == ActuatorMediaTypes.V3_JSON) => MediaTypeVersion.V3,
-                { } accept when accept.Any(v => v.MediaType.Value == ActuatorMediaTypes.V2_JSON) => MediaTypeVersion.V2,
-                { } accept when accept.Any(v => v.MediaType.Value == ActuatorMediaTypes.V1_JSON) => MediaTypeVersion.V1,
-                _ => null
-            };
-        }
-=======
     public string[] GetRequestComponents()
     {
         return _context.Request.Path.Value.Split('/');
->>>>>>> a92a38e7
+    }
+
+    public MediaTypeVersion? GetMediaType()
+    {
+        var requestHeaders = new RequestHeaders(_context.Request.Headers);
+        return requestHeaders.Accept switch
+        {
+            { } accept when accept.Any(v => v.MediaType.Value == ActuatorMediaTypes.V3_JSON) => MediaTypeVersion.V3,
+            { } accept when accept.Any(v => v.MediaType.Value == ActuatorMediaTypes.V2_JSON) => MediaTypeVersion.V2,
+            { } accept when accept.Any(v => v.MediaType.Value == ActuatorMediaTypes.V1_JSON) => MediaTypeVersion.V1,
+            _ => null
+        };
     }
 }