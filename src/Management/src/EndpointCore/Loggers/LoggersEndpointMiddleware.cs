﻿// Licensed to the .NET Foundation under one or more agreements.
// The .NET Foundation licenses this file to you under the Apache 2.0 License.
// See the LICENSE file in the project root for more information.

using Microsoft.AspNetCore.Http;
using Microsoft.Extensions.Logging;
using Steeltoe.Management.Endpoint.ContentNegotiation;
using Steeltoe.Management.Endpoint.Middleware;
using System.Collections.Generic;
using System.Net;
using System.Threading.Tasks;

namespace Steeltoe.Management.Endpoint.Loggers
{
    public class LoggersEndpointMiddleware : EndpointMiddleware<Dictionary<string, object>, LoggersChangeRequest>
    {
        private readonly RequestDelegate _next;

        public LoggersEndpointMiddleware(RequestDelegate next, LoggersEndpoint endpoint, IManagementOptions mgmtOptions, ILogger<LoggersEndpointMiddleware> logger = null)
            : base(endpoint, mgmtOptions, logger)
        {
            _next = next;
        }

        public Task Invoke(HttpContext context)
        {
            if (_endpoint.ShouldInvoke(_mgmtOptions, _logger))
            {
                return HandleLoggersRequestAsync(context);
            }

            return Task.CompletedTask;
        }

        protected internal async Task HandleLoggersRequestAsync(HttpContext context)
        {
            var request = context.Request;
            var response = context.Response;

            if (context.Request.Method.Equals("POST"))
            {
                // POST - change a logger level
                var paths = new List<string>();
                _logger?.LogDebug("Incoming path: {0}", request.Path.Value);
                if (_mgmtOptions == null)
                {
                    paths.Add(_endpoint.Path);
                }
                else
                {
<<<<<<< HEAD
                    paths.Add($"{_mgmtOptions.Path}/{_endpoint.Path}");
=======
                    paths.AddRange(_mgmtOptions.Select(opt => $"{opt.Path}/{_endpoint.Path}".Replace("//", "/")));
>>>>>>> 0f5750cd
                }

                foreach (var path in paths)
                {
                    if (ChangeLoggerLevel(request, path))
                    {
                        response.StatusCode = (int)HttpStatusCode.OK;
                        return;
                    }
                }

                response.StatusCode = (int)HttpStatusCode.BadRequest;
                return;
            }

            // GET request
            var serialInfo = HandleRequest(null);
            _logger?.LogDebug("Returning: {0}", serialInfo);

            context.HandleContentNegotiation(_logger);
            await context.Response.WriteAsync(serialInfo).ConfigureAwait(false);
        }

        private bool ChangeLoggerLevel(HttpRequest request, string path)
        {
            var epPath = new PathString(path);
            if (request.Path.StartsWithSegments(epPath, out var remaining) && remaining.HasValue)
            {
                var loggerName = remaining.Value.TrimStart('/');

                var change = ((LoggersEndpoint)_endpoint).DeserializeRequest(request.Body);

                change.TryGetValue("configuredLevel", out var level);

                _logger?.LogDebug("Change Request: {0}, {1}", loggerName, level ?? "RESET");
                if (!string.IsNullOrEmpty(loggerName))
                {
                    var changeReq = new LoggersChangeRequest(loggerName, level);
                    HandleRequest(changeReq);
                    return true;
                }
            }

            return false;
        }
    }
}<|MERGE_RESOLUTION|>--- conflicted
+++ resolved
@@ -48,11 +48,7 @@
                 }
                 else
                 {
-<<<<<<< HEAD
-                    paths.Add($"{_mgmtOptions.Path}/{_endpoint.Path}");
-=======
-                    paths.AddRange(_mgmtOptions.Select(opt => $"{opt.Path}/{_endpoint.Path}".Replace("//", "/")));
->>>>>>> 0f5750cd
+                    paths.Add($"{_mgmtOptions.Path}/{_endpoint.Path}".Replace("//", "/"));
                 }
 
                 foreach (var path in paths)
