--- conflicted
+++ resolved
@@ -103,17 +103,6 @@
         protected internal void HandleExceptionEvent(HttpContext context, Exception exception)
         {
             var span = ActiveValue.Value;
-<<<<<<< HEAD
-            //if (spanContext == null)
-            //{
-            //    Logger?.LogDebug("HandleExceptionEvent: Missing span context, {exception}", exception);
-            //    return;
-            //}
-
-        //    var span = spanContext.Active;
-=======
-
->>>>>>> ad5e5723
             if (span == null)
             {
                 Logger?.LogDebug("HandleExceptionEvent: Active span missing, {exception}", exception);
@@ -139,19 +128,6 @@
                 return;
             }
 
-<<<<<<< HEAD
-            SpanContext traceContext = ExtractTraceContext(context);
-            string spanName = ExtractSpanName(context);
-
-            TelemetrySpan span;
-            //IScope scope;
-            if (traceContext != null)
-            {
-                Logger?.LogDebug("HandleStartEvent: Found parent span {parent}", traceContext.ToString());
-                //scope = Tracer.SpanBuilderWithRemoteParent(spanName, traceContext)
-                //    .StartScopedSpan(out span);
-                //Tracer.StartActiveSpan()
-=======
             var traceContext = ExtractTraceContext(context);
             string spanName = ExtractSpanName(context);
 
@@ -159,25 +135,14 @@
             if (!traceContext.IsValid)
             {
                 Logger?.LogDebug("HandleStartEvent: Found parent span {parent}", traceContext.ToString());
->>>>>>> ad5e5723
                 Tracer.StartActiveSpan(spanName, traceContext, SpanKind.Server, out span);
             }
             else
             {
-<<<<<<< HEAD
-                //scope = Tracer.SpanBuilder(spanName)
-                //   .StartScopedSpan(out span);
                 Tracer.StartActiveSpan(spanName, SpanKind.Server, out span);
             }
 
-            span//.PutServerSpanKindAttribute()
-                .PutHttpRawUrlAttribute(context.Request.GetDisplayUrl())
-=======
-                Tracer.StartActiveSpan(spanName, SpanKind.Server, out span);
-            }
-
             span.PutHttpRawUrlAttribute(context.Request.GetDisplayUrl())
->>>>>>> ad5e5723
                 .PutHttpMethodAttribute(context.Request.Method.ToString())
                 .PutHttpPathAttribute(context.Request.Path.ToString())
                 .PutHttpHostAttribute(context.Request.Host.Host, context.Request.Host.Port ?? 80);
@@ -187,11 +152,7 @@
                 span.PutHttpRequestHeadersAttribute(AsList(context.Request.Headers));
             }
 
-<<<<<<< HEAD
-            ActiveValue.Value = span; // new SpanContext(span, scope);
-=======
             ActiveValue.Value = span;
->>>>>>> ad5e5723
         }
 
         protected internal void HandleStopEvent(HttpContext context)
@@ -203,12 +164,6 @@
                 return;
             }
 
-<<<<<<< HEAD
-            //ISpan span = spanContext.Active;
-            // IScope scope = spanContext.ActiveScope;
-
-=======
->>>>>>> ad5e5723
             span.PutHttpStatusCodeAttribute(context.Response.StatusCode);
 
             if (context.Response.Headers != null)
@@ -229,10 +184,6 @@
             }
 
             span.End();
-<<<<<<< HEAD
-         //   scope.Dispose();
-=======
->>>>>>> ad5e5723
             ActiveValue.Value = null;
         }
 
@@ -244,27 +195,11 @@
         protected internal SpanContext ExtractTraceContext(HttpContext context)
         {
             var request = context.Request;
-<<<<<<< HEAD
-            //try
-            //{
-                return Propagation.Extract(request.Headers, (d, k) =>
-                {
-                    d.TryGetValue(k, out var result);
-                    return result;
-                });
-            //}
-            //catch (Exception ex)
-            //{
-            //    throw ex; // Temporarily to catch better exception
-            //    // Ignore
-            //}
-=======
             return Propagation.Extract(request.Headers, (d, k) =>
                  {
                      d.TryGetValue(k, out var result);
                      return result;
                  });
->>>>>>> ad5e5723
         }
 
         protected internal virtual long? ExtractRequestSize(HttpContext context)
