--- conflicted
+++ resolved
@@ -87,13 +87,8 @@
                 return;
             }
 
-<<<<<<< HEAD
-            string spanName = ExtractSpanName(descriptor);
+            var spanName = ExtractSpanName(descriptor);
             Tracer.StartActiveSpan(spanName, SpanKind.Server, out var span);
-=======
-            var spanName = ExtractSpanName(descriptor);
-            var scope = Tracer.SpanBuilder(spanName).StartScopedSpan(out var span);
->>>>>>> b1bbf729
 
             span.PutMvcControllerClass(ExtractControllerName(descriptor))
                 .PutMvcControllerAction(ExtractActionName(descriptor));
@@ -110,15 +105,7 @@
                 return;
             }
 
-<<<<<<< HEAD
             span.End();
-=======
-            var scope = spanContext.ActiveScope;
-            if (scope != null)
-            {
-                scope.Dispose();
-            }
->>>>>>> b1bbf729
 
             ActiveValue.Value = null;
         }
