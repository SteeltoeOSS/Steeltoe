--- conflicted
+++ resolved
@@ -98,23 +98,12 @@
             }
 
             string spanName = ExtractSpanName(descriptor);
-<<<<<<< HEAD
-            //  IScope scope = Tracer.SpanBuilder(spanName).StartScopedSpan(out ISpan span);
-            Tracer.StartActiveSpan(spanName, SpanKind.Server, out var span);
-  
-            span.PutMvcControllerClass(ExtractControllerName(descriptor))
-             //   .PutServerSpanKindAttribute()
-                .PutMvcControllerAction(ExtractActionName(descriptor));
-
-            ActiveValue.Value = span;// new SpanContext(span, scope);
-=======
             Tracer.StartActiveSpan(spanName, SpanKind.Server, out var span);
 
             span.PutMvcControllerClass(ExtractControllerName(descriptor))
                 .PutMvcControllerAction(ExtractActionName(descriptor));
 
             ActiveValue.Value = span;
->>>>>>> ad5e5723
         }
 
         protected internal virtual void HandleAfterActionEvent()
@@ -126,14 +115,6 @@
                 return;
             }
 
-<<<<<<< HEAD
-            //IScope scope = spanContext.ActiveScope;
-            //if (scope != null)
-            //{
-            //    scope.Dispose();
-            //}
-=======
->>>>>>> ad5e5723
             span.End();
 
             ActiveValue.Value = null;
