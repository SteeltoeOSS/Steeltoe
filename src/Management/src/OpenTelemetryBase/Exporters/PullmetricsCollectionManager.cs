﻿// Licensed to the .NET Foundation under one or more agreements.
// The .NET Foundation licenses this file to you under the Apache 2.0 License.
// See the LICENSE file in the project root for more information.

using OpenTelemetry;
using OpenTelemetry.Metrics;
using System;
using System.Runtime.CompilerServices;
using System.Threading;
using System.Threading.Tasks;

namespace Steeltoe.Management.OpenTelemetry.Exporters
{
#pragma warning disable SX1309 // Field names should begin with underscore

    // Adapted from OpenTelemetry.Net project
    internal sealed partial class PullmetricsCollectionManager
    {
        private readonly IMetricsExporter exporter;
        private readonly Func<Batch<Metric>, ExportResult> onCollectRef;
        private readonly int scrapeResponseCacheDurationInMilliseconds;

        private int globalLockState;
        private DateTime? previousDataViewGeneratedAtUtc;
        private int readerCount;
        private bool collectionRunning;
        private TaskCompletionSource<ICollectionResponse> collectionTcs;

        private ICollectionResponse previousView;

#pragma warning restore SX1309 // Field names should begin with underscore
        public PullmetricsCollectionManager(IMetricsExporter exporter)
        {
            this.exporter = exporter;
            this.scrapeResponseCacheDurationInMilliseconds = exporter.ScrapeResponseCacheDurationMilliseconds;
            this.onCollectRef = this.OnCollect;
        }

#if NETCOREAPP3_1_OR_GREATER
        public ValueTask<ICollectionResponse> EnterCollect()
#else
        public Task<ICollectionResponse> EnterCollect()
#endif
        {
            this.EnterGlobalLock();

            // If we are within {ScrapeResponseCacheDurationMilliseconds} of the
            // last successful collect, return the previous view.
            if (this.previousDataViewGeneratedAtUtc.HasValue
                && this.scrapeResponseCacheDurationInMilliseconds > 0
                && this.previousDataViewGeneratedAtUtc.Value.AddMilliseconds(this.scrapeResponseCacheDurationInMilliseconds) >= DateTime.UtcNow)
            {
                Interlocked.Increment(ref this.readerCount);
                this.ExitGlobalLock();
#if NETCOREAPP3_1_OR_GREATER
                return new ValueTask<ICollectionResponse>(previousView);
#else
                return Task.FromResult(previousView);
#endif
            }

            // If a collection is already running, return a task to wait on the result.
            if (this.collectionRunning)
            {
                this.collectionTcs ??=
                    new TaskCompletionSource<ICollectionResponse>(TaskCreationOptions.RunContinuationsAsynchronously);

                Interlocked.Increment(ref this.readerCount);
                this.ExitGlobalLock();
#if NETCOREAPP3_1_OR_GREATER
                return new ValueTask<ICollectionResponse>(this.collectionTcs.Task);
#else
                return this.collectionTcs.Task;
#endif
            }

            this.WaitForReadersToComplete();

            // Start a collection on the current thread.
            this.collectionRunning = true;
            this.previousDataViewGeneratedAtUtc = null;
            Interlocked.Increment(ref this.readerCount);
            this.ExitGlobalLock();

            ICollectionResponse response;
            bool result = this.ExecuteCollect();
            if (result)
            {
                this.previousDataViewGeneratedAtUtc = DateTime.UtcNow;
                response = exporter.GetCollectionResponse(previousView, previousDataViewGeneratedAtUtc.Value);
            }
            else
            {
                response = default;
            }

            this.EnterGlobalLock();

            this.collectionRunning = false;

            if (this.collectionTcs != null)
            {
                this.collectionTcs.SetResult(response);
                this.collectionTcs = null;
            }

            this.ExitGlobalLock();

#if NETCOREAPP3_1_OR_GREATER
            return new ValueTask<ICollectionResponse>(response);
#else
            return Task.FromResult(response);
#endif
        }

        [MethodImpl(MethodImplOptions.AggressiveInlining)]
        public void ExitCollect()
        {
            Interlocked.Decrement(ref this.readerCount);
        }

        [MethodImpl(MethodImplOptions.AggressiveInlining)]
        private void EnterGlobalLock()
        {
            SpinWait lockWait = default;
            while (true)
            {
                if (Interlocked.CompareExchange(ref this.globalLockState, 1, this.globalLockState) != 0)
                {
                    lockWait.SpinOnce();
                    continue;
                }

                break;
            }
        }

        [MethodImpl(MethodImplOptions.AggressiveInlining)]
        private void ExitGlobalLock()
        {
            this.globalLockState = 0;
        }

        [MethodImpl(MethodImplOptions.AggressiveInlining)]
        private void WaitForReadersToComplete()
        {
            SpinWait readWait = default;
            while (true)
            {
                if (Interlocked.CompareExchange(ref this.readerCount, 0, this.readerCount) != 0)
                {
                    readWait.SpinOnce();
                    continue;
                }

                break;
            }
        }

        [MethodImpl(MethodImplOptions.AggressiveInlining)]
        private bool ExecuteCollect()
        {
            this.exporter.OnExport = this.onCollectRef;
            var result = this.exporter.Collect?.Invoke(Timeout.Infinite);
            this.exporter.OnExport = null;
<<<<<<< HEAD
            return result ?? false;
=======
            return result.GetValueOrDefault();
>>>>>>> 84e84c17
        }

        private ExportResult OnCollect(Batch<Metric> metrics)
        {
            try
            {
                previousView = exporter.GetCollectionResponse(metrics);
                return ExportResult.Success;
            }
            catch (Exception)
            {
                previousView = exporter.GetCollectionResponse();
                return ExportResult.Failure;
            }
        }
    }
}<|MERGE_RESOLUTION|>--- conflicted
+++ resolved
@@ -163,11 +163,7 @@
             this.exporter.OnExport = this.onCollectRef;
             var result = this.exporter.Collect?.Invoke(Timeout.Infinite);
             this.exporter.OnExport = null;
-<<<<<<< HEAD
             return result ?? false;
-=======
-            return result.GetValueOrDefault();
->>>>>>> 84e84c17
         }
 
         private ExportResult OnCollect(Batch<Metric> metrics)
