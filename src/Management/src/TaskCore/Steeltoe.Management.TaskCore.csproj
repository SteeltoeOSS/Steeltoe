--- conflicted
+++ resolved
@@ -1,22 +1,14 @@
 ﻿<Project Sdk="Microsoft.NET.Sdk">
   <PropertyGroup>
-    <TargetFrameworks>netcoreapp3.0;</TargetFrameworks>
+    <TargetFrameworks>netcoreapp3.1;</TargetFrameworks>
     <Description>Extensions for running tasks embedded in your ASP.NET Core application. Ideal for cf run-task in Cloud Foundry.</Description>
-<<<<<<< HEAD
     <PackageTags>tasks;management;monitoring;aspnetcore;Spring Cloud;cf run-task</PackageTags>
-=======
-    <AssemblyName>Steeltoe.Management.TaskCore</AssemblyName>
-    <PackageId>Steeltoe.Management.TaskCore</PackageId>
-    <PackageTags>Spring Cloud;Tasks;Management;Monitoring;Task;aspnetcore</PackageTags>
-    <TargetFrameworks>netstandard2.0;netcoreapp3.1</TargetFrameworks>
->>>>>>> ca521165
   </PropertyGroup>
 
   <Import Project="..\..\..\..\versions.props" />
   <Import Project="..\..\..\..\sharedproject.props" />
   
   <ItemGroup>
-<<<<<<< HEAD
     <PackageReference Include="Microsoft.Extensions.Configuration.Binder" Version="$(ExtensionsVersion)" />
   </ItemGroup>
 
@@ -24,23 +16,7 @@
     <FrameworkReference Include="Microsoft.AspNetCore.App" />
   </ItemGroup>
 
-  <ItemGroup Condition="'$(CI_BUILD)' == ''">
+  <ItemGroup>
     <ProjectReference Include="..\..\..\Common\src\Common\Steeltoe.Common.csproj" />
   </ItemGroup>
-  <ItemGroup Condition="'$(CI_BUILD)' == 'True'">
-    <PackageReference Include="Steeltoe.Common" Version="$(SteeltoeVersion)$(SteeltoeVersionSuffix)" />
-=======
-    <ProjectReference Include="..\..\..\Common\src\Common\Steeltoe.Common.csproj" />
-  </ItemGroup>
-
-  <ItemGroup Condition="'$(TargetFramework)' == 'netstandard2.0'">
-    <PackageReference Include="Microsoft.AspNetCore.Hosting" Version="$(AspNetCoreVersion)" />
-  </ItemGroup>
-  <ItemGroup Condition="'$(TargetFramework)' == 'netcoreapp3.1'">
-    <FrameworkReference Include="Microsoft.AspNetCore.App" />
-  </ItemGroup>
-  <ItemGroup>
-    <PackageReference Include="Microsoft.Extensions.Configuration.Binder" Version="$(ExtensionsVersion)" />
->>>>>>> ca521165
-  </ItemGroup>
 </Project>