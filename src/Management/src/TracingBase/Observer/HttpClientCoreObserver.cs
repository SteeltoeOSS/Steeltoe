﻿// Licensed to the .NET Foundation under one or more agreements.
// The .NET Foundation licenses this file to you under the Apache 2.0 License.
// See the LICENSE file in the project root for more information.

using Microsoft.Extensions.Logging;
using OpenTelemetry.Trace;
using Steeltoe.Common.Diagnostics;
using Steeltoe.Management.OpenTelemetry.Trace;
using Steeltoe.Management.OpenTelemetry.Trace.Propagation;
using System;
using System.Linq;
using System.Net.Http;
using System.Threading;
using System.Threading.Tasks;

namespace Steeltoe.Management.Tracing.Observer
{
    public class HttpClientCoreObserver : HttpClientTracingObserver
    {
        internal const string DIAGNOSTIC_NAME = "HttpHandlerDiagnosticListener";
        internal const string OBSERVER_NAME = "HttpClientCoreObserver";

        internal const string START_EVENT = "System.Net.Http.HttpRequestOut.Start";
        internal const string STOP_EVENT = "System.Net.Http.HttpRequestOut.Stop";
        internal const string EXCEPTION_EVENT = "System.Net.Http.Exception";

        internal const string SPANCONTEXT_KEY = "Steeltoe.SpanContext";

        public HttpClientCoreObserver(ITracingOptions options, ITracing tracing, ILogger<HttpClientCoreObserver> logger = null)
            : base(OBSERVER_NAME, DIAGNOSTIC_NAME, options, tracing, logger)
        {
        }

        public override void ProcessEvent(string evnt, object arg)
        {
            if (arg == null)
            {
                return;
            }

            var request = DiagnosticHelpers.GetProperty<HttpRequestMessage>(arg, "Request");
            if (request == null)
            {
                return;
            }

            if (evnt == START_EVENT)
            {
                Logger?.LogTrace("HandleStartEvent start {thread}", Thread.CurrentThread.ManagedThreadId);

                HandleStartEvent(request);

                Logger?.LogTrace("HandleStartEvent finished {thread}", Thread.CurrentThread.ManagedThreadId);
            }
            else if (evnt == STOP_EVENT)
            {
                Logger?.LogTrace("HandleStopEvent start {thread}", Thread.CurrentThread.ManagedThreadId);

                var response = DiagnosticHelpers.GetProperty<HttpResponseMessage>(arg, "Response");
                var requestStatus = DiagnosticHelpers.GetProperty<TaskStatus>(arg, "RequestTaskStatus");
                HandleStopEvent(request, response, requestStatus);

                Logger?.LogTrace("HandleStopEvent finished {thread}", Thread.CurrentThread.ManagedThreadId);
            }
            else if (evnt == EXCEPTION_EVENT)
            {
                Logger?.LogTrace("HandleExceptionEvent start {thread}", Thread.CurrentThread.ManagedThreadId);

                var exception = DiagnosticHelpers.GetProperty<Exception>(arg, "Exception");
                if (exception != null)
                {
                    HandleExceptionEvent(request, exception);
                }

                Logger?.LogTrace("HandleExceptionEvent finished {thread}", Thread.CurrentThread.ManagedThreadId);
            }
        }

        protected internal void HandleExceptionEvent(HttpRequestMessage request, Exception exception)
        {
            if (!request.Properties.TryGetValue(SPANCONTEXT_KEY, out var context))
            {
                Logger?.LogDebug("HandleExceptionEvent: Missing span context");
                return;
            }

            var span = context as TelemetrySpan;
            if (span == null)
            {
                Logger?.LogDebug("HandleExceptionEvent: Active span missing, {exception}", exception);
                return;
            }

            span.PutErrorAttribute(GetExceptionMessage(exception))
                .PutErrorStackTraceAttribute(GetExceptionStackTrace(exception))
                .Status = Status.Aborted;
        }

        protected internal void HandleStartEvent(HttpRequestMessage request)
        {
            if (ShouldIgnoreRequest(request.RequestUri.AbsolutePath))
            {
                Logger?.LogDebug("HandleStartEvent: Ignoring path: {path}", request.RequestUri.AbsolutePath);
                return;
            }

            if (request.Properties.TryGetValue(SPANCONTEXT_KEY, out _))
            {
                Logger?.LogDebug("HandleStartEvent: Continuing existing span!");
                return;
            }

            var spanName = ExtractSpanName(request);
<<<<<<< HEAD
=======

>>>>>>> b1bbf729
            var parentSpan = GetCurrentSpan();

            TelemetrySpan started;
            if (parentSpan != null)
            {
                Tracer.StartActiveSpan(spanName, parentSpan, SpanKind.Client, out started);
            }
            else
            {
                Tracer.StartActiveSpan(spanName, SpanKind.Client, out started);
            }

            request.Properties.Add(SPANCONTEXT_KEY, started);

            started.PutHttpRawUrlAttribute(request.RequestUri.ToString())
                .PutHttpMethodAttribute(request.Method.ToString())
                .PutHttpHostAttribute(request.RequestUri.Host, request.RequestUri.Port)
                .PutHttpPathAttribute(request.RequestUri.AbsolutePath)
                .PutHttpRequestHeadersAttribute(request.Headers.ToList());

            InjectTraceContext(request, parentSpan);
        }

        protected internal void HandleStopEvent(HttpRequestMessage request, HttpResponseMessage response, TaskStatus taskStatus)
        {
            if (!request.Properties.TryGetValue(SPANCONTEXT_KEY, out var context))
            {
                Logger?.LogDebug("HandleStopEvent: Missing span context");
                return;
            }

<<<<<<< HEAD
            var span = context as TelemetrySpan;
            if (span != null)
            {
=======
            if (context is SpanContext spanContext)
            {
                var span = spanContext.Active;
                var scope = spanContext.ActiveScope;

>>>>>>> b1bbf729
                if (response != null)
                {
                    span.PutHttpStatusCodeAttribute((int)response.StatusCode)
                        .PutHttpResponseHeadersAttribute(response.Headers.ToList());
                }

                if (taskStatus == TaskStatus.Faulted)
                {
                    span.PutErrorAttribute("TaskStatus.Faulted")
                        .Status = Status.Aborted;
                }

                if (taskStatus == TaskStatus.Canceled)
                {
                    span.PutErrorAttribute("TaskStatus.Canceled")
                        .Status = Status.Cancelled;
                }

                span.End();

                request.Properties.Remove(SPANCONTEXT_KEY);
            }
        }

        protected internal void InjectTraceContext(HttpRequestMessage message, TelemetrySpan parentSpan)
        {
            // Expects the currentspan to be the span to inject into
            var headers = message.Headers;
            TextFormat.Inject(Tracer.CurrentSpan.Context, headers, (c, k, v) =>
           {
               if (k == B3Constants.XB3TraceId && v.Length > 16 && Options.UseShortTraceIds)
               {
                   v = v.Substring(v.Length - 16, 16);
               }

               c.Add(k, v);
           });
            if (parentSpan != null)
            {
                headers.Add(B3Constants.XB3ParentSpanId, parentSpan.Context.SpanId.ToHexString());
            }
        }

        private string ExtractSpanName(HttpRequestMessage message)
        {
            return "httpclient:" + message.RequestUri.AbsolutePath;
        }
    }
}<|MERGE_RESOLUTION|>--- conflicted
+++ resolved
@@ -111,10 +111,6 @@
             }
 
             var spanName = ExtractSpanName(request);
-<<<<<<< HEAD
-=======
-
->>>>>>> b1bbf729
             var parentSpan = GetCurrentSpan();
 
             TelemetrySpan started;
@@ -146,17 +142,9 @@
                 return;
             }
 
-<<<<<<< HEAD
             var span = context as TelemetrySpan;
             if (span != null)
             {
-=======
-            if (context is SpanContext spanContext)
-            {
-                var span = spanContext.Active;
-                var scope = spanContext.ActiveScope;
-
->>>>>>> b1bbf729
                 if (response != null)
                 {
                     span.PutHttpStatusCodeAttribute((int)response.StatusCode)
