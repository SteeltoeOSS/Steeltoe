﻿// Licensed to the .NET Foundation under one or more agreements.
// The .NET Foundation licenses this file to you under the Apache 2.0 License.
// See the LICENSE file in the project root for more information.

using Microsoft.Extensions.Logging;
using OpenTelemetry.Trace;
using Steeltoe.Common.Diagnostics;
using Steeltoe.Management.OpenTelemetry.Trace;
using Steeltoe.Management.OpenTelemetry.Trace.Propagation;
using System.Collections.Concurrent;
using System.Net;
using System.Threading;

namespace Steeltoe.Management.Tracing.Observer
{
    public class HttpClientDesktopObserver : HttpClientTracingObserver
    {
        internal const string START_EVENT = "System.Net.Http.Desktop.HttpRequestOut.Start";
        internal const string STOP_EVENT = "System.Net.Http.Desktop.HttpRequestOut.Stop";
        internal const string STOPEX_EVENT = "System.Net.Http.Desktop.HttpRequestOut.Ex.Stop";
        internal ConcurrentDictionary<HttpWebRequest, TelemetrySpan> Pending = new ConcurrentDictionary<HttpWebRequest, TelemetrySpan>();

        private const string DIAGNOSTIC_NAME = "System.Net.Http.Desktop";
        private const string OBSERVER_NAME = "HttpClientDesktopObserver";

        public HttpClientDesktopObserver(ITracingOptions options, ITracing tracing, ILogger<HttpClientDesktopObserver> logger = null)
            : base(OBSERVER_NAME, DIAGNOSTIC_NAME, options, tracing, logger)
        {
        }

        public override void ProcessEvent(string evnt, object arg)
        {
            if (arg == null)
            {
                return;
            }

            var request = DiagnosticHelpers.GetProperty<HttpWebRequest>(arg, "Request");
            if (request == null)
            {
                return;
            }

            if (evnt == START_EVENT)
            {
                Logger?.LogTrace("HandleStartEvent start {thread}", Thread.CurrentThread.ManagedThreadId);

                HandleStartEvent(request);

                Logger?.LogTrace("HandleStartEvent finished {thread}", Thread.CurrentThread.ManagedThreadId);
            }
            else if (evnt == STOP_EVENT)
            {
                Logger?.LogTrace("HandleStopEvent start {thread}", Thread.CurrentThread.ManagedThreadId);

                var response = DiagnosticHelpers.GetProperty<HttpWebResponse>(arg, "Response");
                if (response != null)
                {
                    HandleStopEvent(request, response.StatusCode, response.Headers);
                }

                Logger?.LogTrace("HandleStopEvent finished {thread}", Thread.CurrentThread.ManagedThreadId);
            }
            else if (evnt == STOPEX_EVENT)
            {
                Logger?.LogTrace("HandleStopEventEx start {thread}", Thread.CurrentThread.ManagedThreadId);

                var statusCode = DiagnosticHelpers.GetProperty<HttpStatusCode>(arg, "StatusCode");
                var headers = DiagnosticHelpers.GetProperty<WebHeaderCollection>(arg, "Headers");

                HandleStopEvent(request, statusCode, headers);

                Logger?.LogTrace("HandleStopEventEx finished {thread}", Thread.CurrentThread.ManagedThreadId);
            }
        }

        protected internal void HandleStopEvent(HttpWebRequest request, HttpStatusCode statusCode, WebHeaderCollection headers)
        {
<<<<<<< HEAD
            if (!Pending.TryRemove(request, out var span))
=======
            if (!Pending.TryRemove(request, out var spanContext))
>>>>>>> b1bbf729
            {
                Logger?.LogDebug("HandleStopEvent: Missing span context");
                return;
            }

<<<<<<< HEAD
=======
            var span = spanContext.Active;
            var scope = spanContext.ActiveScope;

>>>>>>> b1bbf729
            if (span != null)
            {
                span.PutHttpStatusCodeAttribute((int)statusCode);
                if (headers != null)
                {
                    span.PutHttpResponseHeadersAttribute(headers);
                }

                span.End();
            }
        }

        protected internal void HandleStartEvent(HttpWebRequest request)
        {
            if (ShouldIgnoreRequest(request.RequestUri.AbsolutePath))
            {
                Logger?.LogDebug("HandleStartEvent: Ignoring path: {path}", request.RequestUri.AbsolutePath);
                return;
            }

<<<<<<< HEAD
            if (Pending.TryGetValue(request, out var span))
=======
            if (Pending.TryGetValue(request, out _))
>>>>>>> b1bbf729
            {
                Logger?.LogDebug("HandleStartEvent: Continuing existing span!");
                return;
            }

            var spanName = ExtractSpanName(request);

            var parentSpan = GetCurrentSpan();

            TelemetrySpan started;
            if (parentSpan != null)
            {
                Tracer.StartActiveSpan(spanName, parentSpan, SpanKind.Client, out started);
            }
            else
            {
                Tracer.StartActiveSpan(spanName, SpanKind.Client, out started);
            }

<<<<<<< HEAD
            var existing = Pending.GetOrAdd(request, started);
=======
            var existing = Pending.GetOrAdd(request, new SpanContext(started, scope));
>>>>>>> b1bbf729

            if (existing != started)
            {
                Logger?.LogWarning("Existing span context existed for web request");
            }

            started.PutHttpRawUrlAttribute(request.RequestUri.ToString())
                .PutHttpMethodAttribute(request.Method.ToString())
                .PutHttpHostAttribute(request.RequestUri.Host, request.RequestUri.Port)
                .PutHttpPathAttribute(request.RequestUri.AbsolutePath);

            if (request.Headers != null)
            {
                started.PutHttpRequestHeadersAttribute(request.Headers);
            }

            InjectTraceContext(request, parentSpan);
        }

        protected internal void InjectTraceContext(HttpWebRequest message, TelemetrySpan parentSpan)
        {
            // Expects the currentspan to be the span to inject into
            var headers = message.Headers;
            TextFormat.Inject(Tracer.CurrentSpan.Context, headers, (c, k, v) =>
            {
                if (k == B3Constants.XB3TraceId && v.Length > 16 && Options.UseShortTraceIds)
                {
                    v = v.Substring(v.Length - 16, 16);
                }

                if (c.Get(k) != null)
                {
                    c.Remove(k);
                }

                c.Add(k, v);
            });

            if (parentSpan != null)
            {
                headers.Add(B3Constants.XB3ParentSpanId, parentSpan.Context.SpanId.ToHexString());
            }
        }

        private string ExtractSpanName(HttpWebRequest message)
        {
            return "httpclient:" + message.RequestUri.AbsolutePath;
        }
    }
}<|MERGE_RESOLUTION|>--- conflicted
+++ resolved
@@ -76,22 +76,12 @@
 
         protected internal void HandleStopEvent(HttpWebRequest request, HttpStatusCode statusCode, WebHeaderCollection headers)
         {
-<<<<<<< HEAD
             if (!Pending.TryRemove(request, out var span))
-=======
-            if (!Pending.TryRemove(request, out var spanContext))
->>>>>>> b1bbf729
             {
                 Logger?.LogDebug("HandleStopEvent: Missing span context");
                 return;
             }
 
-<<<<<<< HEAD
-=======
-            var span = spanContext.Active;
-            var scope = spanContext.ActiveScope;
-
->>>>>>> b1bbf729
             if (span != null)
             {
                 span.PutHttpStatusCodeAttribute((int)statusCode);
@@ -112,11 +102,7 @@
                 return;
             }
 
-<<<<<<< HEAD
-            if (Pending.TryGetValue(request, out var span))
-=======
             if (Pending.TryGetValue(request, out _))
->>>>>>> b1bbf729
             {
                 Logger?.LogDebug("HandleStartEvent: Continuing existing span!");
                 return;
@@ -136,11 +122,7 @@
                 Tracer.StartActiveSpan(spanName, SpanKind.Client, out started);
             }
 
-<<<<<<< HEAD
             var existing = Pending.GetOrAdd(request, started);
-=======
-            var existing = Pending.GetOrAdd(request, new SpanContext(started, scope));
->>>>>>> b1bbf729
 
             if (existing != started)
             {
