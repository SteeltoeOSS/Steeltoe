// Licensed to the .NET Foundation under one or more agreements.
// The .NET Foundation licenses this file to you under the Apache 2.0 License.
// See the LICENSE file in the project root for more information.

using System.Diagnostics;
using System.Diagnostics.Metrics;
using Steeltoe.Management.Diagnostics;
using Steeltoe.Management.OpenTelemetry.Metrics;

namespace Steeltoe.Management.Endpoint.Metrics.Observer;

public class ClrRuntimeObserver : IRuntimeDiagnosticSource
{
    private const string GenerationTagValueName = "gen";
    private const string GenerationKey = "generation";
    internal const string ObserverName = "CLRRuntimeObserver";
    internal const string DiagnosticName = "Steeltoe.ClrMetrics";

    internal const string HeapEvent = "Steeltoe.ClrMetrics.Heap";
    internal const string ThreadsEvent = "Steeltoe.ClrMetrics.Threads";

    private readonly Dictionary<string, object> _heapTags = new()
    {
        { "area", "heap" }
    };

    private readonly Dictionary<string, object> _workerTags = new()
    {
        { "kind", "worker" }
    };

    private readonly Dictionary<string, object> _comPortTags = new()
    {
        { "kind", "completionPort" }
    };

    private readonly ClrRuntimeSource.HeapMetrics _previous = default;

    public ClrRuntimeObserver(IViewRegistry viewRegistry)
    {
        Meter meter = OpenTelemetryMetrics.Meter;
        _ = meter.CreateObservableGauge("clr.memory.used", GetMemoryUsed, "Current CLR memory usage", "bytes");
        _ = meter.CreateObservableGauge("clr.gc.collections", GetCollectionCount, "Garbage collection count", "count");

        _ = meter.CreateObservableGauge("clr.threadpool.active", GetActiveThreadPoolWorkers, "Active thread count", "count");
        _ = meter.CreateObservableGauge("clr.threadpool.avail", GetAvailableThreadPoolWorkers, "Available thread count", "count");

<<<<<<< HEAD
        _processUpTimeMeasure = meter.CreateObservableGauge("clr.process.uptime", GetUpTime, "Process uptime in seconds", "count");
=======
        _ = meter.CreateObservableGauge("clr.process.uptime", GetUpTime, "Process uptime in seconds", "count");
        RegisterViews(viewRegistry);
    }

    protected internal void RegisterViews(IViewRegistry viewRegistry)
    {
        // Currently Api does not support changing aggregations via views

        // IView view = View.Create(
        //        ViewName.Create("clr.memory.used"),
        //        "Current CLR memory usage",
        //        _memoryUsedMeasure,
        //        Mean.Create(),
        //        new List<ITagKey>() { memoryAreaKey });
        // ViewManager.RegisterView(view);

        // view = View.Create(
        //        ViewName.Create("clr.gc.collections"),
        //        "Garbage collection count",
        //        collectionCountMeasure,
        //        Sum.Create(),
        //        new List<ITagKey>() { generationKey });
        // ViewManager.RegisterView(view);

        // view = View.Create(
        //        ViewName.Create("clr.threadpool.active"),
        //        "Active thread count",
        //        activeThreadsMeasure,
        //        Mean.Create(),
        //        new List<ITagKey>() { threadKindKey });
        // ViewManager.RegisterView(view);

        // view = View.Create(
        //        ViewName.Create("clr.threadpool.avail"),
        //        "Available thread count",
        //        availThreadsMeasure,
        //        Mean.Create(),
        //        new List<ITagKey>() { threadKindKey });
        // ViewManager.RegisterView(view);
>>>>>>> 986eee2d
    }

    private IEnumerable<Measurement<long>> GetCollectionCount()
    {
        ClrRuntimeSource.HeapMetrics metrics = ClrRuntimeSource.GetHeapMetrics();

        for (int i = 0; i < metrics.CollectionCounts.Count; i++)
        {
            long count = metrics.CollectionCounts[i];

            if (_previous.CollectionCounts != null && i < _previous.CollectionCounts.Count && _previous.CollectionCounts[i] <= count)
            {
                count = count - _previous.CollectionCounts[i];
            }

            var tags = new Dictionary<string, object>
            {
                { GenerationKey, GenerationTagValueName + i }
            };

            yield return new Measurement<long>(count, tags.AsReadonlySpan());
        }
    }

    private Measurement<double> GetMemoryUsed()
    {
        ClrRuntimeSource.HeapMetrics metrics = ClrRuntimeSource.GetHeapMetrics();
        return new Measurement<double>(metrics.TotalMemory, _heapTags.AsReadonlySpan());
    }

    private double GetUpTime()
    {
        TimeSpan diff = DateTime.UtcNow - Process.GetCurrentProcess().StartTime.ToUniversalTime();
        return diff.TotalSeconds;
    }

    private IEnumerable<Measurement<long>> GetActiveThreadPoolWorkers()
    {
        ClrRuntimeSource.ThreadMetrics metrics = ClrRuntimeSource.GetThreadMetrics();
        long active = metrics.MaxThreadPoolWorkers - metrics.AvailableThreadPoolWorkers;
        long activeCompPort = metrics.MaxThreadCompletionPort - metrics.AvailableThreadCompletionPort;

        yield return new Measurement<long>(active, _workerTags.AsReadonlySpan());
        yield return new Measurement<long>(activeCompPort, _comPortTags.AsReadonlySpan());
    }

    private IEnumerable<Measurement<long>> GetAvailableThreadPoolWorkers()
    {
        ClrRuntimeSource.ThreadMetrics metrics = ClrRuntimeSource.GetThreadMetrics();
        yield return new Measurement<long>(metrics.AvailableThreadPoolWorkers, _workerTags.AsReadonlySpan());
        yield return new Measurement<long>(metrics.AvailableThreadCompletionPort, _comPortTags.AsReadonlySpan());
    }
}<|MERGE_RESOLUTION|>--- conflicted
+++ resolved
@@ -45,49 +45,7 @@
         _ = meter.CreateObservableGauge("clr.threadpool.active", GetActiveThreadPoolWorkers, "Active thread count", "count");
         _ = meter.CreateObservableGauge("clr.threadpool.avail", GetAvailableThreadPoolWorkers, "Available thread count", "count");
 
-<<<<<<< HEAD
-        _processUpTimeMeasure = meter.CreateObservableGauge("clr.process.uptime", GetUpTime, "Process uptime in seconds", "count");
-=======
         _ = meter.CreateObservableGauge("clr.process.uptime", GetUpTime, "Process uptime in seconds", "count");
-        RegisterViews(viewRegistry);
-    }
-
-    protected internal void RegisterViews(IViewRegistry viewRegistry)
-    {
-        // Currently Api does not support changing aggregations via views
-
-        // IView view = View.Create(
-        //        ViewName.Create("clr.memory.used"),
-        //        "Current CLR memory usage",
-        //        _memoryUsedMeasure,
-        //        Mean.Create(),
-        //        new List<ITagKey>() { memoryAreaKey });
-        // ViewManager.RegisterView(view);
-
-        // view = View.Create(
-        //        ViewName.Create("clr.gc.collections"),
-        //        "Garbage collection count",
-        //        collectionCountMeasure,
-        //        Sum.Create(),
-        //        new List<ITagKey>() { generationKey });
-        // ViewManager.RegisterView(view);
-
-        // view = View.Create(
-        //        ViewName.Create("clr.threadpool.active"),
-        //        "Active thread count",
-        //        activeThreadsMeasure,
-        //        Mean.Create(),
-        //        new List<ITagKey>() { threadKindKey });
-        // ViewManager.RegisterView(view);
-
-        // view = View.Create(
-        //        ViewName.Create("clr.threadpool.avail"),
-        //        "Available thread count",
-        //        availThreadsMeasure,
-        //        Mean.Create(),
-        //        new List<ITagKey>() { threadKindKey });
-        // ViewManager.RegisterView(view);
->>>>>>> 986eee2d
     }
 
     private IEnumerable<Measurement<long>> GetCollectionCount()
