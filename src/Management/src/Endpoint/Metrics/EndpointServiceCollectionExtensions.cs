--- conflicted
+++ resolved
@@ -37,75 +37,7 @@
         services.AddActuatorEndpointMapping<MetricsEndpoint>();
     }
 
-<<<<<<< HEAD
-    //public static void AddPrometheusActuator(this IServiceCollection services, IConfiguration configuration = null)
-    //{
-    //    ArgumentGuard.NotNull(services);
-
-    //    configuration ??= services.BuildServiceProvider().GetRequiredService<IConfiguration>();
-
-    //    services.TryAddSingleton<IDiagnosticsManager, DiagnosticsManager>();
-    //    services.TryAddEnumerable(ServiceDescriptor.Singleton<IHostedService, DiagnosticServices>());
-
-    //    services.TryAddEnumerable(ServiceDescriptor.Singleton<IManagementOptions>(new ActuatorManagementOptions(configuration)));
-
-    //    var metricsEndpointOptions = new MetricsEndpointOptions(configuration);
-    //    services.TryAddSingleton<IMetricsEndpointOptions>(metricsEndpointOptions);
-
-    //    var observerOptions = new MetricsObserverOptions(configuration);
-    //    services.TryAddSingleton<IMetricsObserverOptions>(observerOptions);
-    //    services.TryAddSingleton<IViewRegistry, ViewRegistry>();
-    //    services.TryAddSingleton<PrometheusEndpointOptions>();
-
-    //    services.AddPrometheusActuatorServices(configuration);
-
-    //    AddMetricsObservers(services);
-
-    //    services.AddActuatorEndpointMapping<PrometheusScraperEndpoint>();
-    //}
-
-    /// <summary>
-    /// Adds the services used by the Wavefront exporter.
-    /// </summary>
-    /// <param name="services">
-    /// Reference to the service collection.
-    /// </param>
-    /// <returns>
-    /// A reference to the service collection.
-    /// </returns>
-    public static IServiceCollection AddWavefrontMetrics(this IServiceCollection services)
-    {
-        ArgumentGuard.NotNull(services);
-
-        services.TryAddSingleton<IDiagnosticsManager, DiagnosticsManager>();
-        services.TryAddEnumerable(ServiceDescriptor.Singleton<IHostedService, DiagnosticServices>());
-
-        services.TryAddSingleton<IMetricsObserverOptions>(provider =>
-        {
-            var configuration = provider.GetService<IConfiguration>();
-            return new MetricsObserverOptions(configuration);
-        });
-
-        services.TryAddSingleton<IViewRegistry, ViewRegistry>();
-
-        AddMetricsObservers(services);
-
-        services.TryAddSingleton(provider =>
-        {
-            var logger = provider.GetService<ILogger<WavefrontMetricsExporter>>();
-            var configuration = provider.GetService<IConfiguration>();
-            return new WavefrontMetricsExporter(new WavefrontExporterOptions(configuration), logger);
-        });
-
-        services.AddOpenTelemetryMetricsForSteeltoe();
-
-        return services;
-    }
-
-    internal static void AddMetricsObservers(IServiceCollection services)
-=======
     public static void AddMetricsObservers(this IServiceCollection services)
->>>>>>> 74236f72
     {
         var configuration = services.BuildServiceProvider().GetService<IConfiguration>();
         var observerOptions = new MetricsObserverOptions(configuration);
