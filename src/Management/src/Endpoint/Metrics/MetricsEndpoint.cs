// Licensed to the .NET Foundation under one or more agreements.
// The .NET Foundation licenses this file to you under the Apache 2.0 License.
// See the LICENSE file in the project root for more information.

using Microsoft.Extensions.Logging;
<<<<<<< HEAD
using Microsoft.Extensions.Options;
using Steeltoe.Common;
using Steeltoe.Management.OpenTelemetry.Exporters;
using Steeltoe.Management.OpenTelemetry.Exporters.Steeltoe;
using Steeltoe.Management.OpenTelemetry.Metrics;
=======
using Steeltoe.Management.MetricCollectors;
using Steeltoe.Management.MetricCollectors.Exporters.Steeltoe;
>>>>>>> 74236f72

namespace Steeltoe.Management.Endpoint.Metrics;

public class MetricsEndpoint : AbstractEndpoint<IMetricsResponse, MetricsRequest>, IMetricsEndpoint
{
    private readonly SteeltoeExporter _exporter;
    private readonly ILogger<MetricsEndpoint> _logger;

    public IOptionsMonitor<MetricsEndpointOptions> Options { get; }

<<<<<<< HEAD
    //public new IMetricsEndpointOptions Options => options as IMetricsEndpointOptions;

    public MetricsEndpoint(IOptionsMonitor<MetricsEndpointOptions> options, IEnumerable<MetricsExporter> exporters, ILogger<MetricsEndpoint> logger = null)
      //  : base(options)
    {
        ArgumentGuard.NotNull(exporters);

        _exporter = exporters.OfType<SteeltoeExporter>().SingleOrDefault() ??
            throw new ArgumentException($"Exporters must contain a single {nameof(SteeltoeExporter)}.", nameof(exporters));
        Options = options;
=======
    public MetricsEndpoint(IMetricsEndpointOptions options, SteeltoeExporter exporter, ILogger<MetricsEndpoint> logger = null)
        : base(options)
    {
        _exporter = exporter ?? throw new ArgumentNullException(nameof(exporter), $"Exporters must contain a single {nameof(SteeltoeExporter)}.");
>>>>>>> 74236f72
        _logger = logger;
    }

    public override IMetricsResponse Invoke(MetricsRequest request)
    {
        (MetricsCollection<List<MetricSample>> measurements, MetricsCollection<List<MetricTag>> availTags) = GetMetrics();

        var metricNames = new HashSet<string>(measurements.Keys);

        if (request == null)
        {
            return new MetricsListNamesResponse(metricNames);
        }

        if (metricNames.Contains(request.MetricName))
        {
            _logger?.LogTrace("Fetching metrics for " + request.MetricName);
            List<MetricSample> sampleList = GetMetricSamplesByTags(measurements, request.MetricName, request.Tags);

            return GetMetric(request, sampleList, availTags[request.MetricName]);
        }

        return null;
    }

    protected internal List<MetricSample> GetMetricSamplesByTags(MetricsCollection<List<MetricSample>> measurements, string metricName,
        IEnumerable<KeyValuePair<string, string>> tags)
    {
        IEnumerable<MetricSample> filtered = measurements[metricName];
        var sampleList = new List<MetricSample>();

        if (tags != null && tags.Any())
        {
            filtered = filtered.Where(sample => tags.All(rt => sample.Tags.Any(sampleTag => rt.Key == sampleTag.Key && rt.Value == sampleTag.Value)));
        }

        static MetricSample SumAggregator(MetricSample current, MetricSample next)
        {
            return new MetricSample(current.Statistic, current.Value + next.Value, current.Tags);
        }

        static MetricSample MaxAggregator(MetricSample current, MetricSample next)
        {
            return new MetricSample(current.Statistic, current.Value > next.Value ? current.Value : next.Value, current.Tags);
        }

        try
        {
            IEnumerable<MetricSample> rateSamples = filtered.Where(sample => sample.Statistic == MetricStatistic.Rate).ToList();

            if (rateSamples.Any())
            {
                MetricSample sample = rateSamples.Aggregate(SumAggregator);
                sampleList.Add(new MetricSample(MetricStatistic.Rate, sample.Value / rateSamples.Count(), sample.Tags));
            }

            IEnumerable<MetricSample> valueSamples = filtered.Where(sample => sample.Statistic == MetricStatistic.Value).ToList();

            if (valueSamples.Any())
            {
                MetricSample sample = valueSamples.Aggregate(SumAggregator);
                sampleList.Add(new MetricSample(MetricStatistic.Value, sample.Value / valueSamples.Count(), sample.Tags));
            }

            IEnumerable<MetricSample> totalSamples = filtered.Where(sample => sample.Statistic == MetricStatistic.Total).ToList();

            if (totalSamples.Any())
            {
                sampleList.Add(totalSamples.Aggregate(SumAggregator));
            }

            IEnumerable<MetricSample> totalTimeSamples = filtered.Where(sample => sample.Statistic == MetricStatistic.TotalTime).ToList();

            if (totalTimeSamples.Any())
            {
                sampleList.Add(totalTimeSamples.Aggregate(SumAggregator));
            }

            IEnumerable<MetricSample> countSamples = filtered.Where(sample => sample.Statistic == MetricStatistic.Count).ToList();

            if (countSamples.Any())
            {
                sampleList.Add(countSamples.Aggregate(SumAggregator));
            }

            IEnumerable<MetricSample> maxSamples = filtered.Where(sample => sample.Statistic == MetricStatistic.Max).ToList();

            if (maxSamples.Any())
            {
                MetricSample sample = maxSamples.Aggregate(MaxAggregator);
                sampleList.Add(new MetricSample(MetricStatistic.Max, sample.Value, sample.Tags));
            }
        }
        catch (Exception ex)
        {
            // Nothing we can do , log and move on 
            _logger?.LogError(ex, "Error transforming metrics.");
        }

        return sampleList;
    }

    protected internal MetricsResponse GetMetric(MetricsRequest request, List<MetricSample> metricSamples, List<MetricTag> availTags)
    {
        return new MetricsResponse(request.MetricName, metricSamples, availTags);
    }

    protected internal (MetricsCollection<List<MetricSample>> Samples, MetricsCollection<List<MetricTag>> Tags) GetMetrics()
    {
        return _exporter.Export();
    }
}<|MERGE_RESOLUTION|>--- conflicted
+++ resolved
@@ -3,16 +3,8 @@
 // See the LICENSE file in the project root for more information.
 
 using Microsoft.Extensions.Logging;
-<<<<<<< HEAD
-using Microsoft.Extensions.Options;
-using Steeltoe.Common;
-using Steeltoe.Management.OpenTelemetry.Exporters;
-using Steeltoe.Management.OpenTelemetry.Exporters.Steeltoe;
-using Steeltoe.Management.OpenTelemetry.Metrics;
-=======
 using Steeltoe.Management.MetricCollectors;
 using Steeltoe.Management.MetricCollectors.Exporters.Steeltoe;
->>>>>>> 74236f72
 
 namespace Steeltoe.Management.Endpoint.Metrics;
 
@@ -23,23 +15,10 @@
 
     public IOptionsMonitor<MetricsEndpointOptions> Options { get; }
 
-<<<<<<< HEAD
-    //public new IMetricsEndpointOptions Options => options as IMetricsEndpointOptions;
-
-    public MetricsEndpoint(IOptionsMonitor<MetricsEndpointOptions> options, IEnumerable<MetricsExporter> exporters, ILogger<MetricsEndpoint> logger = null)
-      //  : base(options)
-    {
-        ArgumentGuard.NotNull(exporters);
-
-        _exporter = exporters.OfType<SteeltoeExporter>().SingleOrDefault() ??
-            throw new ArgumentException($"Exporters must contain a single {nameof(SteeltoeExporter)}.", nameof(exporters));
-        Options = options;
-=======
     public MetricsEndpoint(IMetricsEndpointOptions options, SteeltoeExporter exporter, ILogger<MetricsEndpoint> logger = null)
         : base(options)
     {
         _exporter = exporter ?? throw new ArgumentNullException(nameof(exporter), $"Exporters must contain a single {nameof(SteeltoeExporter)}.");
->>>>>>> 74236f72
         _logger = logger;
     }
 
