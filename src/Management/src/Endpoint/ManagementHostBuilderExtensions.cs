// Licensed to the .NET Foundation under one or more agreements.
// The .NET Foundation licenses this file to you under the Apache 2.0 License.
// See the LICENSE file in the project root for more information.

using Microsoft.AspNetCore.Builder;
using Microsoft.AspNetCore.Cors.Infrastructure;
using Microsoft.Extensions.Hosting;
using Steeltoe.Common;
using Steeltoe.Common.HealthChecks;
using Steeltoe.Common.Hosting;
<<<<<<< HEAD
using Steeltoe.Logging.DynamicLogger;
using Steeltoe.Management.Endpoint.CloudFoundry;
using Steeltoe.Management.Endpoint.DbMigrations;
using Steeltoe.Management.Endpoint.Environment;
using Steeltoe.Management.Endpoint.Health;
using Steeltoe.Management.Endpoint.HeapDump;
using Steeltoe.Management.Endpoint.Info;
using Steeltoe.Management.Endpoint.Loggers;
using Steeltoe.Management.Endpoint.Metrics;
using Steeltoe.Management.Endpoint.Refresh;
using Steeltoe.Management.Endpoint.RouteMappings;
using Steeltoe.Management.Endpoint.Services;
using Steeltoe.Management.Endpoint.ThreadDump;
using Steeltoe.Management.Endpoint.Trace;
using Steeltoe.Management.Endpoint.Web.Hypermedia;
=======
>>>>>>> e6012f0a
using Steeltoe.Management.Info;

namespace Steeltoe.Management.Endpoint;

public static class ManagementHostBuilderExtensions
{
    /// <summary>
    /// Adds the Database Migrations actuator to the application.
    /// </summary>
    /// <param name="builder">
    /// The <see cref="IHostBuilder" /> to configure.
    /// </param>
    /// <returns>
    /// The incoming <see cref="IHostBuilder" />, so that additional calls can be chained.
    /// </returns>
    public static IHostBuilder AddDbMigrationsActuator(this IHostBuilder builder)
    {
        ArgumentGuard.NotNull(builder);

        HostBuilderWrapper wrapper = HostBuilderWrapper.Wrap(builder);
        wrapper.AddDbMigrationsActuator();

        return builder;
    }

    /// <summary>
    /// Adds the Environment actuator to the application.
    /// </summary>
    /// <param name="builder">
    /// The <see cref="IHostBuilder" /> to configure.
    /// </param>
    /// <returns>
    /// The incoming <see cref="IHostBuilder" />, so that additional calls can be chained.
    /// </returns>
    public static IHostBuilder AddEnvironmentActuator(this IHostBuilder builder)
    {
        ArgumentGuard.NotNull(builder);

        HostBuilderWrapper wrapper = HostBuilderWrapper.Wrap(builder);
        wrapper.AddEnvironmentActuator();

        return builder;
    }

    /// <summary>
    /// Adds the Health actuator to the application.
    /// </summary>
    /// <param name="builder">
    /// The <see cref="IHostBuilder" /> to configure.
    /// </param>
    /// <returns>
    /// The incoming <see cref="IHostBuilder" />, so that additional calls can be chained.
    /// </returns>
    public static IHostBuilder AddHealthActuator(this IHostBuilder builder)
    {
        ArgumentGuard.NotNull(builder);

        HostBuilderWrapper wrapper = HostBuilderWrapper.Wrap(builder);
        wrapper.AddHealthActuator();

        return builder;
    }

    /// <summary>
    /// Adds the Health actuator to the application.
    /// </summary>
    /// <param name="builder">
    /// The <see cref="IHostBuilder" /> to configure.
    /// </param>
    /// <param name="contributorTypes">
    /// Types that contribute to the overall health of the app.
    /// </param>
    /// <returns>
    /// The incoming <see cref="IHostBuilder" />, so that additional calls can be chained.
    /// </returns>
    public static IHostBuilder AddHealthActuator(this IHostBuilder builder, params Type[] contributorTypes)
    {
        ArgumentGuard.NotNull(builder);
        ArgumentGuard.NotNull(contributorTypes);

        HostBuilderWrapper wrapper = HostBuilderWrapper.Wrap(builder);
        wrapper.AddHealthActuator(contributorTypes);

        return builder;
    }

    /// <summary>
    /// Adds the Health actuator to the application.
    /// </summary>
    /// <param name="builder">
    /// The <see cref="IHostBuilder" /> to configure.
    /// </param>
    /// <param name="aggregator">
    /// Custom health aggregator.
    /// </param>
    /// <param name="contributorTypes">
    /// Types that contribute to the overall health of the app.
    /// </param>
    /// <returns>
    /// The incoming <see cref="IHostBuilder" />, so that additional calls can be chained.
    /// </returns>
    public static IHostBuilder AddHealthActuator(this IHostBuilder builder, IHealthAggregator aggregator, params Type[] contributorTypes)
    {
        ArgumentGuard.NotNull(builder);
        ArgumentGuard.NotNull(aggregator);
        ArgumentGuard.NotNull(contributorTypes);

        HostBuilderWrapper wrapper = HostBuilderWrapper.Wrap(builder);
        wrapper.AddHealthActuator(aggregator, contributorTypes);

        return builder;
    }

    /// <summary>
    /// Adds the HeapDump actuator to the application.
    /// </summary>
    /// <param name="builder">
    /// The <see cref="IHostBuilder" /> to configure.
    /// </param>
    /// <returns>
    /// The incoming <see cref="IHostBuilder" />, so that additional calls can be chained.
    /// </returns>
    public static IHostBuilder AddHeapDumpActuator(this IHostBuilder builder)
    {
        ArgumentGuard.NotNull(builder);

        HostBuilderWrapper wrapper = HostBuilderWrapper.Wrap(builder);
        wrapper.AddHeapDumpActuator();

        return builder;
    }

    /// <summary>
    /// Adds the Hypermedia actuator to the application.
    /// </summary>
    /// <param name="builder">
    /// The <see cref="IHostBuilder" /> to configure.
    /// </param>
    /// <returns>
    /// The incoming <see cref="IHostBuilder" />, so that additional calls can be chained.
    /// </returns>
    public static IHostBuilder AddHypermediaActuator(this IHostBuilder builder)
    {
        ArgumentGuard.NotNull(builder);

        HostBuilderWrapper wrapper = HostBuilderWrapper.Wrap(builder);
        wrapper.AddHypermediaActuator();

        return builder;
    }

    /// <summary>
    /// Adds the Info actuator to the application.
    /// </summary>
    /// <param name="builder">
    /// The <see cref="IHostBuilder" /> to configure.
    /// </param>
    /// <returns>
    /// The incoming <see cref="IHostBuilder" />, so that additional calls can be chained.
    /// </returns>
    public static IHostBuilder AddInfoActuator(this IHostBuilder builder)
    {
        ArgumentGuard.NotNull(builder);

        HostBuilderWrapper wrapper = HostBuilderWrapper.Wrap(builder);
        wrapper.AddInfoActuator();

        return builder;
    }

    /// <summary>
    /// Adds the Info actuator to the application.
    /// </summary>
    /// <param name="builder">
    /// The <see cref="IHostBuilder" /> to configure.
    /// </param>
    /// <param name="contributors">
    /// Contributors to application information.
    /// </param>
    /// <returns>
    /// The incoming <see cref="IHostBuilder" />, so that additional calls can be chained.
    /// </returns>
    public static IHostBuilder AddInfoActuator(this IHostBuilder builder, params IInfoContributor[] contributors)
    {
        ArgumentGuard.NotNull(builder);
        ArgumentGuard.NotNull(contributors);

        HostBuilderWrapper wrapper = HostBuilderWrapper.Wrap(builder);
        wrapper.AddInfoActuator(contributors);

        return builder;
    }

    /// <summary>
    /// Adds the Loggers actuator to the application.
    /// </summary>
    /// <param name="builder">
    /// The <see cref="IHostBuilder" /> to configure.
    /// </param>
    /// <returns>
    /// The incoming <see cref="IHostBuilder" />, so that additional calls can be chained.
    /// </returns>
    public static IHostBuilder AddLoggersActuator(this IHostBuilder builder)
    {
        ArgumentGuard.NotNull(builder);

        HostBuilderWrapper wrapper = HostBuilderWrapper.Wrap(builder);
        wrapper.AddLoggersActuator();

        return builder;
    }

    /// <summary>
    /// Adds the Mappings actuator to the application.
    /// </summary>
    /// <param name="builder">
    /// The <see cref="IHostBuilder" /> to configure.
    /// </param>
    /// <returns>
    /// The incoming <see cref="IHostBuilder" />, so that additional calls can be chained.
    /// </returns>
    public static IHostBuilder AddMappingsActuator(this IHostBuilder builder)
    {
        ArgumentGuard.NotNull(builder);

        HostBuilderWrapper wrapper = HostBuilderWrapper.Wrap(builder);
        wrapper.AddMappingsActuator();

        return builder;
    }

    /// <summary>
    /// Adds the Metrics actuator to the application.
    /// </summary>
    /// <param name="builder">
    /// The <see cref="IHostBuilder" /> to configure.
    /// </param>
    /// <returns>
    /// The incoming <see cref="IHostBuilder" />, so that additional calls can be chained.
    /// </returns>
    public static IHostBuilder AddMetricsActuator(this IHostBuilder builder)
    {
        ArgumentGuard.NotNull(builder);

        HostBuilderWrapper wrapper = HostBuilderWrapper.Wrap(builder);
        wrapper.AddMetricsActuator();

        return builder;
    }

    /// <summary>
    /// Adds the Refresh actuator to the application.
    /// </summary>
    /// <param name="builder">
    /// The <see cref="IHostBuilder" /> to configure.
    /// </param>
    /// <returns>
    /// The incoming <see cref="IHostBuilder" />, so that additional calls can be chained.
    /// </returns>
    public static IHostBuilder AddRefreshActuator(this IHostBuilder builder)
    {
        ArgumentGuard.NotNull(builder);

        HostBuilderWrapper wrapper = HostBuilderWrapper.Wrap(builder);
        wrapper.AddRefreshActuator();

        return builder;
    }

    /// <summary>
    /// Adds the ThreadDump actuator to the application.
    /// </summary>
    /// <param name="builder">
    /// The <see cref="IHostBuilder" /> to configure.
    /// </param>
    /// <returns>
    /// The incoming <see cref="IHostBuilder" />, so that additional calls can be chained.
    /// </returns>
    public static IHostBuilder AddThreadDumpActuator(this IHostBuilder builder)
    {
        return AddThreadDumpActuator(builder, MediaTypeVersion.V2);
    }

    /// <summary>
    /// Adds the ThreadDump actuator to the application.
    /// </summary>
    /// <param name="builder">
    /// The <see cref="IHostBuilder" /> to configure.
    /// </param>
    /// <param name="mediaTypeVersion">
    /// Specify the media type version to use in the response.
    /// </param>
    /// <returns>
    /// The incoming <see cref="IHostBuilder" />, so that additional calls can be chained.
    /// </returns>
    public static IHostBuilder AddThreadDumpActuator(this IHostBuilder builder, MediaTypeVersion mediaTypeVersion)
    {
        ArgumentGuard.NotNull(builder);

        HostBuilderWrapper wrapper = HostBuilderWrapper.Wrap(builder);
        wrapper.AddThreadDumpActuator(mediaTypeVersion);

        return builder;
    }

    /// <summary>
    /// Adds the Trace actuator to the application.
    /// </summary>
    /// <param name="builder">
    /// The <see cref="IHostBuilder" /> to configure.
    /// </param>
    /// <returns>
    /// The incoming <see cref="IHostBuilder" />, so that additional calls can be chained.
    /// </returns>
    public static IHostBuilder AddTraceActuator(this IHostBuilder builder)
    {
        return AddTraceActuator(builder, MediaTypeVersion.V2);
    }

    /// <summary>
<<<<<<< HEAD
    /// Adds the Services actuator to the application.
    /// </summary>
    /// <param name="hostBuilder">
    /// Your HostBuilder.
    /// </param>
    public static IHostBuilder AddServicesActuator(this IHostBuilder hostBuilder)
    {
        ArgumentGuard.NotNull(hostBuilder);

        return hostBuilder.AddManagementPort().ConfigureServices((_, collection) =>
        {
            collection.AddServicesActuator();
            ActivateActuatorEndpoints(collection);
        });
    }

    /// <summary>
    /// Adds the Cloud Foundry actuator to the application.
=======
    /// Adds the Trace actuator to the application.
>>>>>>> e6012f0a
    /// </summary>
    /// <param name="builder">
    /// The <see cref="IHostBuilder" /> to configure.
    /// </param>
    /// <param name="mediaTypeVersion">
    /// Specify the media type version to use in the response.
    /// </param>
    /// <returns>
    /// The incoming <see cref="IHostBuilder" />, so that additional calls can be chained.
    /// </returns>
    public static IHostBuilder AddTraceActuator(this IHostBuilder builder, MediaTypeVersion mediaTypeVersion)
    {
        ArgumentGuard.NotNull(builder);

        HostBuilderWrapper wrapper = HostBuilderWrapper.Wrap(builder);
        wrapper.AddTraceActuator(mediaTypeVersion);

        return builder;
    }

    /// <summary>
    /// Adds the Cloud Foundry actuator to the application.
    /// </summary>
    /// <param name="builder">
    /// The <see cref="IHostBuilder" /> to configure.
    /// </param>
    /// <returns>
    /// The incoming <see cref="IHostBuilder" />, so that additional calls can be chained.
    /// </returns>
    public static IHostBuilder AddCloudFoundryActuator(this IHostBuilder builder)
    {
        ArgumentGuard.NotNull(builder);

        HostBuilderWrapper wrapper = HostBuilderWrapper.Wrap(builder);
        wrapper.AddCloudFoundryActuator();

        return builder;
    }

    /// <summary>
    /// Adds all standard actuators to the application.
    /// </summary>
    /// <param name="builder">
    /// The <see cref="IHostBuilder" /> to configure.
    /// </param>
    /// <remarks>
    /// Does not add platform specific features (like for Cloud Foundry or Kubernetes).
    /// </remarks>
    /// <returns>
    /// The incoming <see cref="IHostBuilder" />, so that additional calls can be chained.
    /// </returns>
    public static IHostBuilder AddAllActuators(this IHostBuilder builder)
    {
        return AddAllActuators(builder, null);
    }

    /// <summary>
    /// Adds all standard actuators to the application.
    /// </summary>
    /// <param name="builder">
    /// The <see cref="IHostBuilder" /> to configure.
    /// </param>
    /// <param name="configureEndpoints">
    /// Customize endpoint behavior. Useful for tailoring auth requirements.
    /// </param>
    /// <remarks>
    /// Does not add platform specific features (like for Cloud Foundry or Kubernetes).
    /// </remarks>
    /// <returns>
    /// The incoming <see cref="IHostBuilder" />, so that additional calls can be chained.
    /// </returns>
    public static IHostBuilder AddAllActuators(this IHostBuilder builder, Action<IEndpointConventionBuilder>? configureEndpoints)
    {
        return AddAllActuators(builder, configureEndpoints, MediaTypeVersion.V2, null);
    }

    /// <summary>
    /// Adds all standard actuators to the application.
    /// </summary>
    /// <param name="builder">
    /// The <see cref="IHostBuilder" /> to configure.
    /// </param>
    /// <param name="configureEndpoints">
    /// Customize endpoint behavior. Useful for tailoring auth requirements.
    /// </param>
    /// <param name="mediaTypeVersion">
    /// Specify the media type version to use in the response.
    /// </param>
    /// <param name="buildCorsPolicy">
    /// Customize the CORS policy.
    /// </param>
    /// <remarks>
    /// Does not add platform specific features (like for Cloud Foundry or Kubernetes).
    /// </remarks>
    /// <returns>
    /// The incoming <see cref="IHostBuilder" />, so that additional calls can be chained.
    /// </returns>
    public static IHostBuilder AddAllActuators(this IHostBuilder builder, Action<IEndpointConventionBuilder>? configureEndpoints,
        MediaTypeVersion mediaTypeVersion, Action<CorsPolicyBuilder>? buildCorsPolicy)
    {
        ArgumentGuard.NotNull(builder);

        HostBuilderWrapper wrapper = HostBuilderWrapper.Wrap(builder);
        wrapper.AddAllActuators(configureEndpoints, mediaTypeVersion, buildCorsPolicy);

        return builder;
    }
}<|MERGE_RESOLUTION|>--- conflicted
+++ resolved
@@ -8,24 +8,7 @@
 using Steeltoe.Common;
 using Steeltoe.Common.HealthChecks;
 using Steeltoe.Common.Hosting;
-<<<<<<< HEAD
-using Steeltoe.Logging.DynamicLogger;
-using Steeltoe.Management.Endpoint.CloudFoundry;
-using Steeltoe.Management.Endpoint.DbMigrations;
-using Steeltoe.Management.Endpoint.Environment;
-using Steeltoe.Management.Endpoint.Health;
-using Steeltoe.Management.Endpoint.HeapDump;
-using Steeltoe.Management.Endpoint.Info;
-using Steeltoe.Management.Endpoint.Loggers;
-using Steeltoe.Management.Endpoint.Metrics;
-using Steeltoe.Management.Endpoint.Refresh;
-using Steeltoe.Management.Endpoint.RouteMappings;
 using Steeltoe.Management.Endpoint.Services;
-using Steeltoe.Management.Endpoint.ThreadDump;
-using Steeltoe.Management.Endpoint.Trace;
-using Steeltoe.Management.Endpoint.Web.Hypermedia;
-=======
->>>>>>> e6012f0a
 using Steeltoe.Management.Info;
 
 namespace Steeltoe.Management.Endpoint;
@@ -346,28 +329,7 @@
     }
 
     /// <summary>
-<<<<<<< HEAD
-    /// Adds the Services actuator to the application.
-    /// </summary>
-    /// <param name="hostBuilder">
-    /// Your HostBuilder.
-    /// </param>
-    public static IHostBuilder AddServicesActuator(this IHostBuilder hostBuilder)
-    {
-        ArgumentGuard.NotNull(hostBuilder);
-
-        return hostBuilder.AddManagementPort().ConfigureServices((_, collection) =>
-        {
-            collection.AddServicesActuator();
-            ActivateActuatorEndpoints(collection);
-        });
-    }
-
-    /// <summary>
-    /// Adds the Cloud Foundry actuator to the application.
-=======
     /// Adds the Trace actuator to the application.
->>>>>>> e6012f0a
     /// </summary>
     /// <param name="builder">
     /// The <see cref="IHostBuilder" /> to configure.
@@ -384,6 +346,25 @@
 
         HostBuilderWrapper wrapper = HostBuilderWrapper.Wrap(builder);
         wrapper.AddTraceActuator(mediaTypeVersion);
+
+        return builder;
+    }
+
+    /// <summary>
+    /// Adds the Services actuator to the application.
+    /// </summary>
+    /// <param name="builder">
+    /// The <see cref="IHostBuilder" /> to configure.
+    /// </param>
+    /// <returns>
+    /// The incoming <see cref="IHostBuilder" />, so that additional calls can be chained.
+    /// </returns>
+    public static IHostBuilder AddServicesActuator(this IHostBuilder builder)
+    {
+        ArgumentGuard.NotNull(builder);
+
+        HostBuilderWrapper wrapper = HostBuilderWrapper.Wrap(builder);
+        wrapper.AddServicesActuator();
 
         return builder;
     }
