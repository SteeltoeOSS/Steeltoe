// Licensed to the .NET Foundation under one or more agreements.
// The .NET Foundation licenses this file to you under the Apache 2.0 License.
// See the LICENSE file in the project root for more information.

using Microsoft.AspNetCore.Builder;
using Microsoft.AspNetCore.Cors.Infrastructure;
using Microsoft.AspNetCore.Hosting;
using Microsoft.Extensions.Configuration;
using Microsoft.Extensions.DependencyInjection;
using Microsoft.Extensions.DependencyInjection.Extensions;
using Microsoft.Extensions.Options;
using Steeltoe.Common;
using Steeltoe.Management.Endpoint.CloudFoundry;
using Steeltoe.Management.Endpoint.DbMigrations;
using Steeltoe.Management.Endpoint.Environment;
using Steeltoe.Management.Endpoint.Health;
using Steeltoe.Management.Endpoint.HeapDump;
using Steeltoe.Management.Endpoint.Info;
using Steeltoe.Management.Endpoint.Loggers;
using Steeltoe.Management.Endpoint.Metrics;
using Steeltoe.Management.Endpoint.Options;
using Steeltoe.Management.Endpoint.Refresh;
using Steeltoe.Management.Endpoint.RouteMappings;
using Steeltoe.Management.Endpoint.Services;
using Steeltoe.Management.Endpoint.ThreadDump;
using Steeltoe.Management.Endpoint.Trace;
using Steeltoe.Management.Endpoint.Web.Hypermedia;

namespace Steeltoe.Management.Endpoint;

public static class ActuatorServiceCollectionExtensions
{
    public static void AddCommonActuatorServices(this IServiceCollection services)
    {
        ArgumentGuard.NotNull(services);

        services.TryAddScoped<ActuatorEndpointMapper>();

        services.ConfigureOptionsWithChangeTokenSource<ManagementOptions, ConfigureManagementOptions>();
    }

    internal static void ConfigureEndpointOptions<TOptions, TConfigureOptions>(this IServiceCollection services)
        where TOptions : EndpointOptions
        where TConfigureOptions : class, IConfigureOptionsWithKey<TOptions>
    {
        ArgumentGuard.NotNull(services);

        services.ConfigureOptionsWithChangeTokenSource<TOptions, TConfigureOptions>();

        services.TryAddEnumerable(
            ServiceDescriptor.Singleton<EndpointOptions, TOptions>(provider => provider.GetRequiredService<IOptionsMonitor<TOptions>>().CurrentValue));
    }

    internal static void ConfigureOptionsWithChangeTokenSource<TOptions, TConfigureOptions>(this IServiceCollection services)
        where TOptions : class
        where TConfigureOptions : class, IConfigureOptionsWithKey<TOptions>
    {
        // Workaround for services.ConfigureOptions<TConfigureOptions>() registering multiple times,
        // see https://github.com/dotnet/runtime/issues/42358.

        services.AddOptions();
        services.TryAddTransient<IConfigureOptions<TOptions>, TConfigureOptions>();

        services.AddSingleton<IOptionsChangeTokenSource<TOptions>>(provider =>
        {
            var configurer = (TConfigureOptions)provider.GetRequiredService<IConfigureOptions<TOptions>>();
            var configuration = provider.GetRequiredService<IConfiguration>();
            return new ConfigurationChangeTokenSource<TOptions>(configuration.GetSection(configurer.ConfigurationKey));
        });
    }

    public static void AddAllActuators(this IServiceCollection services, Action<CorsPolicyBuilder>? buildCorsPolicy)
    {
        services.AddAllActuators(MediaTypeVersion.V2, buildCorsPolicy);
    }

    public static IServiceCollection AddAllActuators(this IServiceCollection services)
    {
        return AddAllActuators(services, MediaTypeVersion.V2);
    }

    public static IServiceCollection AddAllActuators(this IServiceCollection services, MediaTypeVersion version)
    {
        return AddAllActuators(services, version, null);
    }

    public static IServiceCollection AddAllActuators(this IServiceCollection services, MediaTypeVersion version, Action<CorsPolicyBuilder>? buildCorsPolicy)
    {
        ArgumentGuard.NotNull(services);

        services.AddSteeltoeCors(buildCorsPolicy);

        if (Platform.IsCloudFoundry)
        {
            services.AddCloudFoundryActuator();
        }

        services.AddHypermediaActuator();
        services.AddThreadDumpActuator(version);
        services.AddHeapDumpActuator();
        services.AddDbMigrationsActuator();
        services.AddEnvironmentActuator();
        services.AddInfoActuator();
        services.AddHealthActuator();
        services.AddLoggersActuator();
        services.AddTraceActuator(version);
        services.AddMappingsActuator();
        services.AddMetricsActuator();
        services.AddRefreshActuator();
<<<<<<< HEAD
        services.AddServicesActuator();
=======

>>>>>>> e6012f0a
        return services;
    }

    private static void AddSteeltoeCors(this IServiceCollection services, Action<CorsPolicyBuilder>? buildCorsPolicy = null)
    {
        ArgumentGuard.NotNull(services);

        services.AddCors(setup =>
        {
            setup.AddPolicy("SteeltoeManagement", policy =>
            {
                policy.WithMethods("GET", "POST");

                if (Platform.IsCloudFoundry)
                {
                    policy.WithHeaders("Authorization", "X-Cf-App-Instance", "Content-Type", "Content-Disposition");
                }

                if (buildCorsPolicy != null)
                {
                    buildCorsPolicy(policy);
                }
                else
                {
                    policy.AllowAnyOrigin();
                }
            });
        });
    }

    /// <summary>
    /// Registers an <see cref="IStartupFilter" /> that will map all configured actuators, initialize health.
    /// </summary>
    /// <param name="collection">
    /// <see cref="IServiceCollection" /> that has actuators to activate.
    /// </param>
    public static IEndpointConventionBuilder ActivateActuatorEndpoints(this IServiceCollection collection)
    {
        ArgumentGuard.NotNull(collection);

        // check for existing AllActuatorsStartupFilter
        IEnumerable<ServiceDescriptor> existingStartupFilters = collection.Where(descriptor =>
            descriptor.ImplementationType == typeof(AllActuatorsStartupFilter) ||
            descriptor.ImplementationFactory?.Method.ReturnType == typeof(AllActuatorsStartupFilter));

        var actuatorConventionBuilder = new ActuatorConventionBuilder();

        if (!existingStartupFilters.Any())
        {
            collection.AddTransient<IStartupFilter, AllActuatorsStartupFilter>(_ => new AllActuatorsStartupFilter(actuatorConventionBuilder));
        }

        return actuatorConventionBuilder;
    }
}<|MERGE_RESOLUTION|>--- conflicted
+++ resolved
@@ -107,11 +107,8 @@
         services.AddMappingsActuator();
         services.AddMetricsActuator();
         services.AddRefreshActuator();
-<<<<<<< HEAD
         services.AddServicesActuator();
-=======
 
->>>>>>> e6012f0a
         return services;
     }
 
