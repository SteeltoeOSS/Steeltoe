// Licensed to the .NET Foundation under one or more agreements.
// The .NET Foundation licenses this file to you under the Apache 2.0 License.
// See the LICENSE file in the project root for more information.

using Microsoft.AspNetCore.Builder;
using Microsoft.AspNetCore.Http;
using Microsoft.AspNetCore.Routing;
using Microsoft.Extensions.DependencyInjection;
using Microsoft.Extensions.Options;
using Steeltoe.Management.Endpoint.Internal;
<<<<<<< HEAD
using Steeltoe.Management.Endpoint.Middleware;
=======
using Steeltoe.Management.Endpoint.Loggers;
using Steeltoe.Management.Endpoint.Mappings;
using Steeltoe.Management.Endpoint.Metrics;
using Steeltoe.Management.Endpoint.Refresh;
using Steeltoe.Management.Endpoint.ThreadDump;
using Steeltoe.Management.Endpoint.Trace;
>>>>>>> 74236f72

namespace Steeltoe.Management.Endpoint;

public static class ActuatorRouteBuilderExtensions
{
<<<<<<< HEAD
    //public static (Type MiddlewareType, Type OptionsType) LookupMiddleware(Type endpointType)
    //{
    //    return endpointType switch
    //    {
    //        not null when endpointType.IsAssignableFrom(typeof(ActuatorEndpoint)) => (typeof(ActuatorHypermediaEndpointMiddleware),
    //            typeof(IActuatorHypermediaOptions)),
    //        not null when endpointType.IsAssignableFrom(typeof(DbMigrationsEndpoint)) => (typeof(DbMigrationsEndpointMiddleware), typeof(IDbMigrationsOptions)),
    //        not null when endpointType.IsAssignableFrom(typeof(EnvEndpoint)) => (typeof(EnvEndpointMiddleware), typeof(IEnvOptions)),
    //     //   not null when endpointType.IsAssignableFrom(typeof(HealthEndpointCore)) => (typeof(HealthEndpointMiddleware), typeof(IHealthOptions)),
    //        not null when endpointType.IsAssignableFrom(typeof(HeapDumpEndpoint)) => (typeof(HeapDumpEndpointMiddleware), typeof(IHeapDumpOptions)),
    //        not null when endpointType.IsAssignableFrom(typeof(InfoEndpoint)) => (typeof(InfoEndpointMiddleware), typeof(IInfoOptions)),
    //        not null when endpointType.IsAssignableFrom(typeof(LoggersEndpoint)) => (typeof(LoggersEndpointMiddleware), typeof(ILoggersOptions)),
    //        not null when endpointType.IsAssignableFrom(typeof(MappingsEndpoint)) => (typeof(MappingsEndpointMiddleware), typeof(IMappingsOptions)),
    //        not null when endpointType.IsAssignableFrom(typeof(MetricsEndpoint)) => (typeof(MetricsEndpointMiddleware), typeof(IMetricsEndpointOptions)),
    //        not null when endpointType.IsAssignableFrom(typeof(PrometheusScraperEndpoint)) => (typeof(PrometheusScraperEndpointMiddleware),
    //            typeof(IPrometheusEndpointOptions)),
    //        not null when endpointType.IsAssignableFrom(typeof(RefreshEndpoint)) => (typeof(RefreshEndpointMiddleware), typeof(IRefreshOptions)),
    //        not null when endpointType.IsAssignableFrom(typeof(ThreadDumpEndpoint)) => (typeof(ThreadDumpEndpointMiddleware), typeof(IThreadDumpOptions)),
    //        not null when endpointType.IsAssignableFrom(typeof(ThreadDumpEndpointV2)) => (typeof(ThreadDumpEndpointMiddlewareV2), typeof(IThreadDumpOptions)),
    //        not null when endpointType.IsAssignableFrom(typeof(TraceEndpoint)) => (typeof(TraceEndpointMiddleware), typeof(ITraceOptions)),
    //        not null when endpointType.IsAssignableFrom(typeof(HttpTraceEndpoint)) => (typeof(HttpTraceEndpointMiddleware), typeof(ITraceOptions)),
    //        not null when endpointType.IsAssignableFrom(typeof(CloudFoundryEndpoint)) => (typeof(CloudFoundryEndpointMiddleware), typeof(ICloudFoundryOptions)),
    //        _ => throw new InvalidOperationException($"Could not find middleware for Type: {endpointType?.Name} ")
    //    };
    //}
=======
    public static (Type MiddlewareType, Type OptionsType) LookupMiddleware(Type endpointType)
    {
        return endpointType switch
        {
            not null when endpointType.IsAssignableFrom(typeof(ActuatorEndpoint)) => (typeof(ActuatorHypermediaEndpointMiddleware),
                typeof(IActuatorHypermediaOptions)),
            not null when endpointType.IsAssignableFrom(typeof(DbMigrationsEndpoint)) => (typeof(DbMigrationsEndpointMiddleware), typeof(IDbMigrationsOptions)),
            not null when endpointType.IsAssignableFrom(typeof(EnvEndpoint)) => (typeof(EnvEndpointMiddleware), typeof(IEnvOptions)),
            not null when endpointType.IsAssignableFrom(typeof(HealthEndpointCore)) => (typeof(HealthEndpointMiddleware), typeof(IHealthOptions)),
            not null when endpointType.IsAssignableFrom(typeof(HeapDumpEndpoint)) => (typeof(HeapDumpEndpointMiddleware), typeof(IHeapDumpOptions)),
            not null when endpointType.IsAssignableFrom(typeof(InfoEndpoint)) => (typeof(InfoEndpointMiddleware), typeof(IInfoOptions)),
            not null when endpointType.IsAssignableFrom(typeof(LoggersEndpoint)) => (typeof(LoggersEndpointMiddleware), typeof(ILoggersOptions)),
            not null when endpointType.IsAssignableFrom(typeof(MappingsEndpoint)) => (typeof(MappingsEndpointMiddleware), typeof(IMappingsOptions)),
            not null when endpointType.IsAssignableFrom(typeof(MetricsEndpoint)) => (typeof(MetricsEndpointMiddleware), typeof(IMetricsEndpointOptions)),
            not null when endpointType.IsAssignableFrom(typeof(RefreshEndpoint)) => (typeof(RefreshEndpointMiddleware), typeof(IRefreshOptions)),
            not null when endpointType.IsAssignableFrom(typeof(ThreadDumpEndpoint)) => (typeof(ThreadDumpEndpointMiddleware), typeof(IThreadDumpOptions)),
            not null when endpointType.IsAssignableFrom(typeof(ThreadDumpEndpointV2)) => (typeof(ThreadDumpEndpointMiddlewareV2), typeof(IThreadDumpOptions)),
            not null when endpointType.IsAssignableFrom(typeof(TraceEndpoint)) => (typeof(TraceEndpointMiddleware), typeof(ITraceOptions)),
            not null when endpointType.IsAssignableFrom(typeof(HttpTraceEndpoint)) => (typeof(HttpTraceEndpointMiddleware), typeof(ITraceOptions)),
            not null when endpointType.IsAssignableFrom(typeof(CloudFoundryEndpoint)) => (typeof(CloudFoundryEndpointMiddleware), typeof(ICloudFoundryOptions)),
            _ => throw new InvalidOperationException($"Could not find middleware for Type: {endpointType?.Name} ")
        };
    }
>>>>>>> 74236f72

    /// <summary>
    /// Generic route builder extension for Actuators.
    /// </summary>
    /// <param name="endpoints">
    /// IEndpointRouteBuilder to Map route.
    /// </param>
    /// <param name="convention">
    /// A convention builder action that applies a convention to the whole collection.
    /// </param>
    /// <typeparam name="TEndpoint">
    /// Middleware for which the route is mapped.
    /// </typeparam>
    /// <exception cref="InvalidOperationException">
    /// When T is not found in service container.
    /// </exception>
    public static void Map<TEndpoint>(this IEndpointRouteBuilder endpoints, Action<IEndpointConventionBuilder> convention = null)
        where TEndpoint : IEndpoint
    {
        //MapActuatorEndpoint(endpoints, typeof(TEndpoint), convention);
    }

    /// <summary>
    /// Maps all actuators that have been registered in <see cref="IServiceCollection" />.
    /// </summary>
    /// <param name="endpoints">
    /// The endpoint builder.
    /// </param>
    /// <param name="convention">
    /// The convention action to apply.
    /// </param>
    public static void MapAllActuators(this IEndpointRouteBuilder endpoints, Action<IEndpointConventionBuilder> convention)
    {
        foreach (EndpointMappingEntry endpointEntry in endpoints.ServiceProvider.GetServices<EndpointMappingEntry>())
        {
            // Some actuators only work on some platforms. i.e. Windows and Linux
            // Some actuators have different implementation depending on the MediaTypeVersion

            // Previously those checks where performed here and when adding things to the IServiceCollection
            // Now all that logic is handled in the IServiceCollection setup; no need to keep code in two different places in sync

            // This function just takes what has been registered, and sets up the endpoints
            // This keeps this method flexible; new actuators that are added later should automatically become available
            endpointEntry.SetupConvention(endpoints, convention);
        }
    }

    // New:
    public static void MapTheActuators(this IEndpointRouteBuilder endpoints, Action<IEndpointConventionBuilder> convention)
    {
        RequestDelegate pipeline = endpoints.CreateApplicationBuilder().UseMiddleware(typeof(ActuatorsMiddleware)).Build();

        IEnumerable<string> allowedVerbs = new List<string>  // Get all common verbs here , but add a filter later
                {
                    "Get"
                };
        var managementOptions = endpoints.ServiceProvider.GetService<IOptionsMonitor<ManagementEndpointOptions>>();

        foreach (var name in ManagementEndpointOptions.NamedOptionNames)
        {
            var mgmtOption = managementOptions.Get(name);
            IEndpointConventionBuilder conventionBuilder = endpoints.MapMethods(mgmtOption.Path, allowedVerbs, pipeline);
            convention?.Invoke(conventionBuilder);
        }
        
    }
    
    //internal static void MapActuatorEndpoint(this IEndpointRouteBuilder endpoints, Type typeEndpoint, Action<IEndpointConventionBuilder> convention)
    //{
    //    ArgumentGuard.NotNull(endpoints);

    //    ConnectEndpointOptionsWithManagementOptions(endpoints);

    //    (Type middlewareType, Type optionsType) = LookupMiddleware(typeEndpoint);
    //    var options = endpoints.ServiceProvider.GetService(optionsType) as IEndpointOptions;
    //    IEnumerable<IManagementOptions> managementOptionsCollection = endpoints.ServiceProvider.GetServices<IManagementOptions>();

    //    foreach (IManagementOptions managementOptions in managementOptionsCollection)
    //    {
    //        if ((managementOptions is CloudFoundryManagementOptions && options is IActuatorHypermediaOptions) ||
    //            (managementOptions is ActuatorManagementOptions && options is ICloudFoundryOptions))
    //        {
    //            continue;
    //        }

    //        string fullPath = options.GetContextPath(managementOptions);

    //        RoutePattern pattern = RoutePatternFactory.Parse(fullPath);

    //        // only add middleware if the route hasn't already been mapped
    //        if (!endpoints.DataSources.Any(d => d.Endpoints.Any(ep => ep is RouteEndpoint endpoint && endpoint.RoutePattern.RawText == pattern.RawText)))
    //        {
    //            RequestDelegate pipeline = endpoints.CreateApplicationBuilder().UseMiddleware(middlewareType, managementOptions).Build();

    //            IEnumerable<string> allowedVerbs = options.AllowedVerbs ?? new List<string>
    //            {
    //                "Get"
    //            };

    //            IEndpointConventionBuilder conventionBuilder = endpoints.MapMethods(fullPath, allowedVerbs, pipeline);
    //            convention?.Invoke(conventionBuilder);
    //        }
    //    }
    //}

    //private static void ConnectEndpointOptionsWithManagementOptions(IEndpointRouteBuilder endpoints)
    //{
    //    IServiceProvider serviceProvider = endpoints.ServiceProvider;
    //    IEnumerable<IManagementOptions> managementOptions = serviceProvider.GetServices<IManagementOptions>();

    //    foreach (IEndpointOptions endpointOption in serviceProvider.GetServices<IEndpointOptions>())
    //    {
    //        foreach (IManagementOptions managementOption in managementOptions)
    //        {
    //            // hypermedia endpoint is not exposed when running cloudfoundry
    //            if (managementOption is CloudFoundryManagementOptions && endpointOption is HypermediaEndpointOptions)
    //            {
    //                continue;
    //            }

    //            if (!managementOption.EndpointOptions.Contains(endpointOption))
    //            {
    //                managementOption.EndpointOptions.Add(endpointOption);
    //            }
    //        }
    //    }
    //}
}<|MERGE_RESOLUTION|>--- conflicted
+++ resolved
@@ -8,48 +8,17 @@
 using Microsoft.Extensions.DependencyInjection;
 using Microsoft.Extensions.Options;
 using Steeltoe.Management.Endpoint.Internal;
-<<<<<<< HEAD
-using Steeltoe.Management.Endpoint.Middleware;
-=======
 using Steeltoe.Management.Endpoint.Loggers;
 using Steeltoe.Management.Endpoint.Mappings;
 using Steeltoe.Management.Endpoint.Metrics;
 using Steeltoe.Management.Endpoint.Refresh;
 using Steeltoe.Management.Endpoint.ThreadDump;
 using Steeltoe.Management.Endpoint.Trace;
->>>>>>> 74236f72
 
 namespace Steeltoe.Management.Endpoint;
 
 public static class ActuatorRouteBuilderExtensions
 {
-<<<<<<< HEAD
-    //public static (Type MiddlewareType, Type OptionsType) LookupMiddleware(Type endpointType)
-    //{
-    //    return endpointType switch
-    //    {
-    //        not null when endpointType.IsAssignableFrom(typeof(ActuatorEndpoint)) => (typeof(ActuatorHypermediaEndpointMiddleware),
-    //            typeof(IActuatorHypermediaOptions)),
-    //        not null when endpointType.IsAssignableFrom(typeof(DbMigrationsEndpoint)) => (typeof(DbMigrationsEndpointMiddleware), typeof(IDbMigrationsOptions)),
-    //        not null when endpointType.IsAssignableFrom(typeof(EnvEndpoint)) => (typeof(EnvEndpointMiddleware), typeof(IEnvOptions)),
-    //     //   not null when endpointType.IsAssignableFrom(typeof(HealthEndpointCore)) => (typeof(HealthEndpointMiddleware), typeof(IHealthOptions)),
-    //        not null when endpointType.IsAssignableFrom(typeof(HeapDumpEndpoint)) => (typeof(HeapDumpEndpointMiddleware), typeof(IHeapDumpOptions)),
-    //        not null when endpointType.IsAssignableFrom(typeof(InfoEndpoint)) => (typeof(InfoEndpointMiddleware), typeof(IInfoOptions)),
-    //        not null when endpointType.IsAssignableFrom(typeof(LoggersEndpoint)) => (typeof(LoggersEndpointMiddleware), typeof(ILoggersOptions)),
-    //        not null when endpointType.IsAssignableFrom(typeof(MappingsEndpoint)) => (typeof(MappingsEndpointMiddleware), typeof(IMappingsOptions)),
-    //        not null when endpointType.IsAssignableFrom(typeof(MetricsEndpoint)) => (typeof(MetricsEndpointMiddleware), typeof(IMetricsEndpointOptions)),
-    //        not null when endpointType.IsAssignableFrom(typeof(PrometheusScraperEndpoint)) => (typeof(PrometheusScraperEndpointMiddleware),
-    //            typeof(IPrometheusEndpointOptions)),
-    //        not null when endpointType.IsAssignableFrom(typeof(RefreshEndpoint)) => (typeof(RefreshEndpointMiddleware), typeof(IRefreshOptions)),
-    //        not null when endpointType.IsAssignableFrom(typeof(ThreadDumpEndpoint)) => (typeof(ThreadDumpEndpointMiddleware), typeof(IThreadDumpOptions)),
-    //        not null when endpointType.IsAssignableFrom(typeof(ThreadDumpEndpointV2)) => (typeof(ThreadDumpEndpointMiddlewareV2), typeof(IThreadDumpOptions)),
-    //        not null when endpointType.IsAssignableFrom(typeof(TraceEndpoint)) => (typeof(TraceEndpointMiddleware), typeof(ITraceOptions)),
-    //        not null when endpointType.IsAssignableFrom(typeof(HttpTraceEndpoint)) => (typeof(HttpTraceEndpointMiddleware), typeof(ITraceOptions)),
-    //        not null when endpointType.IsAssignableFrom(typeof(CloudFoundryEndpoint)) => (typeof(CloudFoundryEndpointMiddleware), typeof(ICloudFoundryOptions)),
-    //        _ => throw new InvalidOperationException($"Could not find middleware for Type: {endpointType?.Name} ")
-    //    };
-    //}
-=======
     public static (Type MiddlewareType, Type OptionsType) LookupMiddleware(Type endpointType)
     {
         return endpointType switch
@@ -73,7 +42,6 @@
             _ => throw new InvalidOperationException($"Could not find middleware for Type: {endpointType?.Name} ")
         };
     }
->>>>>>> 74236f72
 
     /// <summary>
     /// Generic route builder extension for Actuators.
