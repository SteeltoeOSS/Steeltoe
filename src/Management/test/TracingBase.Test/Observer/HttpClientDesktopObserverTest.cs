--- conflicted
+++ resolved
@@ -22,11 +22,7 @@
         public void ProcessEvent_IgnoresNulls()
         {
             var opts = GetOptions();
-<<<<<<< HEAD
-            var tracing = new OpenTelemetryTracing(opts, null);
-=======
-            var tracing = new OpenCensusTracing(opts, null);
->>>>>>> b1bbf729
+            var tracing = new OpenTelemetryTracing(opts, null);
             var obs = new HttpClientDesktopObserver(opts, tracing);
             obs.ProcessEvent(null, null);
         }
@@ -35,11 +31,7 @@
         public void ProcessEvent_IgnoresMissingHttpRequestMessage()
         {
             var opts = GetOptions();
-<<<<<<< HEAD
-            var tracing = new OpenTelemetryTracing(opts, null);
-=======
-            var tracing = new OpenCensusTracing(opts, null);
->>>>>>> b1bbf729
+            var tracing = new OpenTelemetryTracing(opts, null);
             var obs = new HttpClientDesktopObserver(opts, tracing);
             obs.ProcessEvent(string.Empty, new object());
         }
@@ -48,11 +40,7 @@
         public void ProcessEvent_IgnoresUnknownEvent()
         {
             var opts = GetOptions();
-<<<<<<< HEAD
-            var tracing = new OpenTelemetryTracing(opts, null);
-=======
-            var tracing = new OpenCensusTracing(opts, null);
->>>>>>> b1bbf729
+            var tracing = new OpenTelemetryTracing(opts, null);
             var obs = new HttpClientDesktopObserver(opts, tracing);
             obs.ProcessEvent(string.Empty, new { Request = GetHttpRequestMessage() });
         }
@@ -61,11 +49,7 @@
         public void ShouldIgnore_ReturnsExpected()
         {
             var opts = GetOptions();
-<<<<<<< HEAD
-            var tracing = new OpenTelemetryTracing(opts, null);
-=======
-            var tracing = new OpenCensusTracing(opts, null);
->>>>>>> b1bbf729
+            var tracing = new OpenTelemetryTracing(opts, null);
             var obs = new HttpClientDesktopObserver(opts, tracing);
 
             Assert.True(obs.ShouldIgnoreRequest("/api/v2/spans"));
@@ -79,11 +63,7 @@
         public void ProcessEvent_Stop_NoRespose()
         {
             var opts = GetOptions();
-<<<<<<< HEAD
-            var tracing = new OpenTelemetryTracing(opts, null);
-=======
-            var tracing = new OpenCensusTracing(opts, null);
->>>>>>> b1bbf729
+            var tracing = new OpenTelemetryTracing(opts, null);
             var obs = new HttpClientDesktopObserver(opts, tracing);
             var request = GetHttpRequestMessage();
             obs.ProcessEvent(HttpClientDesktopObserver.STOP_EVENT, new { Request = request });
@@ -96,11 +76,7 @@
         public void ProcessEvent_StopEx_NothingStarted()
         {
             var opts = GetOptions();
-<<<<<<< HEAD
-            var tracing = new OpenTelemetryTracing(opts, null);
-=======
-            var tracing = new OpenCensusTracing(opts, null);
->>>>>>> b1bbf729
+            var tracing = new OpenTelemetryTracing(opts, null);
             var obs = new HttpClientDesktopObserver(opts, tracing);
             var request = GetHttpRequestMessage();
             obs.ProcessEvent(HttpClientDesktopObserver.STOPEX_EVENT, new { Request = request, StatusCode = HttpStatusCode.OK, Headers = new WebHeaderCollection() });
@@ -113,30 +89,18 @@
         public void ProcessEvent_StopEx_PreviousStarted()
         {
             var opts = GetOptions();
-<<<<<<< HEAD
-            var tracing = new OpenTelemetryTracing(opts, null);
-=======
-            var tracing = new OpenCensusTracing(opts, null);
->>>>>>> b1bbf729
+            var tracing = new OpenTelemetryTracing(opts, null);
             var obs = new HttpClientDesktopObserver(opts, tracing);
             var request = GetHttpRequestMessage();
             obs.ProcessEvent(HttpClientDesktopObserver.START_EVENT, new { Request = request });
 
             var span = GetCurrentSpan(tracing.Tracer);
             Assert.NotNull(span);
-<<<<<<< HEAD
             Assert.True(obs.Pending.TryGetValue(request, out var pendingSpan));
             Assert.NotNull(pendingSpan);
             Assert.Equal(span, pendingSpan);
             var spanData = span.ToSpanData();
             Assert.Equal("httpclient:/", spanData.Name);
-=======
-            Assert.True(obs.Pending.TryGetValue(request, out var spanContext));
-            Assert.NotNull(spanContext);
-            Assert.Equal(span, spanContext.Active);
-            Assert.NotNull(spanContext.ActiveScope);
-            Assert.Equal("httpclient:/", span.Name);
->>>>>>> b1bbf729
 
             var respHeaders = new WebHeaderCollection
             {
@@ -144,11 +108,6 @@
             };
 
             obs.ProcessEvent(HttpClientDesktopObserver.STOPEX_EVENT, new { Request = request, StatusCode = HttpStatusCode.OK, Headers = respHeaders });
-<<<<<<< HEAD
-=======
-            Assert.True(span.HasEnded);
-            Assert.False(obs.Pending.TryGetValue(request, out var ctx));
->>>>>>> b1bbf729
 
             Assert.True(span.HasEnded());
             Assert.False(obs.Pending.TryGetValue(request, out var pendingSpan2));
@@ -171,29 +130,17 @@
         public void ProcessEvent_Start()
         {
             var opts = GetOptions();
-<<<<<<< HEAD
-            var tracing = new OpenTelemetryTracing(opts, null);
-=======
-            var tracing = new OpenCensusTracing(opts, null);
->>>>>>> b1bbf729
+            var tracing = new OpenTelemetryTracing(opts, null);
             var obs = new HttpClientDesktopObserver(opts, tracing);
             var request = GetHttpRequestMessage();
             obs.ProcessEvent(HttpClientDesktopObserver.START_EVENT, new { Request = request });
 
             var span = GetCurrentSpan(tracing.Tracer);
             Assert.NotNull(span);
-<<<<<<< HEAD
             Assert.True(obs.Pending.TryGetValue(request, out var pendingSpan));
             Assert.NotNull(pendingSpan);
             Assert.Equal(span, pendingSpan);
             Assert.Equal("httpclient:/", span.ToSpanData().Name);
-=======
-            Assert.True(obs.Pending.TryGetValue(request, out var spanContext));
-            Assert.NotNull(spanContext);
-            Assert.Equal(span, spanContext.Active);
-            Assert.NotNull(spanContext.ActiveScope);
-            Assert.Equal("httpclient:/", span.Name);
->>>>>>> b1bbf729
 
             Assert.NotNull(request.Headers.Get(B3Constants.XB3TraceId));
             Assert.NotNull(request.Headers.Get(B3Constants.XB3SpanId));
@@ -227,19 +174,11 @@
         public void InjectTraceContext()
         {
             var opts = GetOptions();
-<<<<<<< HEAD
             var tracing = new OpenTelemetryTracing(opts, null);
             var obs = new HttpClientDesktopObserver(opts, tracing);
             var request = GetHttpRequestMessage();
 
             tracing.Tracer.StartActiveSpan("MySpan", out var span);
-=======
-            var tracing = new OpenCensusTracing(opts, null);
-            var obs = new HttpClientDesktopObserver(opts, tracing);
-            var request = GetHttpRequestMessage();
-
-            tracing.Tracer.SpanBuilder("MySpan").StartScopedSpan(out var span);
->>>>>>> b1bbf729
 
             obs.InjectTraceContext(request, null);
 
