--- conflicted
+++ resolved
@@ -18,7 +18,6 @@
 using System;
 using System.Collections.Generic;
 using System.Linq;
-using System.Net.Http;
 using System.Threading.Tasks;
 using Xunit;
 
@@ -152,9 +151,8 @@
         {
             // Arrange
             var hostBuilder = new HostBuilder()
-<<<<<<< HEAD
                 .ConfigureWebHost(testServerWithRouting)
-                .ConfigureAppConfiguration(cbuilder => cbuilder.AddInMemoryCollection(managementSettings));
+                .ConfigureAppConfiguration(cbuilder => cbuilder.AddInMemoryCollection(ManagementSettings));
 
             // Act
             var host = await hostBuilder.AddCloudFoundryActuators(MediaTypeVersion.V2).StartAsync();
@@ -174,11 +172,7 @@
             // Arrange
             var hostBuilder = new HostBuilder()
                 .ConfigureWebHost(testServerWithRouting)
-                .ConfigureAppConfiguration(cbuilder => cbuilder.AddInMemoryCollection(managementSettings));
-=======
-                .ConfigureWebHost(c => c.UseTestServer().Configure(app => { }))
                 .ConfigureAppConfiguration(cbuilder => cbuilder.AddInMemoryCollection(ManagementSettings));
->>>>>>> b1bbf729
 
             // Act
             var host = await hostBuilder.AddCloudFoundryActuators(MediaTypeVersion.V1).StartAsync();
@@ -198,13 +192,8 @@
             // Arrange
             var hostBuilder = Host.CreateDefaultBuilder()
                 .ConfigureLogging(logging => logging.AddSerilogDynamicConsole())
-<<<<<<< HEAD
-                .ConfigureAppConfiguration(cbuilder => cbuilder.AddInMemoryCollection(managementSettings))
+                .ConfigureAppConfiguration(cbuilder => cbuilder.AddInMemoryCollection(ManagementSettings))
                 .ConfigureWebHost(testServerWithRouting)
-=======
-                .ConfigureAppConfiguration(cbuilder => cbuilder.AddInMemoryCollection(ManagementSettings))
-                .ConfigureWebHost(configureApp => configureApp.UseTestServer())
->>>>>>> b1bbf729
                 .AddCloudFoundryActuators();
 
             // Act
