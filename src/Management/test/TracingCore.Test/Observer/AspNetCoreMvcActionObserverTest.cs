﻿// Copyright 2017 the original author or authors.
//
// Licensed under the Apache License, Version 2.0 (the "License");
// you may not use this file except in compliance with the License.
// You may obtain a copy of the License at
//
// https://www.apache.org/licenses/LICENSE-2.0
//
// Unless required by applicable law or agreed to in writing, software
// distributed under the License is distributed on an "AS IS" BASIS,
// WITHOUT WARRANTIES OR CONDITIONS OF ANY KIND, either express or implied.
// See the License for the specific language governing permissions and
// limitations under the License.

using Microsoft.AspNetCore.Http;
using Microsoft.AspNetCore.Mvc.Abstractions;
using Microsoft.AspNetCore.Mvc.Controllers;
using OpenTelemetry.Trace;
using Steeltoe.Management.OpenTelemetry.Trace;
using Steeltoe.Management.Tracing.Test;
using Steeltoe.Management.TracingCore;
using System;
using System.IO;
using System.Linq;
using System.Net;
using System.Net.Http;
using System.Reflection;
using Xunit;

namespace Steeltoe.Management.Tracing.Observer.Test
{
    public class AspNetCoreMvcActionObserverTest : TestBase
    {
        [Fact]
        public void ProcessEvent_IgnoresNulls()
        {
            var opts = GetOptions();
<<<<<<< HEAD
           var tracing  = new OpenTelemetryTracing(opts, null);
=======
            var tracing = new OpenTelemetryTracing(opts, null);
>>>>>>> ad5e5723
            var obs = new AspNetCoreMvcActionObserver(opts, tracing);
            obs.ProcessEvent(null, null);
        }

        [Fact]
        public void ProcessEvent_IgnoresUnknownEvent()
        {
            var opts = GetOptions();
<<<<<<< HEAD
           var tracing  = new OpenTelemetryTracing(opts, null);
=======
            var tracing = new OpenTelemetryTracing(opts, null);
>>>>>>> ad5e5723
            var obs = new AspNetCoreMvcActionObserver(opts, tracing);
            obs.ProcessEvent(string.Empty, new { HttpContext = GetHttpRequestMessage() });
        }

        [Fact]
        public void ShouldIgnore_ReturnsExpected()
        {
            var opts = GetOptions();
<<<<<<< HEAD
           var tracing  = new OpenTelemetryTracing(opts, null);
=======
            var tracing = new OpenTelemetryTracing(opts, null);
>>>>>>> ad5e5723
            var obs = new AspNetCoreMvcActionObserver(opts, tracing);

            Assert.True(obs.ShouldIgnoreRequest("/cloudfoundryapplication/info"));
            Assert.True(obs.ShouldIgnoreRequest("/cloudfoundryapplication/health"));
            Assert.True(obs.ShouldIgnoreRequest("/foo/bar/image.png"));
            Assert.True(obs.ShouldIgnoreRequest("/foo/bar/image.gif"));
            Assert.True(obs.ShouldIgnoreRequest("/favicon.ico"));
            Assert.True(obs.ShouldIgnoreRequest("/foo.js"));
            Assert.True(obs.ShouldIgnoreRequest("/foo.css"));
            Assert.True(obs.ShouldIgnoreRequest("/javascript/foo.js"));
            Assert.True(obs.ShouldIgnoreRequest("/css/foo.css"));
            Assert.True(obs.ShouldIgnoreRequest("/foo.html"));
            Assert.True(obs.ShouldIgnoreRequest("/html/foo.html"));
            Assert.False(obs.ShouldIgnoreRequest("/api/test"));
            Assert.False(obs.ShouldIgnoreRequest("/v2/apps"));
        }

        [Fact]
        public void ProcessEvent_BeforeAction_NoArgs()
        {
            var opts = GetOptions();
<<<<<<< HEAD
           var tracing  = new OpenTelemetryTracing(opts, null);
=======
            var tracing = new OpenTelemetryTracing(opts, null);
>>>>>>> ad5e5723
            var obs = new AspNetCoreMvcActionObserver(opts, tracing);
            var request = GetHttpRequestMessage();
            obs.ProcessEvent(AspNetCoreMvcActionObserver.MVC_BEFOREACTION_EVENT, new { });
            var span = GetCurrentSpan(tracing.Tracer);
            Assert.Null(span);
            Assert.Null(obs.Active);
        }

        [Fact]
        public void ProcessEvent_BeforeAction_NoCurrentSpan()
        {
            var opts = GetOptions();
<<<<<<< HEAD
           var tracing  = new OpenTelemetryTracing(opts, null);
=======
            var tracing = new OpenTelemetryTracing(opts, null);
>>>>>>> ad5e5723
            var obs = new AspNetCoreMvcActionObserver(opts, tracing);
            var request = GetHttpRequestMessage();
            var descriptor = GetActionDescriptor();
            obs.ProcessEvent(AspNetCoreMvcActionObserver.MVC_BEFOREACTION_EVENT, new { httpContext = request, actionDescriptor = descriptor });

            var span = GetCurrentSpan(tracing.Tracer);
            Assert.Null(span);

            var spanContext = obs.Active;
            Assert.Null(spanContext);
        }

        [Fact]
        public void ProcessEvent_BeforeAction()
        {
            var opts = GetOptions();
<<<<<<< HEAD
           var tracing  = new OpenTelemetryTracing(opts, null);
=======
            var tracing = new OpenTelemetryTracing(opts, null);
>>>>>>> ad5e5723
            var hostobs = new AspNetCoreHostingObserver(opts, tracing);
            var request = GetHttpRequestMessage();
            hostobs.ProcessEvent(AspNetCoreHostingObserver.HOSTING_START_EVENT, new { HttpContext = request });

            var hostspan = GetCurrentSpan(tracing.Tracer);
            Assert.NotNull(hostspan);
            var hostSpanContext = hostobs.Active;
            Assert.NotNull(hostSpanContext);
            Assert.Equal(hostspan, hostSpanContext);
<<<<<<< HEAD
            //Assert.NotNull(hostSpanContext.ActiveScope);
=======
>>>>>>> ad5e5723

            var actionobs = new AspNetCoreMvcActionObserver(opts, tracing);
            var descriptor = GetActionDescriptor();
            actionobs.ProcessEvent(AspNetCoreMvcActionObserver.MVC_BEFOREACTION_EVENT, new { httpContext = request, actionDescriptor = descriptor });

            var actionspan = GetCurrentSpan(tracing.Tracer);
            Assert.NotNull(actionspan);
            Assert.NotEqual(hostspan, actionspan);
            var actionSpanContext = actionobs.Active;
            Assert.NotNull(actionSpanContext);
            Assert.Equal(actionspan, actionSpanContext);
<<<<<<< HEAD
          //  Assert.Equal(actionspan.ParentSpanId, hostspan.Context.SpanId);

=======

            // Assert.Equal(actionspan.ParentSpanId, hostspan.Context.SpanId);
>>>>>>> ad5e5723
            Assert.Equal("action:" + descriptor.ControllerName + "/" + descriptor.ActionName, actionspan.ToSpanData().Name);

            var actionSpanData = actionspan.ToSpanData();
            var actionAttributes = actionSpanData.Attributes.ToDictionary(kv => kv.Key, kv => kv.Value);
            Assert.Equal(SpanKind.Server, actionSpanData.Kind);
            Assert.Equal(descriptor.ControllerTypeInfo.FullName, actionAttributes[SpanAttributeConstants.MvcControllerClass]);
            Assert.Equal(descriptor.MethodInfo.ToString(), actionAttributes[SpanAttributeConstants.MvcControllerMethod]);
        }

        [Fact]
        public void ProcessEvent_AfterAction_NoBeforeAction()
        {
            var opts = GetOptions();
<<<<<<< HEAD
           var tracing  = new OpenTelemetryTracing(opts, null);
=======
            var tracing = new OpenTelemetryTracing(opts, null);
>>>>>>> ad5e5723
            var obs = new AspNetCoreMvcActionObserver(opts, tracing);
            var request = GetHttpRequestMessage();
            obs.ProcessEvent(AspNetCoreMvcActionObserver.MVC_AFTERACTION_EVENT, new { httpContext = request });

            var span = GetCurrentSpan(tracing.Tracer);
            Assert.Null(span);

            var spanContext = obs.Active;
            Assert.Null(spanContext);
        }

        [Fact]
        public void ProcessEvent_AfterAction()
        {
            var opts = GetOptions();
<<<<<<< HEAD
            var tracing  = new OpenTelemetryTracing(opts, null);
=======
            var tracing = new OpenTelemetryTracing(opts, null);
>>>>>>> ad5e5723
            var hostobs = new AspNetCoreHostingObserver(opts, tracing);
            var request = GetHttpRequestMessage();
            hostobs.ProcessEvent(AspNetCoreHostingObserver.HOSTING_START_EVENT, new { HttpContext = request });

            var hostSpan = GetCurrentSpan(tracing.Tracer);
            Assert.NotNull(hostSpan);
            var hostSpanContext = hostobs.Active;
            Assert.NotNull(hostSpanContext);
            Assert.Equal(hostSpan, hostSpanContext);

            var actionobs = new AspNetCoreMvcActionObserver(opts, tracing);
            var descriptor = GetActionDescriptor();
            actionobs.ProcessEvent(AspNetCoreMvcActionObserver.MVC_BEFOREACTION_EVENT, new { httpContext = request, actionDescriptor = descriptor });

            var actionSpan = GetCurrentSpan(tracing.Tracer);
            Assert.NotNull(actionSpan);
            Assert.NotEqual(hostSpan, actionSpan);
            var actionSpanContext = actionobs.Active;
            Assert.NotNull(actionSpanContext);
            Assert.Equal(actionSpan, actionSpanContext);
<<<<<<< HEAD
            //Assert.Equal(actionSpan.ParentSpanId, hostSpan.Context.SpanId);
=======

            // Assert.Equal(actionSpan.ParentSpanId, hostSpan.Context.SpanId);
>>>>>>> ad5e5723
            Assert.Equal("action:" + descriptor.ControllerName + "/" + descriptor.ActionName, actionSpan.ToSpanData().Name);

            actionobs.ProcessEvent(AspNetCoreMvcActionObserver.MVC_AFTERACTION_EVENT, new { httpContext = request });

            var spanAfter = GetCurrentSpan(tracing.Tracer);
            Assert.NotNull(spanAfter);
            Assert.Equal(hostSpan, spanAfter);

            var actionSpanContextAfter = actionobs.Active;
            Assert.Null(actionSpanContextAfter);
<<<<<<< HEAD
            Assert.True(actionSpan.hasEnded());
=======
            Assert.True(actionSpan.HasEnded());
>>>>>>> ad5e5723

            var actionSpanData = actionSpan.ToSpanData();
            var actionAttributes = actionSpanData.Attributes.ToDictionary(kv => kv.Key, kv => kv.Value);
            Assert.Equal(SpanKind.Server, actionSpanData.Kind);
            Assert.Equal(descriptor.ControllerTypeInfo.FullName, actionAttributes[SpanAttributeConstants.MvcControllerClass]);
            Assert.Equal(descriptor.MethodInfo.ToString(), actionAttributes[SpanAttributeConstants.MvcControllerMethod]);

            hostobs.ProcessEvent(AspNetCoreHostingObserver.HOSTING_STOP_EVENT, new { HttpContext = request });

<<<<<<< HEAD
            Assert.True(hostSpan.hasEnded());
=======
            Assert.True(hostSpan.HasEnded());
>>>>>>> ad5e5723
            Assert.Null(GetCurrentSpan(tracing.Tracer));
            Assert.Null(hostobs.Active);

            var hostSpanData = hostSpan.ToSpanData();
            var hostAttributes = hostSpanData.Attributes.ToDictionary(kv => kv.Key, kv => kv.Value);
            Assert.Equal(SpanKind.Server, hostSpanData.Kind);
            Assert.Equal("http://localhost:5555/", hostAttributes[SpanAttributeConstants.HttpUrlKey]);
            Assert.Equal(HttpMethod.Get.ToString(), hostAttributes[SpanAttributeConstants.HttpMethodKey]);
            Assert.Equal("localhost:5555", hostAttributes[SpanAttributeConstants.HttpHostKey]);
            Assert.Equal("/", hostAttributes[SpanAttributeConstants.HttpPathKey]);
            Assert.Equal("Header", hostAttributes["http.request.TEST"]);
            Assert.Equal("Header", hostAttributes["http.response.TEST"]);
            Assert.Equal((long)HttpStatusCode.OK, hostAttributes[SpanAttributeConstants.HttpStatusCodeKey]);
        }

        [Fact]
        public void ExtractSpanName()
        {
            var opts = GetOptions();
<<<<<<< HEAD
           var tracing  = new OpenTelemetryTracing(opts, null);
=======
            var tracing = new OpenTelemetryTracing(opts, null);
>>>>>>> ad5e5723
            var obs = new AspNetCoreMvcActionObserver(opts, tracing);

            var cdesc = GetActionDescriptor();
            var spanName = obs.ExtractSpanName(cdesc);
            Assert.Equal("action:" + cdesc.ControllerName + "/" + cdesc.ActionName, spanName);

            var desc = new ActionDescriptor()
            {
                DisplayName = "foobar"
            };
            spanName = obs.ExtractSpanName(desc);
            Assert.Equal("action:" + desc.DisplayName, spanName);
        }

        [Fact]
        public void ExtractControllerName()
        {
            var opts = GetOptions();
<<<<<<< HEAD
           var tracing  = new OpenTelemetryTracing(opts, null);
=======
            var tracing = new OpenTelemetryTracing(opts, null);
>>>>>>> ad5e5723
            var obs = new AspNetCoreMvcActionObserver(opts, tracing);

            var cdesc = GetActionDescriptor();
            var spanName = obs.ExtractControllerName(cdesc);
            Assert.Equal(cdesc.ControllerTypeInfo.FullName, spanName);

            var desc = new ActionDescriptor()
            {
                DisplayName = "foobar"
            };
            spanName = obs.ExtractControllerName(desc);
            Assert.Equal("Unknown", spanName);
        }

        [Fact]
        public void ExtractActionName()
        {
            var opts = GetOptions();
<<<<<<< HEAD
           var tracing  = new OpenTelemetryTracing(opts, null);
=======
            var tracing = new OpenTelemetryTracing(opts, null);
>>>>>>> ad5e5723
            var obs = new AspNetCoreMvcActionObserver(opts, tracing);

            var cdesc = GetActionDescriptor();
            var spanName = obs.ExtractActionName(cdesc);
            Assert.Equal(cdesc.MethodInfo.ToString(), spanName);

            var desc = new ActionDescriptor()
            {
                DisplayName = "foobar"
            };
            spanName = obs.ExtractActionName(desc);
            Assert.Equal("Unknown", spanName);
        }

        [Fact]
        public void FakeControllerMethod()
        {
        }

        private ControllerActionDescriptor GetActionDescriptor()
        {
            var desc = new ControllerActionDescriptor()
            {
                ControllerName = "foobar",
                ActionName = "barfoo",
                ControllerTypeInfo = this.GetType().GetTypeInfo(),
                MethodInfo = this.GetType().GetMethod("FakeControllerMethod")
            };
            return desc;
        }

        private HttpContext GetHttpRequestMessage()
        {
            return GetHttpRequestMessage("GET", "/");
        }

        private HttpContext GetHttpRequestMessage(string method, string path)
        {
            HttpContext context = new DefaultHttpContext();
            context.TraceIdentifier = Guid.NewGuid().ToString();

            context.Request.Body = new MemoryStream();
            context.Response.Body = new MemoryStream();

            context.Request.Headers.Add("TEST", "Header");
            context.Response.Headers.Add("TEST", "Header");

            context.Request.Method = method;
            context.Request.Path = new PathString(path);
            context.Request.Scheme = "http";

            context.Request.Host = new HostString("localhost", 5555);
            return context;
        }
    }
}<|MERGE_RESOLUTION|>--- conflicted
+++ resolved
@@ -35,11 +35,7 @@
         public void ProcessEvent_IgnoresNulls()
         {
             var opts = GetOptions();
-<<<<<<< HEAD
-           var tracing  = new OpenTelemetryTracing(opts, null);
-=======
-            var tracing = new OpenTelemetryTracing(opts, null);
->>>>>>> ad5e5723
+            var tracing = new OpenTelemetryTracing(opts, null);
             var obs = new AspNetCoreMvcActionObserver(opts, tracing);
             obs.ProcessEvent(null, null);
         }
@@ -48,11 +44,7 @@
         public void ProcessEvent_IgnoresUnknownEvent()
         {
             var opts = GetOptions();
-<<<<<<< HEAD
-           var tracing  = new OpenTelemetryTracing(opts, null);
-=======
-            var tracing = new OpenTelemetryTracing(opts, null);
->>>>>>> ad5e5723
+            var tracing = new OpenTelemetryTracing(opts, null);
             var obs = new AspNetCoreMvcActionObserver(opts, tracing);
             obs.ProcessEvent(string.Empty, new { HttpContext = GetHttpRequestMessage() });
         }
@@ -61,11 +53,7 @@
         public void ShouldIgnore_ReturnsExpected()
         {
             var opts = GetOptions();
-<<<<<<< HEAD
-           var tracing  = new OpenTelemetryTracing(opts, null);
-=======
-            var tracing = new OpenTelemetryTracing(opts, null);
->>>>>>> ad5e5723
+            var tracing = new OpenTelemetryTracing(opts, null);
             var obs = new AspNetCoreMvcActionObserver(opts, tracing);
 
             Assert.True(obs.ShouldIgnoreRequest("/cloudfoundryapplication/info"));
@@ -87,11 +75,7 @@
         public void ProcessEvent_BeforeAction_NoArgs()
         {
             var opts = GetOptions();
-<<<<<<< HEAD
-           var tracing  = new OpenTelemetryTracing(opts, null);
-=======
-            var tracing = new OpenTelemetryTracing(opts, null);
->>>>>>> ad5e5723
+            var tracing = new OpenTelemetryTracing(opts, null);
             var obs = new AspNetCoreMvcActionObserver(opts, tracing);
             var request = GetHttpRequestMessage();
             obs.ProcessEvent(AspNetCoreMvcActionObserver.MVC_BEFOREACTION_EVENT, new { });
@@ -104,11 +88,7 @@
         public void ProcessEvent_BeforeAction_NoCurrentSpan()
         {
             var opts = GetOptions();
-<<<<<<< HEAD
-           var tracing  = new OpenTelemetryTracing(opts, null);
-=======
-            var tracing = new OpenTelemetryTracing(opts, null);
->>>>>>> ad5e5723
+            var tracing = new OpenTelemetryTracing(opts, null);
             var obs = new AspNetCoreMvcActionObserver(opts, tracing);
             var request = GetHttpRequestMessage();
             var descriptor = GetActionDescriptor();
@@ -125,11 +105,7 @@
         public void ProcessEvent_BeforeAction()
         {
             var opts = GetOptions();
-<<<<<<< HEAD
-           var tracing  = new OpenTelemetryTracing(opts, null);
-=======
-            var tracing = new OpenTelemetryTracing(opts, null);
->>>>>>> ad5e5723
+            var tracing = new OpenTelemetryTracing(opts, null);
             var hostobs = new AspNetCoreHostingObserver(opts, tracing);
             var request = GetHttpRequestMessage();
             hostobs.ProcessEvent(AspNetCoreHostingObserver.HOSTING_START_EVENT, new { HttpContext = request });
@@ -139,10 +115,6 @@
             var hostSpanContext = hostobs.Active;
             Assert.NotNull(hostSpanContext);
             Assert.Equal(hostspan, hostSpanContext);
-<<<<<<< HEAD
-            //Assert.NotNull(hostSpanContext.ActiveScope);
-=======
->>>>>>> ad5e5723
 
             var actionobs = new AspNetCoreMvcActionObserver(opts, tracing);
             var descriptor = GetActionDescriptor();
@@ -154,13 +126,8 @@
             var actionSpanContext = actionobs.Active;
             Assert.NotNull(actionSpanContext);
             Assert.Equal(actionspan, actionSpanContext);
-<<<<<<< HEAD
-          //  Assert.Equal(actionspan.ParentSpanId, hostspan.Context.SpanId);
-
-=======
 
             // Assert.Equal(actionspan.ParentSpanId, hostspan.Context.SpanId);
->>>>>>> ad5e5723
             Assert.Equal("action:" + descriptor.ControllerName + "/" + descriptor.ActionName, actionspan.ToSpanData().Name);
 
             var actionSpanData = actionspan.ToSpanData();
@@ -174,11 +141,7 @@
         public void ProcessEvent_AfterAction_NoBeforeAction()
         {
             var opts = GetOptions();
-<<<<<<< HEAD
-           var tracing  = new OpenTelemetryTracing(opts, null);
-=======
-            var tracing = new OpenTelemetryTracing(opts, null);
->>>>>>> ad5e5723
+            var tracing = new OpenTelemetryTracing(opts, null);
             var obs = new AspNetCoreMvcActionObserver(opts, tracing);
             var request = GetHttpRequestMessage();
             obs.ProcessEvent(AspNetCoreMvcActionObserver.MVC_AFTERACTION_EVENT, new { httpContext = request });
@@ -194,11 +157,7 @@
         public void ProcessEvent_AfterAction()
         {
             var opts = GetOptions();
-<<<<<<< HEAD
-            var tracing  = new OpenTelemetryTracing(opts, null);
-=======
-            var tracing = new OpenTelemetryTracing(opts, null);
->>>>>>> ad5e5723
+            var tracing = new OpenTelemetryTracing(opts, null);
             var hostobs = new AspNetCoreHostingObserver(opts, tracing);
             var request = GetHttpRequestMessage();
             hostobs.ProcessEvent(AspNetCoreHostingObserver.HOSTING_START_EVENT, new { HttpContext = request });
@@ -219,12 +178,8 @@
             var actionSpanContext = actionobs.Active;
             Assert.NotNull(actionSpanContext);
             Assert.Equal(actionSpan, actionSpanContext);
-<<<<<<< HEAD
-            //Assert.Equal(actionSpan.ParentSpanId, hostSpan.Context.SpanId);
-=======
 
             // Assert.Equal(actionSpan.ParentSpanId, hostSpan.Context.SpanId);
->>>>>>> ad5e5723
             Assert.Equal("action:" + descriptor.ControllerName + "/" + descriptor.ActionName, actionSpan.ToSpanData().Name);
 
             actionobs.ProcessEvent(AspNetCoreMvcActionObserver.MVC_AFTERACTION_EVENT, new { httpContext = request });
@@ -235,11 +190,7 @@
 
             var actionSpanContextAfter = actionobs.Active;
             Assert.Null(actionSpanContextAfter);
-<<<<<<< HEAD
-            Assert.True(actionSpan.hasEnded());
-=======
             Assert.True(actionSpan.HasEnded());
->>>>>>> ad5e5723
 
             var actionSpanData = actionSpan.ToSpanData();
             var actionAttributes = actionSpanData.Attributes.ToDictionary(kv => kv.Key, kv => kv.Value);
@@ -249,11 +200,7 @@
 
             hostobs.ProcessEvent(AspNetCoreHostingObserver.HOSTING_STOP_EVENT, new { HttpContext = request });
 
-<<<<<<< HEAD
-            Assert.True(hostSpan.hasEnded());
-=======
             Assert.True(hostSpan.HasEnded());
->>>>>>> ad5e5723
             Assert.Null(GetCurrentSpan(tracing.Tracer));
             Assert.Null(hostobs.Active);
 
@@ -273,11 +220,7 @@
         public void ExtractSpanName()
         {
             var opts = GetOptions();
-<<<<<<< HEAD
-           var tracing  = new OpenTelemetryTracing(opts, null);
-=======
-            var tracing = new OpenTelemetryTracing(opts, null);
->>>>>>> ad5e5723
+            var tracing = new OpenTelemetryTracing(opts, null);
             var obs = new AspNetCoreMvcActionObserver(opts, tracing);
 
             var cdesc = GetActionDescriptor();
@@ -296,11 +239,7 @@
         public void ExtractControllerName()
         {
             var opts = GetOptions();
-<<<<<<< HEAD
-           var tracing  = new OpenTelemetryTracing(opts, null);
-=======
-            var tracing = new OpenTelemetryTracing(opts, null);
->>>>>>> ad5e5723
+            var tracing = new OpenTelemetryTracing(opts, null);
             var obs = new AspNetCoreMvcActionObserver(opts, tracing);
 
             var cdesc = GetActionDescriptor();
@@ -319,11 +258,7 @@
         public void ExtractActionName()
         {
             var opts = GetOptions();
-<<<<<<< HEAD
-           var tracing  = new OpenTelemetryTracing(opts, null);
-=======
-            var tracing = new OpenTelemetryTracing(opts, null);
->>>>>>> ad5e5723
+            var tracing = new OpenTelemetryTracing(opts, null);
             var obs = new AspNetCoreMvcActionObserver(opts, tracing);
 
             var cdesc = GetActionDescriptor();
