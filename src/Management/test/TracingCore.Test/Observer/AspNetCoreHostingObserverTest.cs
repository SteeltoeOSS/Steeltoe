﻿// Licensed to the .NET Foundation under one or more agreements.
// The .NET Foundation licenses this file to you under the Apache 2.0 License.
// See the LICENSE file in the project root for more information.

using Microsoft.AspNetCore.Http;
using Microsoft.Extensions.Primitives;
using OpenTelemetry.Trace;
using Steeltoe.Management.OpenTelemetry.Trace;
using Steeltoe.Management.OpenTelemetry.Trace.Propagation;
using Steeltoe.Management.Tracing.Test;
using Steeltoe.Management.TracingCore;
using System;
using System.IO;
using System.Linq;
using System.Net;
using System.Net.Http;
using Xunit;
using SpanAttributeConstants = Steeltoe.Management.OpenTelemetry.Trace.SpanAttributeConstants;

namespace Steeltoe.Management.Tracing.Observer.Test
{
    public class AspNetCoreHostingObserverTest : TestBase
    {
        private static readonly string TRACE_ID_BASE16 = "ff000000000000000000000000000041";
        private static readonly string TRACE_ID_BASE16_EIGHT_BYTES = "0000000000000041";
        private static readonly string SPAN_ID_BASE16 = "ff00000000000041";

        [Fact]
        public void ProcessEvent_IgnoresNulls()
        {
            var opts = GetOptions();
<<<<<<< HEAD
            var tracing = new OpenTelemetryTracing(opts, null);
=======
            var tracing = new OpenCensusTracing(opts, null);
>>>>>>> b1bbf729
            var obs = new AspNetCoreHostingObserver(opts, tracing);
            obs.ProcessEvent(null, null);
        }

        [Fact]
        public void ProcessEvent_IgnoresUnknownEvent()
        {
            var opts = GetOptions();
<<<<<<< HEAD
            var tracing = new OpenTelemetryTracing(opts, null);
=======
            var tracing = new OpenCensusTracing(opts, null);
>>>>>>> b1bbf729
            var obs = new AspNetCoreHostingObserver(opts, tracing);
            obs.ProcessEvent(string.Empty, new { HttpContext = GetHttpRequestMessage() });
        }

        [Fact]
        public void ShouldIgnore_ReturnsExpected()
        {
            var opts = GetOptions();
<<<<<<< HEAD
            var tracing = new OpenTelemetryTracing(opts, null);
=======
            var tracing = new OpenCensusTracing(opts, null);
>>>>>>> b1bbf729
            var obs = new AspNetCoreHostingObserver(opts, tracing);

            Assert.True(obs.ShouldIgnoreRequest("/cloudfoundryapplication/info"));
            Assert.True(obs.ShouldIgnoreRequest("/cloudfoundryapplication/health"));
            Assert.True(obs.ShouldIgnoreRequest("/foo/bar/image.png"));
            Assert.True(obs.ShouldIgnoreRequest("/foo/bar/image.gif"));
            Assert.True(obs.ShouldIgnoreRequest("/favicon.ico"));
            Assert.True(obs.ShouldIgnoreRequest("/foo.js"));
            Assert.True(obs.ShouldIgnoreRequest("/foo.css"));
            Assert.True(obs.ShouldIgnoreRequest("/javascript/foo.js"));
            Assert.True(obs.ShouldIgnoreRequest("/css/foo.css"));
            Assert.True(obs.ShouldIgnoreRequest("/foo.html"));
            Assert.True(obs.ShouldIgnoreRequest("/html/foo.html"));
            Assert.False(obs.ShouldIgnoreRequest("/api/test"));
            Assert.False(obs.ShouldIgnoreRequest("/v2/apps"));
        }

        [Fact]
        public void ProcessEvent_Stop_NoArgs()
        {
            var opts = GetOptions();
<<<<<<< HEAD
            var tracing = new OpenTelemetryTracing(opts, null);
=======
            var tracing = new OpenCensusTracing(opts, null);
>>>>>>> b1bbf729
            var obs = new AspNetCoreHostingObserver(opts, tracing);
            var request = GetHttpRequestMessage();
            obs.ProcessEvent(AspNetCoreHostingObserver.HOSTING_STOP_EVENT, new { });
            var span = GetCurrentSpan(tracing.Tracer);
            Assert.Null(span);
            Assert.Null(obs.Active);
        }

        [Fact]
        public void ProcessEvent_Stop_NothingStarted()
        {
            var opts = GetOptions();
<<<<<<< HEAD
            var tracing = new OpenTelemetryTracing(opts, null);

=======
            var tracing = new OpenCensusTracing(opts, null);
>>>>>>> b1bbf729
            var obs = new AspNetCoreHostingObserver(opts, tracing);
            var request = GetHttpRequestMessage();
            obs.ProcessEvent(AspNetCoreHostingObserver.HOSTING_STOP_EVENT, new { HttpContext = request });
            var span = GetCurrentSpan(tracing.Tracer);
            Assert.Null(span);
            Assert.Null(obs.Active);
        }

        [Fact]
        public void ProcessEvent_Stop_PreviousStarted()
        {
            var opts = GetOptions();
<<<<<<< HEAD
            var tracing = new OpenTelemetryTracing(opts, null);

=======
            var tracing = new OpenCensusTracing(opts, null);
>>>>>>> b1bbf729
            var obs = new AspNetCoreHostingObserver(opts, tracing);
            var request = GetHttpRequestMessage();
            obs.ProcessEvent(AspNetCoreHostingObserver.HOSTING_START_EVENT, new { HttpContext = request });

            var span = GetCurrentSpan(tracing.Tracer);
            Assert.NotNull(span);
            var spanData = span.ToSpanData();
            Assert.Equal("http:/", spanData.Name);

            request.Response.StatusCode = (int)HttpStatusCode.OK;
            obs.ProcessEvent(AspNetCoreHostingObserver.HOSTING_STOP_EVENT, new { HttpContext = request });

            Assert.True(span.HasEnded());
            Assert.Null(GetCurrentSpan(tracing.Tracer));
            Assert.Null(obs.Active);

            spanData = span.ToSpanData();
            var attributes = spanData.Attributes.ToDictionary(kv => kv.Key, kv => kv.Value);
            Assert.Equal(SpanKind.Server, spanData.Kind);
            Assert.Equal("http://localhost:5555/", attributes[SpanAttributeConstants.HttpUrlKey]);
            Assert.Equal(HttpMethod.Get.ToString(), attributes[SpanAttributeConstants.HttpMethodKey]);
            Assert.Equal("localhost:5555", attributes[SpanAttributeConstants.HttpHostKey]);
            Assert.Equal("/", attributes[SpanAttributeConstants.HttpPathKey]);
            Assert.Equal("Header", attributes["http.request.TEST"]);
            Assert.Equal("Header", attributes["http.response.TEST"]);

            Assert.Equal((long)HttpStatusCode.OK, attributes[SpanAttributeConstants.HttpStatusCodeKey]);
        }

        [Fact]
        public void ProcessEvent_Exception_NoArgs()
        {
            var opts = GetOptions();
<<<<<<< HEAD
            var tracing = new OpenTelemetryTracing(opts, null);
=======
            var tracing = new OpenCensusTracing(opts, null);
>>>>>>> b1bbf729
            var obs = new AspNetCoreHostingObserver(opts, tracing);

            // Null context, Exception
            obs.ProcessEvent(AspNetCoreHostingObserver.HOSTING_EXCEPTION_EVENT, new { });
            var span = GetCurrentSpan(tracing.Tracer);
            Assert.Null(span);
            Assert.Null(obs.Active);

            obs.ProcessEvent(AspNetCoreHostingObserver.DIAG_HANDLEDEXCEPTION_EVENT, new { });
            span = GetCurrentSpan(tracing.Tracer);
            Assert.Null(span);
            Assert.Null(obs.Active);

            obs.ProcessEvent(AspNetCoreHostingObserver.DIAG_UNHANDLEDEXCEPTION_EVENT, new { });
            span = GetCurrentSpan(tracing.Tracer);
            Assert.Null(span);
            Assert.Null(obs.Active);
        }

        [Fact]
        public void ProcessEvent_Exception_NothingStarted()
        {
            var opts = GetOptions();
<<<<<<< HEAD
            var tracing = new OpenTelemetryTracing(opts, null);
=======
            var tracing = new OpenCensusTracing(opts, null);
>>>>>>> b1bbf729
            var obs = new AspNetCoreHostingObserver(opts, tracing);
            var request = GetHttpRequestMessage();

            obs.ProcessEvent(AspNetCoreHostingObserver.HOSTING_EXCEPTION_EVENT, new { httpContext = request, exception = new Exception() });
            var span = GetCurrentSpan(tracing.Tracer);
            Assert.Null(span);
            Assert.Null(obs.Active);

            obs.ProcessEvent(AspNetCoreHostingObserver.DIAG_HANDLEDEXCEPTION_EVENT, new { httpContext = request, exception = new Exception() });
            span = GetCurrentSpan(tracing.Tracer);
            Assert.Null(span);
            Assert.Null(obs.Active);

            obs.ProcessEvent(AspNetCoreHostingObserver.DIAG_UNHANDLEDEXCEPTION_EVENT, new { httpContext = request, exception = new Exception() });
            span = GetCurrentSpan(tracing.Tracer);
            Assert.Null(span);
            Assert.Null(obs.Active);
        }

        [Fact]
        public void ProcessEvent_Exception_PreviousStarted()
        {
            var opts = GetOptions();
<<<<<<< HEAD
            var tracing = new OpenTelemetryTracing(opts, null);
=======
            var tracing = new OpenCensusTracing(opts, null);
>>>>>>> b1bbf729
            var obs = new AspNetCoreHostingObserver(opts, tracing);
            var request = GetHttpRequestMessage();

            obs.ProcessEvent(AspNetCoreHostingObserver.HOSTING_START_EVENT, new { HttpContext = request });

            var span = GetCurrentSpan(tracing.Tracer);
            Assert.NotNull(span);
            var spanData = span.ToSpanData();
            Assert.Equal("http:/", spanData.Name);

            var exception = new Exception("Help");
            obs.ProcessEvent(AspNetCoreHostingObserver.HOSTING_EXCEPTION_EVENT, new { httpContext = request, exception = exception });

            request.Response.StatusCode = (int)HttpStatusCode.InternalServerError;
            obs.ProcessEvent(AspNetCoreHostingObserver.HOSTING_STOP_EVENT, new { HttpContext = request });

            Assert.True(span.HasEnded());

            Assert.Null(GetCurrentSpan(tracing.Tracer));
            Assert.Null(obs.Active);

            spanData = span.ToSpanData();
            var attributes = spanData.Attributes.ToDictionary(kv => kv.Key, kv => kv.Value);
            Assert.Equal(SpanKind.Server, spanData.Kind);
            Assert.Equal("http://localhost:5555/", attributes[SpanAttributeConstants.HttpUrlKey]);
            Assert.Equal(HttpMethod.Get.ToString(), attributes[SpanAttributeConstants.HttpMethodKey]);
            Assert.Equal("localhost:5555", attributes[SpanAttributeConstants.HttpHostKey]);
            Assert.Equal("/", attributes[SpanAttributeConstants.HttpPathKey]);
            Assert.Equal("Header", attributes["http.request.TEST"]);
            Assert.Equal("Header", attributes["http.response.TEST"]);
            Assert.Equal((long)HttpStatusCode.InternalServerError, attributes[SpanAttributeConstants.HttpStatusCodeKey]);
            Assert.Equal(obs.GetExceptionMessage(exception), attributes[SpanAttributeConstants.ErrorKey]);
            Assert.Equal(obs.GetExceptionStackTrace(exception), attributes[SpanAttributeConstants.ErrorStackTrace]);
        }

        [Fact]
        public void ProcessEvent_Start()
        {
            var opts = GetOptions();
<<<<<<< HEAD
            var tracing = new OpenTelemetryTracing(opts, null);
=======
            var tracing = new OpenCensusTracing(opts, null);
>>>>>>> b1bbf729
            var obs = new AspNetCoreHostingObserver(opts, tracing);
            var request = GetHttpRequestMessage();

            obs.ProcessEvent(AspNetCoreHostingObserver.HOSTING_START_EVENT, new { HttpContext = request });

            var span = GetCurrentSpan(tracing.Tracer);
            Assert.NotNull(span);

            Assert.Equal("http:/", span.ToSpanData().Name);

            Assert.False(span.HasEnded());

            var spanData = span.ToSpanData();
            var attributes = spanData.Attributes.ToDictionary(kv => kv.Key, kv => kv.Value);
            Assert.Equal(SpanKind.Server, spanData.Kind);
            Assert.Equal("http://localhost:5555/", attributes[SpanAttributeConstants.HttpUrlKey]);
            Assert.Equal(HttpMethod.Get.ToString(), attributes[SpanAttributeConstants.HttpMethodKey]);
            Assert.Equal("localhost:5555", attributes[SpanAttributeConstants.HttpHostKey]);
            Assert.Equal("/", attributes[SpanAttributeConstants.HttpPathKey]);
            Assert.Equal("Header", attributes["http.request.TEST"]);
        }

        [Fact]
        public void ProcessEvent_Start_AllReadyStarted()
        {
            var opts = GetOptions();
<<<<<<< HEAD
            var tracing = new OpenTelemetryTracing(opts, null);
=======
            var tracing = new OpenCensusTracing(opts, null);
>>>>>>> b1bbf729
            var obs = new AspNetCoreHostingObserver(opts, tracing);
            var request = GetHttpRequestMessage();

            obs.ProcessEvent(AspNetCoreHostingObserver.HOSTING_START_EVENT, new { HttpContext = request });

            var span = GetCurrentSpan(tracing.Tracer);
            Assert.NotNull(span);

            var contextSpan = obs.Active;
            Assert.NotNull(contextSpan);

            Assert.Equal(span, contextSpan);
            Assert.Equal("http:/", span.ToSpanData().Name);

            Assert.False(span.HasEnded());

            var spanData = span.ToSpanData();
            var attributes = spanData.Attributes.ToDictionary(kv => kv.Key, kv => kv.Value);
            Assert.Equal(SpanKind.Server, spanData.Kind);
            Assert.Equal("http://localhost:5555/", attributes[SpanAttributeConstants.HttpUrlKey]);
            Assert.Equal(HttpMethod.Get.ToString(), attributes[SpanAttributeConstants.HttpMethodKey]);
            Assert.Equal("localhost:5555", attributes[SpanAttributeConstants.HttpHostKey]);
            Assert.Equal("/", attributes[SpanAttributeConstants.HttpPathKey]);
            Assert.Equal("Header", attributes["http.request.TEST"]);

            var request2 = GetHttpRequestMessage();
            obs.ProcessEvent(AspNetCoreHostingObserver.HOSTING_START_EVENT, new { HttpContext = request2 });

            span = GetCurrentSpan(tracing.Tracer);
            Assert.NotNull(span);

            contextSpan = obs.Active;
            Assert.NotNull(contextSpan);

            Assert.Equal(span, contextSpan);
            Assert.Equal("http:/", span.ToSpanData().Name);

            Assert.False(span.HasEnded());
        }

        [Fact]
        public void ExtractRequestSize()
        {
            var opts = GetOptions();
<<<<<<< HEAD
            var tracing = new OpenTelemetryTracing(opts, null);
=======
            var tracing = new OpenCensusTracing(opts, null);
>>>>>>> b1bbf729
            var obs = new AspNetCoreHostingObserver(opts, tracing);

            var request = GetHttpRequestMessage();
            request.Request.Body.WriteByte(1);
            request.Request.Body.WriteByte(2);

            var result = obs.ExtractRequestSize(request);
            Assert.NotNull(result);
            Assert.Equal(2, result.Value);
        }

        [Fact]
        public void ExtractResponseSize()
        {
            var opts = GetOptions();
<<<<<<< HEAD
            var tracing = new OpenTelemetryTracing(opts, null);
=======
            var tracing = new OpenCensusTracing(opts, null);
>>>>>>> b1bbf729
            var obs = new AspNetCoreHostingObserver(opts, tracing);

            var request = GetHttpRequestMessage();
            request.Response.Body.WriteByte(1);
            request.Response.Body.WriteByte(2);

            var result = obs.ExtractResponseSize(request);
            Assert.NotNull(result);
            Assert.Equal(2, result.Value);
        }

        [Fact]
        public void ExtractTraceContext()
        {
            var opts = GetOptions();
<<<<<<< HEAD
            var tracing = new OpenTelemetryTracing(opts, null);
=======
            var tracing = new OpenCensusTracing(opts, null);
>>>>>>> b1bbf729
            var obs = new AspNetCoreHostingObserver(opts, tracing);
            var request = GetHttpRequestMessage();
            request.Request.Headers.Add(B3Constants.XB3TraceId, new StringValues(TRACE_ID_BASE16));
            request.Request.Headers.Add(B3Constants.XB3SpanId, new StringValues(SPAN_ID_BASE16));
            request.Request.Headers.Add(B3Constants.XB3Sampled, new StringValues("1"));

            var context = obs.ExtractTraceContext(request);
            Assert.Equal(TRACE_ID_BASE16, context.TraceId.ToHexString());
            Assert.Equal(SPAN_ID_BASE16, context.SpanId.ToHexString());
            Assert.True(context.TraceOptions.IsSampled());

            request = GetHttpRequestMessage();
            request.Request.Headers.Add(B3Constants.XB3TraceId, new StringValues(TRACE_ID_BASE16_EIGHT_BYTES));
            request.Request.Headers.Add(B3Constants.XB3SpanId, new StringValues(SPAN_ID_BASE16));
            request.Request.Headers.Add(B3Constants.XB3Sampled, new StringValues("1"));

            context = obs.ExtractTraceContext(request);
            Assert.Equal("0000000000000000" + TRACE_ID_BASE16_EIGHT_BYTES, context.TraceId.ToHexString());
            Assert.Equal(SPAN_ID_BASE16, context.SpanId.ToHexString());
            Assert.True(context.TraceOptions.IsSampled());
        }

        private HttpContext GetHttpRequestMessage()
        {
            return GetHttpRequestMessage("GET", "/");
        }

        private HttpContext GetHttpRequestMessage(string method, string path)
        {
            HttpContext context = new DefaultHttpContext
            {
                TraceIdentifier = Guid.NewGuid().ToString()
            };

            context.Request.Body = new MemoryStream();
            context.Response.Body = new MemoryStream();

            context.Request.Headers.Add("TEST", "Header");
            context.Response.Headers.Add("TEST", "Header");

            context.Request.Method = method;
            context.Request.Path = new PathString(path);
            context.Request.Scheme = "http";

            context.Request.Host = new HostString("localhost", 5555);
            return context;
        }
    }
}<|MERGE_RESOLUTION|>--- conflicted
+++ resolved
@@ -29,11 +29,7 @@
         public void ProcessEvent_IgnoresNulls()
         {
             var opts = GetOptions();
-<<<<<<< HEAD
-            var tracing = new OpenTelemetryTracing(opts, null);
-=======
-            var tracing = new OpenCensusTracing(opts, null);
->>>>>>> b1bbf729
+            var tracing = new OpenTelemetryTracing(opts, null);
             var obs = new AspNetCoreHostingObserver(opts, tracing);
             obs.ProcessEvent(null, null);
         }
@@ -42,11 +38,7 @@
         public void ProcessEvent_IgnoresUnknownEvent()
         {
             var opts = GetOptions();
-<<<<<<< HEAD
-            var tracing = new OpenTelemetryTracing(opts, null);
-=======
-            var tracing = new OpenCensusTracing(opts, null);
->>>>>>> b1bbf729
+            var tracing = new OpenTelemetryTracing(opts, null);
             var obs = new AspNetCoreHostingObserver(opts, tracing);
             obs.ProcessEvent(string.Empty, new { HttpContext = GetHttpRequestMessage() });
         }
@@ -55,11 +47,7 @@
         public void ShouldIgnore_ReturnsExpected()
         {
             var opts = GetOptions();
-<<<<<<< HEAD
-            var tracing = new OpenTelemetryTracing(opts, null);
-=======
-            var tracing = new OpenCensusTracing(opts, null);
->>>>>>> b1bbf729
+            var tracing = new OpenTelemetryTracing(opts, null);
             var obs = new AspNetCoreHostingObserver(opts, tracing);
 
             Assert.True(obs.ShouldIgnoreRequest("/cloudfoundryapplication/info"));
@@ -81,11 +69,7 @@
         public void ProcessEvent_Stop_NoArgs()
         {
             var opts = GetOptions();
-<<<<<<< HEAD
-            var tracing = new OpenTelemetryTracing(opts, null);
-=======
-            var tracing = new OpenCensusTracing(opts, null);
->>>>>>> b1bbf729
+            var tracing = new OpenTelemetryTracing(opts, null);
             var obs = new AspNetCoreHostingObserver(opts, tracing);
             var request = GetHttpRequestMessage();
             obs.ProcessEvent(AspNetCoreHostingObserver.HOSTING_STOP_EVENT, new { });
@@ -98,12 +82,8 @@
         public void ProcessEvent_Stop_NothingStarted()
         {
             var opts = GetOptions();
-<<<<<<< HEAD
-            var tracing = new OpenTelemetryTracing(opts, null);
-
-=======
-            var tracing = new OpenCensusTracing(opts, null);
->>>>>>> b1bbf729
+            var tracing = new OpenTelemetryTracing(opts, null);
+
             var obs = new AspNetCoreHostingObserver(opts, tracing);
             var request = GetHttpRequestMessage();
             obs.ProcessEvent(AspNetCoreHostingObserver.HOSTING_STOP_EVENT, new { HttpContext = request });
@@ -116,12 +96,8 @@
         public void ProcessEvent_Stop_PreviousStarted()
         {
             var opts = GetOptions();
-<<<<<<< HEAD
-            var tracing = new OpenTelemetryTracing(opts, null);
-
-=======
-            var tracing = new OpenCensusTracing(opts, null);
->>>>>>> b1bbf729
+            var tracing = new OpenTelemetryTracing(opts, null);
+
             var obs = new AspNetCoreHostingObserver(opts, tracing);
             var request = GetHttpRequestMessage();
             obs.ProcessEvent(AspNetCoreHostingObserver.HOSTING_START_EVENT, new { HttpContext = request });
@@ -155,11 +131,7 @@
         public void ProcessEvent_Exception_NoArgs()
         {
             var opts = GetOptions();
-<<<<<<< HEAD
-            var tracing = new OpenTelemetryTracing(opts, null);
-=======
-            var tracing = new OpenCensusTracing(opts, null);
->>>>>>> b1bbf729
+            var tracing = new OpenTelemetryTracing(opts, null);
             var obs = new AspNetCoreHostingObserver(opts, tracing);
 
             // Null context, Exception
@@ -183,11 +155,7 @@
         public void ProcessEvent_Exception_NothingStarted()
         {
             var opts = GetOptions();
-<<<<<<< HEAD
-            var tracing = new OpenTelemetryTracing(opts, null);
-=======
-            var tracing = new OpenCensusTracing(opts, null);
->>>>>>> b1bbf729
+            var tracing = new OpenTelemetryTracing(opts, null);
             var obs = new AspNetCoreHostingObserver(opts, tracing);
             var request = GetHttpRequestMessage();
 
@@ -211,11 +179,7 @@
         public void ProcessEvent_Exception_PreviousStarted()
         {
             var opts = GetOptions();
-<<<<<<< HEAD
-            var tracing = new OpenTelemetryTracing(opts, null);
-=======
-            var tracing = new OpenCensusTracing(opts, null);
->>>>>>> b1bbf729
+            var tracing = new OpenTelemetryTracing(opts, null);
             var obs = new AspNetCoreHostingObserver(opts, tracing);
             var request = GetHttpRequestMessage();
 
@@ -255,11 +219,7 @@
         public void ProcessEvent_Start()
         {
             var opts = GetOptions();
-<<<<<<< HEAD
-            var tracing = new OpenTelemetryTracing(opts, null);
-=======
-            var tracing = new OpenCensusTracing(opts, null);
->>>>>>> b1bbf729
+            var tracing = new OpenTelemetryTracing(opts, null);
             var obs = new AspNetCoreHostingObserver(opts, tracing);
             var request = GetHttpRequestMessage();
 
@@ -286,11 +246,7 @@
         public void ProcessEvent_Start_AllReadyStarted()
         {
             var opts = GetOptions();
-<<<<<<< HEAD
-            var tracing = new OpenTelemetryTracing(opts, null);
-=======
-            var tracing = new OpenCensusTracing(opts, null);
->>>>>>> b1bbf729
+            var tracing = new OpenTelemetryTracing(opts, null);
             var obs = new AspNetCoreHostingObserver(opts, tracing);
             var request = GetHttpRequestMessage();
 
@@ -335,11 +291,7 @@
         public void ExtractRequestSize()
         {
             var opts = GetOptions();
-<<<<<<< HEAD
-            var tracing = new OpenTelemetryTracing(opts, null);
-=======
-            var tracing = new OpenCensusTracing(opts, null);
->>>>>>> b1bbf729
+            var tracing = new OpenTelemetryTracing(opts, null);
             var obs = new AspNetCoreHostingObserver(opts, tracing);
 
             var request = GetHttpRequestMessage();
@@ -355,11 +307,7 @@
         public void ExtractResponseSize()
         {
             var opts = GetOptions();
-<<<<<<< HEAD
-            var tracing = new OpenTelemetryTracing(opts, null);
-=======
-            var tracing = new OpenCensusTracing(opts, null);
->>>>>>> b1bbf729
+            var tracing = new OpenTelemetryTracing(opts, null);
             var obs = new AspNetCoreHostingObserver(opts, tracing);
 
             var request = GetHttpRequestMessage();
@@ -375,11 +323,7 @@
         public void ExtractTraceContext()
         {
             var opts = GetOptions();
-<<<<<<< HEAD
-            var tracing = new OpenTelemetryTracing(opts, null);
-=======
-            var tracing = new OpenCensusTracing(opts, null);
->>>>>>> b1bbf729
+            var tracing = new OpenTelemetryTracing(opts, null);
             var obs = new AspNetCoreHostingObserver(opts, tracing);
             var request = GetHttpRequestMessage();
             request.Request.Headers.Add(B3Constants.XB3TraceId, new StringValues(TRACE_ID_BASE16));
