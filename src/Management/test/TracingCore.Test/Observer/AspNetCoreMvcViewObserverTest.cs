﻿// Licensed to the .NET Foundation under one or more agreements.
// The .NET Foundation licenses this file to you under the Apache 2.0 License.
// See the LICENSE file in the project root for more information.

using Microsoft.AspNetCore.Http;
using Microsoft.AspNetCore.Mvc.Controllers;
using Microsoft.AspNetCore.Mvc.Rendering;
using Microsoft.AspNetCore.Mvc.ViewEngines;
using OpenTelemetry.Trace;
using Steeltoe.Management.OpenTelemetry.Trace;
using Steeltoe.Management.Tracing.Test;
using Steeltoe.Management.TracingCore;
using System;
using System.IO;
using System.Linq;
using System.Net;
using System.Net.Http;
using System.Reflection;
using System.Threading.Tasks;
using Xunit;
using SpanAttributeConstants = Steeltoe.Management.OpenTelemetry.Trace.SpanAttributeConstants;

namespace Steeltoe.Management.Tracing.Observer.Test
{
    public class AspNetCoreMvcViewObserverTest : TestBase
    {
        [Fact]
        public void ProcessEvent_IgnoresNulls()
        {
            var opts = GetOptions();
<<<<<<< HEAD
            var tracing = new OpenTelemetryTracing(opts, null);
=======
            var tracing = new OpenCensusTracing(opts, null);
>>>>>>> b1bbf729
            var obs = new AspNetCoreMvcViewObserver(opts, tracing);
            obs.ProcessEvent(null, null);
        }

        [Fact]
        public void ProcessEvent_IgnoresUnknownEvent()
        {
            var opts = GetOptions();
<<<<<<< HEAD
            var tracing = new OpenTelemetryTracing(opts, null);
=======
            var tracing = new OpenCensusTracing(opts, null);
>>>>>>> b1bbf729
            var obs = new AspNetCoreMvcViewObserver(opts, tracing);
            obs.ProcessEvent(string.Empty, new { viewContext = GetViewContext() });
        }

        [Fact]
        public void ShouldIgnore_ReturnsExpected()
        {
            var opts = GetOptions();
<<<<<<< HEAD
            var tracing = new OpenTelemetryTracing(opts, null);
=======
            var tracing = new OpenCensusTracing(opts, null);
>>>>>>> b1bbf729
            var obs = new AspNetCoreMvcViewObserver(opts, tracing);

            Assert.True(obs.ShouldIgnoreRequest("/cloudfoundryapplication/info"));
            Assert.True(obs.ShouldIgnoreRequest("/cloudfoundryapplication/health"));
            Assert.True(obs.ShouldIgnoreRequest("/foo/bar/image.png"));
            Assert.True(obs.ShouldIgnoreRequest("/foo/bar/image.gif"));
            Assert.True(obs.ShouldIgnoreRequest("/favicon.ico"));
            Assert.True(obs.ShouldIgnoreRequest("/foo.js"));
            Assert.True(obs.ShouldIgnoreRequest("/foo.css"));
            Assert.True(obs.ShouldIgnoreRequest("/javascript/foo.js"));
            Assert.True(obs.ShouldIgnoreRequest("/css/foo.css"));
            Assert.True(obs.ShouldIgnoreRequest("/foo.html"));
            Assert.True(obs.ShouldIgnoreRequest("/html/foo.html"));
            Assert.False(obs.ShouldIgnoreRequest("/api/test"));
            Assert.False(obs.ShouldIgnoreRequest("/v2/apps"));
        }

        [Fact]
        public void ProcessEvent_BeforeView_NoArgs()
        {
            var opts = GetOptions();
<<<<<<< HEAD
            var tracing = new OpenTelemetryTracing(opts, null);
=======
            var tracing = new OpenCensusTracing(opts, null);
>>>>>>> b1bbf729
            var obs = new AspNetCoreMvcViewObserver(opts, tracing);
            var ctx = GetViewContext();
            obs.ProcessEvent(AspNetCoreMvcViewObserver.MVC_BEFOREVIEW_EVENT, new { });
            var span = GetCurrentSpan(tracing.Tracer);
            Assert.Null(span);
            Assert.Null(obs.Active);
        }

        [Fact]
        public void ProcessEvent_BeforeView_NoCurrentSpan()
        {
            var opts = GetOptions();
<<<<<<< HEAD
            var tracing = new OpenTelemetryTracing(opts, null);
=======
            var tracing = new OpenCensusTracing(opts, null);
>>>>>>> b1bbf729
            var obs = new AspNetCoreMvcViewObserver(opts, tracing);
            var ctx = GetViewContext();
            obs.ProcessEvent(AspNetCoreMvcViewObserver.MVC_BEFOREVIEW_EVENT, new { viewContext = ctx });

            var span = GetCurrentSpan(tracing.Tracer);
            Assert.Null(span);

            var spanContext = obs.Active;
            Assert.Null(spanContext);
        }

        [Fact]
        public void ProcessEvent_BeforeView()
        {
            var opts = GetOptions();
<<<<<<< HEAD
            var tracing = new OpenTelemetryTracing(opts, null);
=======
            var tracing = new OpenCensusTracing(opts, null);
>>>>>>> b1bbf729
            var hostobs = new AspNetCoreHostingObserver(opts, tracing);
            var request = GetHttpRequestMessage();
            hostobs.ProcessEvent(AspNetCoreHostingObserver.HOSTING_START_EVENT, new { HttpContext = request });

            var hostSpan = GetCurrentSpan(tracing.Tracer);
            Assert.NotNull(hostSpan);
            var hostSpanContext = hostobs.Active;
            Assert.NotNull(hostSpanContext);
            Assert.Equal(hostSpan, hostSpanContext);

            var actionobs = new AspNetCoreMvcActionObserver(opts, tracing);
            var descriptor = GetActionDescriptor();
            actionobs.ProcessEvent(AspNetCoreMvcActionObserver.MVC_BEFOREACTION_EVENT, new { httpContext = request, actionDescriptor = descriptor });

            var actionSpan = GetCurrentSpan(tracing.Tracer);
            Assert.NotNull(actionSpan);
            Assert.NotEqual(hostSpan, actionSpan);
            var actionContext = actionobs.Active;
            Assert.NotNull(actionContext);
            Assert.Equal(actionSpan, actionContext);

            // Assert.Equal(actionSpan.ParentSpanId, hostSpan.Context.SpanId);
            Assert.Equal("action:" + descriptor.ControllerName + "/" + descriptor.ActionName, actionSpan.ToSpanData().Name);

            var actionSpanData = actionSpan.ToSpanData();
            var actionAttributes = actionSpanData.Attributes.ToDictionary(kv => kv.Key, kv => kv.Value);
            Assert.Equal(SpanKind.Server, actionSpanData.Kind);
            Assert.Equal(descriptor.ControllerTypeInfo.FullName, actionAttributes[SpanAttributeConstants.MvcControllerClass]);
            Assert.Equal(descriptor.MethodInfo.ToString(), actionAttributes[SpanAttributeConstants.MvcControllerMethod]);

            var viewobs = new AspNetCoreMvcViewObserver(opts, tracing);
            var ctx = GetViewContext();
            viewobs.ProcessEvent(AspNetCoreMvcViewObserver.MVC_BEFOREVIEW_EVENT, new { viewContext = ctx });

            var viewSpan = GetCurrentSpan(tracing.Tracer);
            Assert.NotNull(viewSpan);
            Assert.NotEqual(hostSpan, viewSpan);
            Assert.NotEqual(actionSpan, viewSpan);
            var viewSpanContext = viewobs.Active;
            Assert.NotNull(viewSpanContext);
            Assert.Equal(viewSpan, viewSpanContext);

            // Assert.Equal(actionSpan.Context.SpanId, viewSpan.ParentSpanId);
            Assert.Equal("view:" + ctx.View.Path, viewSpan.ToSpanData().Name);

            var viewSpanData = viewSpan.ToSpanData();
            var viewAttributes = viewSpanData.Attributes.ToDictionary(kv => kv.Key, kv => kv.Value);
            Assert.Equal(SpanKind.Server, viewSpanData.Kind);
            Assert.Equal(ctx.View.Path, viewAttributes[SpanAttributeConstants.MvcViewFilePath]);
        }

        [Fact]
        public void ProcessEvent_AfterView_NoBeforeView()
        {
            var opts = GetOptions();
<<<<<<< HEAD
            var tracing = new OpenTelemetryTracing(opts, null);
=======
            var tracing = new OpenCensusTracing(opts, null);
>>>>>>> b1bbf729
            var obs = new AspNetCoreMvcViewObserver(opts, tracing);
            obs.ProcessEvent(AspNetCoreMvcViewObserver.MVC_AFTERVIEW_EVENT, new { });

            var span = GetCurrentSpan(tracing.Tracer);
            Assert.Null(span);

            var spanContext = obs.Active;
            Assert.Null(spanContext);
        }

        [Fact]
        public void ProcessEvent_AfterView()
        {
            var opts = GetOptions();
<<<<<<< HEAD
            var tracing = new OpenTelemetryTracing(opts, null);
=======
            var tracing = new OpenCensusTracing(opts, null);
>>>>>>> b1bbf729
            var hostobs = new AspNetCoreHostingObserver(opts, tracing);
            var request = GetHttpRequestMessage();
            hostobs.ProcessEvent(AspNetCoreHostingObserver.HOSTING_START_EVENT, new { HttpContext = request });

            var hostSpan = GetCurrentSpan(tracing.Tracer);
            Assert.NotNull(hostSpan);
            var hostspanContext = hostobs.Active;
            Assert.NotNull(hostspanContext);
            Assert.Equal(hostSpan, hostspanContext);

            var actionobs = new AspNetCoreMvcActionObserver(opts, tracing);
            var descriptor = GetActionDescriptor();
            actionobs.ProcessEvent(AspNetCoreMvcActionObserver.MVC_BEFOREACTION_EVENT, new { httpContext = request, actionDescriptor = descriptor });

            var actionSpan = GetCurrentSpan(tracing.Tracer);
            Assert.NotNull(actionSpan);
            Assert.NotEqual(hostSpan, actionSpan);
            var actionspanContext = actionobs.Active;
            Assert.NotNull(actionspanContext);
            Assert.Equal(actionSpan, actionspanContext);

            // Assert.Equal(actionSpan.ParentSpanId, hostSpan.Context.SpanId);
            Assert.Equal("action:" + descriptor.ControllerName + "/" + descriptor.ActionName, actionSpan.ToSpanData().Name);

            var viewobs = new AspNetCoreMvcViewObserver(opts, tracing);
            var ctx = GetViewContext();
            viewobs.ProcessEvent(AspNetCoreMvcViewObserver.MVC_BEFOREVIEW_EVENT, new { viewContext = ctx });

            var viewSpan = GetCurrentSpan(tracing.Tracer);
            Assert.NotNull(viewSpan);
            Assert.NotEqual(hostSpan, viewSpan);
            Assert.NotEqual(actionSpan, viewSpan);
            var viewSpanContext = viewobs.Active;
            Assert.NotNull(viewSpanContext);
            Assert.Equal(viewSpan, viewSpanContext);

            // Assert.Equal(actionSpan.Context.SpanId, viewSpan.ParentSpanId); TODO: Fix this
            Assert.Equal("view:" + ctx.View.Path, viewSpan.ToSpanData().Name);

            viewobs.ProcessEvent(AspNetCoreMvcViewObserver.MVC_AFTERVIEW_EVENT, new { });

            Assert.True(viewSpan.HasEnded());
            Assert.NotNull(GetCurrentSpan(tracing.Tracer));
            Assert.Null(viewobs.Active);

            var viewSpanData = viewSpan.ToSpanData();
            var viewAttributes = viewSpanData.Attributes.ToDictionary(kv => kv.Key, kv => kv.Value);
            Assert.Equal(SpanKind.Server, viewSpanData.Kind);
            Assert.Equal(ctx.View.Path, viewAttributes[SpanAttributeConstants.MvcViewFilePath]);

            actionobs.ProcessEvent(AspNetCoreMvcActionObserver.MVC_AFTERACTION_EVENT, new { httpContext = request });

            var spanAfter = GetCurrentSpan(tracing.Tracer);
            Assert.NotNull(spanAfter);
            Assert.Equal(hostSpan, spanAfter);

            var actionSpanContextAfter = actionobs.Active;
            Assert.Null(actionSpanContextAfter);
            Assert.True(actionSpan.HasEnded());

            var actionSpanData = actionSpan.ToSpanData();
            var actionAttributes = actionSpanData.Attributes.ToDictionary(kv => kv.Key, kv => kv.Value);
            Assert.Equal(SpanKind.Server, actionSpanData.Kind);
            Assert.Equal(descriptor.ControllerTypeInfo.FullName, actionAttributes[SpanAttributeConstants.MvcControllerClass]);
            Assert.Equal(descriptor.MethodInfo.ToString(), actionAttributes[SpanAttributeConstants.MvcControllerMethod]);

            hostobs.ProcessEvent(AspNetCoreHostingObserver.HOSTING_STOP_EVENT, new { HttpContext = request });

            Assert.True(hostSpan.HasEnded());
            Assert.Null(GetCurrentSpan(tracing.Tracer));
            Assert.Null(hostobs.Active);

            var hostSpanData = hostSpan.ToSpanData();
            var hostAttributes = hostSpanData.Attributes.ToDictionary(kv => kv.Key, kv => kv.Value);
            Assert.Equal(SpanKind.Server, hostSpanData.Kind);
            Assert.Equal("http://localhost:5555/", hostAttributes[SpanAttributeConstants.HttpUrlKey]);
            Assert.Equal(HttpMethod.Get.ToString(), hostAttributes[SpanAttributeConstants.HttpMethodKey]);
            Assert.Equal("localhost:5555", hostAttributes[SpanAttributeConstants.HttpHostKey]);
            Assert.Equal("/", hostAttributes[SpanAttributeConstants.HttpPathKey]);
            Assert.Equal("Header", hostAttributes["http.request.TEST"]);
            Assert.Equal("Header", hostAttributes["http.response.TEST"]);
            Assert.Equal((long)HttpStatusCode.OK, hostAttributes[SpanAttributeConstants.HttpStatusCodeKey]);
        }

        [Fact]
        public void ExtractSpanName()
        {
            var opts = GetOptions();
<<<<<<< HEAD
            var tracing = new OpenTelemetryTracing(opts, null);
=======
            var tracing = new OpenCensusTracing(opts, null);
>>>>>>> b1bbf729
            var obs = new AspNetCoreMvcViewObserver(opts, tracing);

            var ctx = GetViewContext();
            var spanName = obs.ExtractSpanName(ctx);
            Assert.Equal("view:" + ctx.View.Path, spanName);
        }

        [Fact]
        public void ExtractViewPath()
        {
            var opts = GetOptions();
<<<<<<< HEAD
            var tracing = new OpenTelemetryTracing(opts, null);
=======
            var tracing = new OpenCensusTracing(opts, null);
>>>>>>> b1bbf729
            var obs = new AspNetCoreMvcViewObserver(opts, tracing);

            var ctx = GetViewContext();
            var path = obs.ExtractViewPath(ctx);
            Assert.Equal(ctx.View.Path, path);
        }

        [Fact]
        public void FakeControllerMethod()
        {
        }

        private ControllerActionDescriptor GetActionDescriptor()
        {
            var desc = new ControllerActionDescriptor()
            {
                ControllerName = "foobar",
                ActionName = "barfoo",
                ControllerTypeInfo = GetType().GetTypeInfo(),
                MethodInfo = GetType().GetMethod("FakeControllerMethod")
            };
            return desc;
        }

        private ViewContext GetViewContext()
        {
            var ctx = new ViewContext()
            {
                HttpContext = GetHttpRequestMessage(),
                View = new TestView()
            };
            return ctx;
        }

        private HttpContext GetHttpRequestMessage()
        {
            return GetHttpRequestMessage("GET", "/");
        }

        private HttpContext GetHttpRequestMessage(string method, string path)
        {
            HttpContext context = new DefaultHttpContext
            {
                TraceIdentifier = Guid.NewGuid().ToString()
            };

            context.Request.Body = new MemoryStream();
            context.Response.Body = new MemoryStream();

            context.Request.Headers.Add("TEST", "Header");
            context.Response.Headers.Add("TEST", "Header");

            context.Request.Method = method;
            context.Request.Path = new PathString(path);
            context.Request.Scheme = "http";

            context.Request.Host = new HostString("localhost", 5555);
            return context;
        }

        private class TestView : IView
        {
            public string Path => "/test/path.cshtml";

            public Task RenderAsync(ViewContext context)
            {
                throw new NotImplementedException();
            }
        }
    }
}<|MERGE_RESOLUTION|>--- conflicted
+++ resolved
@@ -28,11 +28,7 @@
         public void ProcessEvent_IgnoresNulls()
         {
             var opts = GetOptions();
-<<<<<<< HEAD
-            var tracing = new OpenTelemetryTracing(opts, null);
-=======
-            var tracing = new OpenCensusTracing(opts, null);
->>>>>>> b1bbf729
+            var tracing = new OpenTelemetryTracing(opts, null);
             var obs = new AspNetCoreMvcViewObserver(opts, tracing);
             obs.ProcessEvent(null, null);
         }
@@ -41,11 +37,7 @@
         public void ProcessEvent_IgnoresUnknownEvent()
         {
             var opts = GetOptions();
-<<<<<<< HEAD
-            var tracing = new OpenTelemetryTracing(opts, null);
-=======
-            var tracing = new OpenCensusTracing(opts, null);
->>>>>>> b1bbf729
+            var tracing = new OpenTelemetryTracing(opts, null);
             var obs = new AspNetCoreMvcViewObserver(opts, tracing);
             obs.ProcessEvent(string.Empty, new { viewContext = GetViewContext() });
         }
@@ -54,11 +46,7 @@
         public void ShouldIgnore_ReturnsExpected()
         {
             var opts = GetOptions();
-<<<<<<< HEAD
-            var tracing = new OpenTelemetryTracing(opts, null);
-=======
-            var tracing = new OpenCensusTracing(opts, null);
->>>>>>> b1bbf729
+            var tracing = new OpenTelemetryTracing(opts, null);
             var obs = new AspNetCoreMvcViewObserver(opts, tracing);
 
             Assert.True(obs.ShouldIgnoreRequest("/cloudfoundryapplication/info"));
@@ -80,11 +68,7 @@
         public void ProcessEvent_BeforeView_NoArgs()
         {
             var opts = GetOptions();
-<<<<<<< HEAD
-            var tracing = new OpenTelemetryTracing(opts, null);
-=======
-            var tracing = new OpenCensusTracing(opts, null);
->>>>>>> b1bbf729
+            var tracing = new OpenTelemetryTracing(opts, null);
             var obs = new AspNetCoreMvcViewObserver(opts, tracing);
             var ctx = GetViewContext();
             obs.ProcessEvent(AspNetCoreMvcViewObserver.MVC_BEFOREVIEW_EVENT, new { });
@@ -97,11 +81,7 @@
         public void ProcessEvent_BeforeView_NoCurrentSpan()
         {
             var opts = GetOptions();
-<<<<<<< HEAD
-            var tracing = new OpenTelemetryTracing(opts, null);
-=======
-            var tracing = new OpenCensusTracing(opts, null);
->>>>>>> b1bbf729
+            var tracing = new OpenTelemetryTracing(opts, null);
             var obs = new AspNetCoreMvcViewObserver(opts, tracing);
             var ctx = GetViewContext();
             obs.ProcessEvent(AspNetCoreMvcViewObserver.MVC_BEFOREVIEW_EVENT, new { viewContext = ctx });
@@ -117,11 +97,7 @@
         public void ProcessEvent_BeforeView()
         {
             var opts = GetOptions();
-<<<<<<< HEAD
-            var tracing = new OpenTelemetryTracing(opts, null);
-=======
-            var tracing = new OpenCensusTracing(opts, null);
->>>>>>> b1bbf729
+            var tracing = new OpenTelemetryTracing(opts, null);
             var hostobs = new AspNetCoreHostingObserver(opts, tracing);
             var request = GetHttpRequestMessage();
             hostobs.ProcessEvent(AspNetCoreHostingObserver.HOSTING_START_EVENT, new { HttpContext = request });
@@ -177,11 +153,7 @@
         public void ProcessEvent_AfterView_NoBeforeView()
         {
             var opts = GetOptions();
-<<<<<<< HEAD
-            var tracing = new OpenTelemetryTracing(opts, null);
-=======
-            var tracing = new OpenCensusTracing(opts, null);
->>>>>>> b1bbf729
+            var tracing = new OpenTelemetryTracing(opts, null);
             var obs = new AspNetCoreMvcViewObserver(opts, tracing);
             obs.ProcessEvent(AspNetCoreMvcViewObserver.MVC_AFTERVIEW_EVENT, new { });
 
@@ -196,11 +168,7 @@
         public void ProcessEvent_AfterView()
         {
             var opts = GetOptions();
-<<<<<<< HEAD
-            var tracing = new OpenTelemetryTracing(opts, null);
-=======
-            var tracing = new OpenCensusTracing(opts, null);
->>>>>>> b1bbf729
+            var tracing = new OpenTelemetryTracing(opts, null);
             var hostobs = new AspNetCoreHostingObserver(opts, tracing);
             var request = GetHttpRequestMessage();
             hostobs.ProcessEvent(AspNetCoreHostingObserver.HOSTING_START_EVENT, new { HttpContext = request });
@@ -289,11 +257,7 @@
         public void ExtractSpanName()
         {
             var opts = GetOptions();
-<<<<<<< HEAD
-            var tracing = new OpenTelemetryTracing(opts, null);
-=======
-            var tracing = new OpenCensusTracing(opts, null);
->>>>>>> b1bbf729
+            var tracing = new OpenTelemetryTracing(opts, null);
             var obs = new AspNetCoreMvcViewObserver(opts, tracing);
 
             var ctx = GetViewContext();
@@ -305,11 +269,7 @@
         public void ExtractViewPath()
         {
             var opts = GetOptions();
-<<<<<<< HEAD
-            var tracing = new OpenTelemetryTracing(opts, null);
-=======
-            var tracing = new OpenCensusTracing(opts, null);
->>>>>>> b1bbf729
+            var tracing = new OpenTelemetryTracing(opts, null);
             var obs = new AspNetCoreMvcViewObserver(opts, tracing);
 
             var ctx = GetViewContext();
