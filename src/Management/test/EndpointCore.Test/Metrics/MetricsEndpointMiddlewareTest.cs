--- conflicted
+++ resolved
@@ -144,15 +144,9 @@
             Assert.Equal(200, context.Response.StatusCode);
 
             context.Response.Body.Seek(0, SeekOrigin.Begin);
-<<<<<<< HEAD
-            StreamReader rdr = new StreamReader(context.Response.Body);
-            string json = await rdr.ReadToEndAsync();
-            Assert.Equal("{\"name\":\"test\",\"measurements\":[{\"statistic\":\"VALUE\",\"value\":4.5},{\"statistic\":\"TOTAL\",\"value\":45}],\"availableTags\":[{\"tag\":\"a\",\"values\":[\"v1\"]},{\"tag\":\"b\",\"values\":[\"v1\"]},{\"tag\":\"c\",\"values\":[\"v1\"]}]}", json);
-=======
             var rdr = new StreamReader(context.Response.Body);
             var json = await rdr.ReadToEndAsync();
-            Assert.Equal("{\"name\":\"test.test\",\"measurements\":[{\"statistic\":\"TOTAL\",\"value\":45.0}],\"availableTags\":[{\"tag\":\"a\",\"values\":[\"v1\"]},{\"tag\":\"b\",\"values\":[\"v1\"]},{\"tag\":\"c\",\"values\":[\"v1\"]}]}", json);
->>>>>>> b1bbf729
+            Assert.Equal("{\"name\":\"test\",\"measurements\":[{\"statistic\":\"VALUE\",\"value\":4.5},{\"statistic\":\"TOTAL\",\"value\":45}],\"availableTags\":[{\"tag\":\"a\",\"values\":[\"v1\"]},{\"tag\":\"b\",\"values\":[\"v1\"]},{\"tag\":\"c\",\"values\":[\"v1\"]}]}", json);
         }
 
         [Fact]
@@ -186,41 +180,12 @@
 
         private void SetupTestView(TestOpenTelemetryMetrics stats)
         {
-<<<<<<< HEAD
             var measure = stats.Meter.CreateDoubleMeasure("test");
 
             var labels = new List<KeyValuePair<string, string>>();
             labels.Add(KeyValuePair.Create("a", "v1"));
             labels.Add(KeyValuePair.Create("b", "v1"));
             labels.Add(KeyValuePair.Create("c", "v1"));
-=======
-            var tagsComponent = new TagsComponent();
-            var tagger = tagsComponent.Tagger;
-
-            var aKey = TagKey.Create("a");
-            var bKey = TagKey.Create("b");
-            var cKey = TagKey.Create("c");
-
-            var viewName = "test.test";
-            var measure = MeasureDouble.Create(Guid.NewGuid().ToString(), "test", MeasureUnit.Bytes);
-
-            var testViewName = ViewName.Create(viewName);
-            var testView = View.Create(
-                                        testViewName,
-                                        "test",
-                                        measure,
-                                        Sum.Create(),
-                                        new List<ITagKey>() { aKey, bKey, cKey });
-
-            stats.ViewManager.RegisterView(testView);
-
-            var context1 = tagger
-                .EmptyBuilder
-                .Put(TagKey.Create("a"), TagValue.Create("v1"))
-                .Put(TagKey.Create("b"), TagValue.Create("v1"))
-                .Put(TagKey.Create("c"), TagValue.Create("v1"))
-                .Build();
->>>>>>> b1bbf729
 
             for (var i = 0; i < 10; i++)
             {
