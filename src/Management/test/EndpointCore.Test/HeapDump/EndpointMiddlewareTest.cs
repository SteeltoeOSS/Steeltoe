// Licensed to the .NET Foundation under one or more agreements.
// The .NET Foundation licenses this file to you under the Apache 2.0 License.
// See the LICENSE file in the project root for more information.

using Microsoft.AspNetCore.Hosting;
using Microsoft.AspNetCore.Http;
using Microsoft.AspNetCore.TestHost;
using Microsoft.Extensions.Configuration;
using Microsoft.Extensions.DependencyInjection;
using Microsoft.Extensions.Logging;
using Steeltoe.Common.Utils.IO;
using Steeltoe.Extensions.Logging;
using Steeltoe.Management.Endpoint.CloudFoundry;
using Steeltoe.Management.Endpoint.Hypermedia;
using Steeltoe.Management.Endpoint.Test;
using System;
using System.Collections.Generic;
using System.IO;
using System.Linq;
using System.Net;
using System.Threading.Tasks;
using Xunit;

namespace Steeltoe.Management.Endpoint.HeapDump.Test;

public class EndpointMiddlewareTest : BaseTest
{
    private static readonly Dictionary<string, string> AppSettings = new ()
    {
<<<<<<< HEAD
        ["Logging:IncludeScopes"] = "false",
        ["Logging:LogLevel:Default"] = "Warning",
        ["Logging:LogLevel:Pivotal"] = "Information",
        ["Logging:LogLevel:Steeltoe"] = "Information",
        ["management:endpoints:enabled"] = "true",
        ["management:endpoints:heapdump:enabled"] = "true"
    };
=======
        private static readonly Dictionary<string, string> AppSettings = new ()
        {
            ["Logging:IncludeScopes"] = "false",
            ["Logging:LogLevel:Default"] = "Warning",
            ["Logging:LogLevel:Pivotal"] = "Information",
            ["Logging:LogLevel:Steeltoe"] = "Information",
            ["management:endpoints:enabled"] = "true",
            ["management:endpoints:heapdump:enabled"] = "true",
            ["management:endpoints:heapdump:heapdumptype"] = "gcdump",
        };
>>>>>>> 1c461d20

    [Fact]
    public async Task HandleHeapDumpRequestAsync_ReturnsExpected()
    {
        var opts = new HeapDumpEndpointOptions();
        var mopts = new ActuatorManagementOptions();
        mopts.EndpointOptions.Add(opts);

        IServiceCollection serviceCollection = new ServiceCollection();
        serviceCollection.AddLogging(builder => builder.SetMinimumLevel(LogLevel.Trace));
        var loggerFactory = serviceCollection.BuildServiceProvider().GetService<ILoggerFactory>();

        var logger1 = loggerFactory.CreateLogger<HeapDumper>();
        var logger2 = loggerFactory.CreateLogger<HeapDumpEndpoint>();
        var logger3 = loggerFactory.CreateLogger<HeapDumpEndpointMiddleware>();
        var logger4 = loggerFactory.CreateLogger<HeapDumper>();

        var obs = new HeapDumper(opts, logger: logger1);

        var ep = new HeapDumpEndpoint(opts, obs, logger2);
        var middle = new HeapDumpEndpointMiddleware(null, ep, mopts, logger3);
        var context = CreateRequest("GET", "/heapdump");
        await middle.HandleHeapDumpRequestAsync(context);
        context.Response.Body.Seek(0, SeekOrigin.Begin);
        var buffer = new byte[1024];
        await context.Response.Body.ReadAsync(buffer);
        Assert.NotEqual(0, buffer[0]);
    }

    [Fact]
    public async Task HeapDumpActuator_ReturnsExpectedData()
    {
        var builder = new WebHostBuilder()
            .UseStartup<Startup>()
            .ConfigureAppConfiguration((builderContext, config) => config.AddInMemoryCollection(AppSettings))
            .ConfigureLogging((webhostContext, loggingBuilder) =>
            {
                loggingBuilder.AddConfiguration(webhostContext.Configuration);
                loggingBuilder.AddDynamicConsole();
            });
        using var server = new TestServer(builder);
        var client = server.CreateClient();
        var result = await client.GetAsync("http://localhost/cloudfoundryapplication/heapdump");
        Assert.Equal(HttpStatusCode.OK, result.StatusCode);

        Assert.True(result.Content.Headers.Contains("Content-Type"));
        var contentType = result.Content.Headers.GetValues("Content-Type");
        Assert.Equal("application/octet-stream", contentType.Single());
        Assert.True(result.Content.Headers.Contains("Content-Disposition"));

        var tempFile = new TempFile();
        var fs = new FileStream(tempFile.FullPath, FileMode.Create);
        var input = await result.Content.ReadAsStreamAsync();
        await input.CopyToAsync(fs);
        fs.Close();

        var fs2 = File.Open(tempFile.FullPath, FileMode.Open);
        Assert.NotEqual(0, fs2.Length);
        fs2.Close();
    }

    [Fact]
    public void RoutesByPathAndVerb()
    {
        var options = new HeapDumpEndpointOptions();
        Assert.True(options.ExactMatch);
        Assert.Equal("/actuator/heapdump", options.GetContextPath(new ActuatorManagementOptions()));
        Assert.Equal("/cloudfoundryapplication/heapdump", options.GetContextPath(new CloudFoundryManagementOptions()));
        Assert.Null(options.AllowedVerbs);
    }

    private HttpContext CreateRequest(string method, string path)
    {
        HttpContext context = new DefaultHttpContext
        {
            TraceIdentifier = Guid.NewGuid().ToString()
        };
        context.Response.Body = new MemoryStream();
        context.Request.Method = method;
        context.Request.Path = new PathString(path);
        context.Request.Scheme = "http";
        context.Request.Host = new HostString("localhost");
        return context;
    }
}<|MERGE_RESOLUTION|>--- conflicted
+++ resolved
@@ -27,26 +27,14 @@
 {
     private static readonly Dictionary<string, string> AppSettings = new ()
     {
-<<<<<<< HEAD
         ["Logging:IncludeScopes"] = "false",
         ["Logging:LogLevel:Default"] = "Warning",
         ["Logging:LogLevel:Pivotal"] = "Information",
         ["Logging:LogLevel:Steeltoe"] = "Information",
         ["management:endpoints:enabled"] = "true",
-        ["management:endpoints:heapdump:enabled"] = "true"
+        ["management:endpoints:heapdump:enabled"] = "true",
+        ["management:endpoints:heapdump:heapdumptype"] = "gcdump"
     };
-=======
-        private static readonly Dictionary<string, string> AppSettings = new ()
-        {
-            ["Logging:IncludeScopes"] = "false",
-            ["Logging:LogLevel:Default"] = "Warning",
-            ["Logging:LogLevel:Pivotal"] = "Information",
-            ["Logging:LogLevel:Steeltoe"] = "Information",
-            ["management:endpoints:enabled"] = "true",
-            ["management:endpoints:heapdump:enabled"] = "true",
-            ["management:endpoints:heapdump:heapdumptype"] = "gcdump",
-        };
->>>>>>> 1c461d20
 
     [Fact]
     public async Task HandleHeapDumpRequestAsync_ReturnsExpected()
