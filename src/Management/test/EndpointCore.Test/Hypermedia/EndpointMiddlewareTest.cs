﻿// Licensed to the .NET Foundation under one or more agreements.
// The .NET Foundation licenses this file to you under the Apache 2.0 License.
// See the LICENSE file in the project root for more information.

using Microsoft.AspNetCore.Hosting;
using Microsoft.AspNetCore.Http;
using Microsoft.AspNetCore.TestHost;
using Microsoft.Extensions.Configuration;
using Steeltoe.Management.Endpoint.Test;
using System;
using System.Collections.Generic;
using System.IO;
using System.Net.Http.Json;
using Xunit;

namespace Steeltoe.Management.Endpoint.Hypermedia.Test
{
    public class EndpointMiddlewareTest : BaseTest
    {
        private readonly Dictionary<string, string> appSettings = new Dictionary<string, string>()
        {
            ["management:endpoints:enabled"] = "true",
            ["management:endpoints:info:enabled"] = "true",
            ["info:application:name"] = "foobar",
            ["info:application:version"] = "1.0.0",
            ["info:application:date"] = "5/1/2008",
            ["info:application:time"] = "8:30:52 AM",
            ["info:NET:type"] = "Core",
            ["info:NET:version"] = "2.0.0",
            ["info:NET:ASPNET:type"] = "Core",
            ["info:NET:ASPNET:version"] = "2.0.0"
        };

        [Fact]
        public async void HandleCloudFoundryRequestAsync_ReturnsExpected()
        {
            var opts = new HypermediaEndpointOptions();
            var mgmtOpts = new ActuatorManagementOptions();
            var ep = new TestHypermediaEndpoint(opts, mgmtOpts);
            var middle = new ActuatorHypermediaEndpointMiddleware(null, ep, mgmtOpts);
            var context = CreateRequest("GET", "/");
            await middle.Invoke(context);
            context.Response.Body.Seek(0, SeekOrigin.Begin);
            var rdr = new StreamReader(context.Response.Body);
            var json = await rdr.ReadToEndAsync();
            Assert.Equal("{\"type\":\"steeltoe\",\"_links\":{}}", json);
        }

        [Fact]
        public async void CloudFoundryEndpointMiddleware_ReturnsExpectedData()
        {
            var builder = new WebHostBuilder()
                .UseStartup<Startup>()
                .ConfigureAppConfiguration((builderContext, config) => config.AddInMemoryCollection(appSettings));

            using var server = new TestServer(builder);
            var client = server.CreateClient();
            var links = await client.GetFromJsonAsync<Links>("http://localhost/actuator");
            Assert.NotNull(links);
            Assert.True(links._links.ContainsKey("self"));
            Assert.Equal("http://localhost/actuator", links._links["self"].Href);
            Assert.True(links._links.ContainsKey("info"));
            Assert.Equal("http://localhost/actuator/info", links._links["info"].Href);
        }

        [Fact]
        public async void HypermediaEndpointMiddleware_ServiceContractNotBroken()
        {
            // arrange a server and client
            var builder = new WebHostBuilder()
                .UseStartup<Startup>()
                .ConfigureAppConfiguration((builderContext, config) => config.AddInMemoryCollection(appSettings));

            using var server = new TestServer(builder);
            var client = server.CreateClient();

            // send the request
            var result = await client.GetAsync("http://localhost/actuator");
            var json = await result.Content.ReadAsStringAsync();

            // assert
            Assert.Equal("{\"type\":\"steeltoe\",\"_links\":{\"info\":{\"href\":\"http://localhost/actuator/info\",\"templated\":false},\"self\":{\"href\":\"http://localhost/actuator\",\"templated\":false}}}", json);
        }

        [Fact]
<<<<<<< HEAD
        public void RoutesByPathAndVerb()
=======
        public async void HypermediaEndpointMiddleware_Returns_Expected_When_ManagementPath_Is_Slash()
        {
            var settings = new Dictionary<string, string>(appSettings);
            appSettings.Add("Management:Endpoints:Path", "/");

            // arrange a server and client
            var builder = new WebHostBuilder()
                .UseStartup<Startup>()
                .ConfigureAppConfiguration((builderContext, config) => config.AddInMemoryCollection(appSettings));

            using var server = new TestServer(builder);
            var client = server.CreateClient();

            // send the request
            var result = await client.GetAsync("http://localhost/");
            var json = await result.Content.ReadAsStringAsync();

            // assert
            Assert.Equal("{\"type\":\"steeltoe\",\"_links\":{\"info\":{\"href\":\"http://localhost/info\",\"templated\":false},\"self\":{\"href\":\"http://localhost/\",\"templated\":false}}}", json);
        }

        [Fact]
        public void ActuatorHypermediaEndpointMiddleware_PathAndVerbMatching_ReturnsExpected()
>>>>>>> 0f5750cd
        {
            var options = new HypermediaEndpointOptions();
            Assert.True(options.ExactMatch);
            Assert.Equal("/actuator", options.GetContextPath(new ActuatorManagementOptions()));
            Assert.Null(options.AllowedVerbs);
        }

        private HttpContext CreateRequest(string method, string path)
        {
            HttpContext context = new DefaultHttpContext
            {
                TraceIdentifier = Guid.NewGuid().ToString()
            };
            context.Response.Body = new MemoryStream();
            context.Request.Method = method;
            context.Request.Path = new PathString(path);
            context.Request.Scheme = "http";
            context.Request.Host = new HostString("localhost");
            return context;
        }
    }
}<|MERGE_RESOLUTION|>--- conflicted
+++ resolved
@@ -83,9 +83,6 @@
         }
 
         [Fact]
-<<<<<<< HEAD
-        public void RoutesByPathAndVerb()
-=======
         public async void HypermediaEndpointMiddleware_Returns_Expected_When_ManagementPath_Is_Slash()
         {
             var settings = new Dictionary<string, string>(appSettings);
@@ -108,8 +105,7 @@
         }
 
         [Fact]
-        public void ActuatorHypermediaEndpointMiddleware_PathAndVerbMatching_ReturnsExpected()
->>>>>>> 0f5750cd
+        public void RoutesByPathAndVerb()
         {
             var options = new HypermediaEndpointOptions();
             Assert.True(options.ExactMatch);
