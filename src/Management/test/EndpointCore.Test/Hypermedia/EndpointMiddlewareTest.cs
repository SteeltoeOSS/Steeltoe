﻿// Licensed to the .NET Foundation under one or more agreements.
// The .NET Foundation licenses this file to you under the Apache 2.0 License.
// See the LICENSE file in the project root for more information.

using Microsoft.AspNetCore.Hosting;
using Microsoft.AspNetCore.Http;
using Microsoft.AspNetCore.TestHost;
using Microsoft.Extensions.Configuration;
using Steeltoe.Management.Endpoint.Test;
using System;
using System.Collections.Generic;
using System.IO;
using System.Net.Http.Json;
using Xunit;

namespace Steeltoe.Management.Endpoint.Hypermedia.Test
{
    public class EndpointMiddlewareTest : BaseTest
    {
        private readonly Dictionary<string, string> appSettings = new Dictionary<string, string>()
        {
            ["management:endpoints:enabled"] = "true",
            ["management:endpoints:info:enabled"] = "true",
            ["info:application:name"] = "foobar",
            ["info:application:version"] = "1.0.0",
            ["info:application:date"] = "5/1/2008",
            ["info:application:time"] = "8:30:52 AM",
            ["info:NET:type"] = "Core",
            ["info:NET:version"] = "2.0.0",
            ["info:NET:ASPNET:type"] = "Core",
            ["info:NET:ASPNET:version"] = "2.0.0"
        };

        [Fact]
        public async void HandleCloudFoundryRequestAsync_ReturnsExpected()
        {
            var opts = new HypermediaEndpointOptions();
            var mgmtOpts = new ActuatorManagementOptions();
            var ep = new TestHypermediaEndpoint(opts, mgmtOpts);
            var middle = new ActuatorHypermediaEndpointMiddleware(null, ep, mgmtOpts);
            var context = CreateRequest("GET", "/");
            await middle.Invoke(context);
            context.Response.Body.Seek(0, SeekOrigin.Begin);
            var rdr = new StreamReader(context.Response.Body);
            var json = await rdr.ReadToEndAsync();
            Assert.Equal("{\"type\":\"steeltoe\",\"_links\":{}}", json);
        }

        [Fact]
        public async void CloudFoundryEndpointMiddleware_ReturnsExpectedData()
        {
            var builder = new WebHostBuilder()
                .UseStartup<Startup>()
                .ConfigureAppConfiguration((builderContext, config) => config.AddInMemoryCollection(appSettings));

            using var server = new TestServer(builder);
            var client = server.CreateClient();
<<<<<<< HEAD
            var links = await client.GetFromJsonAsync<Links>("http://localhost/actuator");
            Assert.NotNull(links);
            Assert.True(links._links.ContainsKey("self"));
            Assert.Equal("http://localhost/actuator", links._links["self"].Href);
            Assert.True(links._links.ContainsKey("info"));
            Assert.Equal("http://localhost/actuator/info", links._links["info"].Href);
=======
            var result = await client.GetAsync("http://localhost/actuator");
            Assert.Equal(HttpStatusCode.OK, result.StatusCode);
            var json = await result.Content.ReadAsStringAsync();
            Assert.NotNull(json);
#pragma warning disable CS0618 // Type or member is obsolete
            var links = JsonConvert.DeserializeObject<Links>(json);
#pragma warning restore CS0618 // Type or member is obsolete
            Assert.NotNull(links);
            Assert.True(links._links.ContainsKey("self"));
            Assert.Equal("http://localhost/actuator", links._links["self"].href);
            Assert.True(links._links.ContainsKey("info"));
            Assert.Equal("http://localhost/actuator/info", links._links["info"].href);
>>>>>>> b1bbf729
        }

        [Fact]
        public async void HypermediaEndpointMiddleware_ServiceContractNotBroken()
        {
            // arrange a server and client
            var builder = new WebHostBuilder()
                .UseStartup<Startup>()
                .ConfigureAppConfiguration((builderContext, config) => config.AddInMemoryCollection(appSettings));

            using var server = new TestServer(builder);
            var client = server.CreateClient();

            // send the request
            var result = await client.GetAsync("http://localhost/actuator");
            var json = await result.Content.ReadAsStringAsync();

            // assert
            Assert.Equal("{\"type\":\"steeltoe\",\"_links\":{\"info\":{\"href\":\"http://localhost/actuator/info\",\"templated\":false},\"self\":{\"href\":\"http://localhost/actuator\",\"templated\":false}}}", json);
        }

        [Fact]
        public void RoutesByPathAndVerb()
        {
            var options = new HypermediaEndpointOptions();
            Assert.True(options.ExactMatch);
            Assert.Equal("/actuator", options.GetContextPath(new ActuatorManagementOptions()));
            Assert.Null(options.AllowedVerbs);
        }

        private HttpContext CreateRequest(string method, string path)
        {
            HttpContext context = new DefaultHttpContext
            {
                TraceIdentifier = Guid.NewGuid().ToString()
            };
            context.Response.Body = new MemoryStream();
            context.Request.Method = method;
            context.Request.Path = new PathString(path);
            context.Request.Scheme = "http";
            context.Request.Host = new HostString("localhost");
            return context;
        }
    }
}<|MERGE_RESOLUTION|>--- conflicted
+++ resolved
@@ -55,27 +55,12 @@
 
             using var server = new TestServer(builder);
             var client = server.CreateClient();
-<<<<<<< HEAD
             var links = await client.GetFromJsonAsync<Links>("http://localhost/actuator");
             Assert.NotNull(links);
             Assert.True(links._links.ContainsKey("self"));
             Assert.Equal("http://localhost/actuator", links._links["self"].Href);
             Assert.True(links._links.ContainsKey("info"));
             Assert.Equal("http://localhost/actuator/info", links._links["info"].Href);
-=======
-            var result = await client.GetAsync("http://localhost/actuator");
-            Assert.Equal(HttpStatusCode.OK, result.StatusCode);
-            var json = await result.Content.ReadAsStringAsync();
-            Assert.NotNull(json);
-#pragma warning disable CS0618 // Type or member is obsolete
-            var links = JsonConvert.DeserializeObject<Links>(json);
-#pragma warning restore CS0618 // Type or member is obsolete
-            Assert.NotNull(links);
-            Assert.True(links._links.ContainsKey("self"));
-            Assert.Equal("http://localhost/actuator", links._links["self"].href);
-            Assert.True(links._links.ContainsKey("info"));
-            Assert.Equal("http://localhost/actuator/info", links._links["info"].href);
->>>>>>> b1bbf729
         }
 
         [Fact]
