--- conflicted
+++ resolved
@@ -59,28 +59,13 @@
 
             using var server = new TestServer(builder);
             var client = server.CreateClient();
-<<<<<<< HEAD
-            var links = await client.GetFromJsonAsync<Links>("http://localhost/actuator");
+            client.DefaultRequestHeaders.Add("X-Forwarded-Proto", xForwarded);
+            var links = await client.GetFromJsonAsync<Links>($"{requestUriString}/actuator");
             Assert.NotNull(links);
             Assert.True(links._links.ContainsKey("self"));
-            Assert.Equal("http://localhost/actuator", links._links["self"].Href);
+            Assert.Equal($"{calculatedHost}/actuator", links._links["self"].Href);
             Assert.True(links._links.ContainsKey("info"));
-            Assert.Equal("http://localhost/actuator/info", links._links["info"].Href);
-=======
-            client.DefaultRequestHeaders.Add("X-Forwarded-Proto", xForwarded);
-            var result = await client.GetAsync($"{requestUriString}/actuator");
-            Assert.Equal(HttpStatusCode.OK, result.StatusCode);
-            var json = await result.Content.ReadAsStringAsync();
-            Assert.NotNull(json);
-#pragma warning disable CS0618 // Type or member is obsolete
-            var links = JsonConvert.DeserializeObject<Links>(json);
-#pragma warning restore CS0618 // Type or member is obsolete
-            Assert.NotNull(links);
-            Assert.True(links._links.ContainsKey("self"));
-            Assert.Equal($"{calculatedHost}/actuator", links._links["self"].href);
-            Assert.True(links._links.ContainsKey("info"));
-            Assert.Equal($"{calculatedHost}/actuator/info", links._links["info"].href);
->>>>>>> a6d371d2
+            Assert.Equal($"{calculatedHost}/actuator/info", links._links["info"].Href);
         }
 
         [Fact]
