// Licensed to the .NET Foundation under one or more agreements.
// The .NET Foundation licenses this file to you under the Apache 2.0 License.
// See the LICENSE file in the project root for more information.

using Microsoft.AspNetCore.Hosting;
using Microsoft.AspNetCore.Http;
using Microsoft.AspNetCore.TestHost;
using Microsoft.Extensions.Configuration;
using Microsoft.Extensions.DependencyInjection;
using Steeltoe.Common.HealthChecks;
using Steeltoe.Management.Endpoint.CloudFoundry;
using Steeltoe.Management.Endpoint.Health.Contributor;
using Steeltoe.Management.Endpoint.Hypermedia;
using Steeltoe.Management.Endpoint.Security;
using Steeltoe.Management.Endpoint.Test;
using System;
using System.Collections.Generic;
using System.IO;
using System.Net;
using System.Text.Json;
using System.Threading.Tasks;
using Xunit;

namespace Steeltoe.Management.Endpoint.Health.Test;

public class EndpointMiddlewareTest : BaseTest
{
    private readonly Dictionary<string, string> _appSettings = new ()
    {
        ["management:endpoints:enabled"] = "true",
        ["management:endpoints:path"] = "/cloudfoundryapplication",
        ["management:endpoints:health:enabled"] = "true"
    };

    [Fact]
    public async Task HandleHealthRequestAsync_ReturnsExpected()
    {
        var opts = new HealthEndpointOptions();
        var mgmtOptions = new CloudFoundryManagementOptions();
        mgmtOptions.EndpointOptions.Add(opts);
        var contribs = new List<IHealthContributor> { new DiskSpaceContributor() };
        var ep = new TestHealthEndpoint(opts, new DefaultHealthAggregator(), contribs);
        var middle = new HealthEndpointMiddleware(null, mgmtOptions) { Endpoint = ep };

        var context = CreateRequest("GET", "/health");
        await middle.HandleHealthRequestAsync(context);
        context.Response.Body.Seek(0, SeekOrigin.Begin);
        var rdr = new StreamReader(context.Response.Body);
        var json = await rdr.ReadToEndAsync();
        Assert.Equal("{\"status\":\"UNKNOWN\"}", json);
    }

    [Fact]
    public async Task HealthActuator_ReturnsOnlyStatus()
    {
        var builder = new WebHostBuilder()
            .UseStartup<Startup>()
            .ConfigureAppConfiguration((_, config) => config.AddInMemoryCollection(_appSettings));

        using var server = new TestServer(builder);
        var client = server.CreateClient();
        var result = await client.GetAsync("http://localhost/cloudfoundryapplication/health");
        Assert.Equal(HttpStatusCode.OK, result.StatusCode);
        var json = await result.Content.ReadAsStringAsync();
        Assert.NotNull(json);

        var health = JsonSerializer.Deserialize<Dictionary<string, object>>(json);
        Assert.NotNull(health);
        Assert.True(health.ContainsKey("status"));
    }

    [Fact]
    public async Task HealthActuator_ReturnsOnlyStatusWhenAuthorized()
    {
        var settings = new Dictionary<string, string>(_appSettings)
        {
            { "management:endpoints:health:showdetails", "whenauthorized" }
        };
        var builder = new WebHostBuilder()
            .UseStartup<AuthStartup>()
            .ConfigureAppConfiguration((_, config) => config.AddInMemoryCollection(settings));

        using var server = new TestServer(builder);
        var client = server.CreateClient();

        var result = await client.GetAsync("http://localhost/cloudfoundryapplication/health");
        Assert.Equal(HttpStatusCode.OK, result.StatusCode);
        var json = await result.Content.ReadAsStringAsync();
        Assert.NotNull(json);

        var health = JsonSerializer.Deserialize<Dictionary<string, object>>(json);
        Assert.NotNull(health);
        Assert.True(health.ContainsKey("status"));
    }

    [Fact]
    public async Task HealthActuator_ReturnsDetailsWhenAuthorized()
    {
        var settings = new Dictionary<string, string>(_appSettings)
        {
            { "management:endpoints:health:showdetails", "whenauthorized" },
            { "management:endpoints:health:claim:type", "healthdetails" },
            { "management:endpoints:health:claim:value", "show" }
        };
        var builder = new WebHostBuilder()
            .UseStartup<AuthStartup>()
            .ConfigureAppConfiguration((_, config) => config.AddInMemoryCollection(settings));

        using var server = new TestServer(builder);
        var client = server.CreateClient();

        var result = await client.GetAsync("http://localhost/cloudfoundryapplication/health");
        Assert.Equal(HttpStatusCode.OK, result.StatusCode);
        var json = await result.Content.ReadAsStringAsync();
        Assert.NotNull(json);

        var health = JsonSerializer.Deserialize<Dictionary<string, object>>(json);
        Assert.NotNull(health);
        Assert.True(health.ContainsKey("status"));
        Assert.True(health.ContainsKey("details"));
        Assert.Contains("diskSpace", health["details"].ToString());
        Assert.True(health.ContainsKey("status"), "Health should contain key: status");
        Assert.True(health.ContainsKey("details"), "Health should contain key: details");
        Assert.Contains("diskSpace", health["details"].ToString());
    }

    [Fact]
    public async Task HealthActuator_ReturnsDetails()
    {
        var settings = new Dictionary<string, string>(_appSettings);

        var builder = new WebHostBuilder()
            .UseStartup<Startup>()
            .ConfigureAppConfiguration((_, config) => config.AddInMemoryCollection(settings));

        using var server = new TestServer(builder);
        var client = server.CreateClient();
        var result = await client.GetAsync("http://localhost/cloudfoundryapplication/health");
        Assert.Equal(HttpStatusCode.OK, result.StatusCode);
        var json = await result.Content.ReadAsStringAsync();
        Assert.NotNull(json);

        // { "status":"UP","diskSpace":{ "total":499581448192,"free":407577710592,"threshold":10485760,"status":"UP"} }
        var health = JsonSerializer.Deserialize<Dictionary<string, object>>(json);
        Assert.NotNull(health);
        Assert.True(health.ContainsKey("status"), "Health should contain key: status");
        Assert.True(health.ContainsKey("details"), "Health should contain key: details");
        Assert.Contains("diskSpace", health["details"].ToString());
    }

    [Fact]
    public async Task HealthActuator_ReturnsMicrosoftHealthDetails()
    {
        var settings = new Dictionary<string, string>(_appSettings);

        var builder = new WebHostBuilder()
            .UseStartup<Startup>()
            .ConfigureAppConfiguration((_, config) => config.AddInMemoryCollection(settings));

        using var server = new TestServer(builder);
        var client = server.CreateClient();
        var result = await client.GetAsync("http://localhost/cloudfoundryapplication/health");
        Assert.Equal(HttpStatusCode.OK, result.StatusCode);
        var json = await result.Content.ReadAsStringAsync();
        Assert.NotNull(json);

        var health = JsonSerializer.Deserialize<Dictionary<string, object>>(json);
        Assert.NotNull(health);
        Assert.True(health.ContainsKey("status"));
        Assert.True(health.ContainsKey("details"));
        Assert.Contains("diskSpace", health["details"].ToString());
    }

    [Fact]
    public async Task TestDI()
    {
        var settings = new Dictionary<string, string>(_appSettings);

        var builder = new WebHostBuilder()
            .UseStartup<Startup>()
            .ConfigureAppConfiguration((_, config) => config.AddInMemoryCollection(settings));
        builder.ConfigureServices(services =>
        {
            services.BuildServiceProvider().GetServices<HealthEndpoint>();
            services.BuildServiceProvider().GetServices<HealthEndpointCore>();
            services.BuildServiceProvider().GetServices<IEndpoint<HealthCheckResult, ISecurityContext>>();
        });

        using var server = new TestServer(builder);
        var client = server.CreateClient();
        var result = await client.GetAsync("http://localhost/cloudfoundryapplication/health");
        Assert.Equal(HttpStatusCode.OK, result.StatusCode);
        var json = await result.Content.ReadAsStringAsync();
        Assert.NotNull(json);
    }

    [Fact]
    public async Task GetStatusCode_ReturnsExpected()
    {
        var builder = new WebHostBuilder().ConfigureAppConfiguration((_, config) => config.AddInMemoryCollection(_appSettings)).UseStartup<Startup>();

        using (var server = new TestServer(builder))
        {
            var client = server.CreateClient();
            var result = await client.GetAsync("http://localhost/cloudfoundryapplication/health");
            Assert.Equal(HttpStatusCode.OK, result.StatusCode);
            var json = await result.Content.ReadAsStringAsync();
            Assert.NotNull(json);
            Assert.Contains("\"status\":\"UP\"", json);
        }

<<<<<<< HEAD
        [Fact]
        public async Task HealthActuator_ReturnsComponents_WhenConfigured()
        {
            var settings = new Dictionary<string, string>(appSettings);
            settings.Add("management:endpoints:health:defaultVersion", "V3");

            var builder = new WebHostBuilder()
                .UseStartup<Startup>()
                .ConfigureAppConfiguration((context, config) => config.AddInMemoryCollection(settings));

            using var server = new TestServer(builder);
            var client = server.CreateClient();
            var result = await client.GetAsync("http://localhost/cloudfoundryapplication/health");
            Assert.Equal(HttpStatusCode.OK, result.StatusCode);
            var json = await result.Content.ReadAsStringAsync();
            Assert.NotNull(json);

            // { "status":"UP","diskSpace":{ "total":499581448192,"free":407577710592,"threshold":10485760,"status":"UP"} }
            var health = JsonSerializer.Deserialize<Dictionary<string, object>>(json);
            Assert.NotNull(health);
            Assert.True(health.ContainsKey("status"), "Health should contain key: status");
            Assert.True(health.ContainsKey("components"), "Health should contain key: components");
            Assert.False(health.ContainsKey("details"), "Health should contain key: components");
            Assert.Contains("diskSpace", health["components"].ToString());
        }

        [Fact]
        public async Task HealthActuator_ReturnsComponents_WhenRequested()
        {
            var settings = new Dictionary<string, string>(appSettings);

            var builder = new WebHostBuilder()
                .UseStartup<Startup>()
                .ConfigureAppConfiguration((context, config) => config.AddInMemoryCollection(settings));

            using var server = new TestServer(builder);
            var client = server.CreateClient();
            client.DefaultRequestHeaders.Add("Accept", ActuatorMediaTypes.V3_JSON);
            var result = await client.GetAsync("http://localhost/cloudfoundryapplication/health");
            Assert.Equal(HttpStatusCode.OK, result.StatusCode);
            var json = await result.Content.ReadAsStringAsync();
            Assert.NotNull(json);

            var health = JsonSerializer.Deserialize<Dictionary<string, object>>(json);
            Assert.NotNull(health);
            Assert.True(health.ContainsKey("status"), "Health should contain key: status");
            Assert.True(health.ContainsKey("components"), "Health should contain key: components");
            Assert.False(health.ContainsKey("details"), "Health should not contain key: details");
            Assert.Contains("diskSpace", health["components"].ToString());
        }

        [Fact]
        public async Task HealthActuator_ReturnsDetails_WhenConfiguredAndOverridden()
        {
            var settings = new Dictionary<string, string>(appSettings);
            settings.Add("management:endpoints:health:defaultVersion", "V3");

            var builder = new WebHostBuilder()
                .UseStartup<Startup>()
                .ConfigureAppConfiguration((context, config) => config.AddInMemoryCollection(settings));

            using var server = new TestServer(builder);
            var client = server.CreateClient();
            client.DefaultRequestHeaders.Add("Accept", ActuatorMediaTypes.V2_JSON);

            var result = await client.GetAsync("http://localhost/cloudfoundryapplication/health");
            Assert.Equal(HttpStatusCode.OK, result.StatusCode);
            var json = await result.Content.ReadAsStringAsync();
            Assert.NotNull(json);

            // { "status":"UP","diskSpace":{ "total":499581448192,"free":407577710592,"threshold":10485760,"status":"UP"} }
            var health = JsonSerializer.Deserialize<Dictionary<string, object>>(json);
            Assert.NotNull(health);
            Assert.True(health.ContainsKey("status"), "Health should contain key: status");
            Assert.True(health.ContainsKey("details"), "Health should contain key: details");
            Assert.Contains("diskSpace", health["details"].ToString());
        }

        [Fact]
        public async Task HealthActuator_ReturnsMicrosoftHealthDetails()
        {
            var settings = new Dictionary<string, string>(appSettings);
=======
        builder = new WebHostBuilder().ConfigureAppConfiguration((_, config) => config.AddInMemoryCollection(new Dictionary<string, string>(_appSettings) { ["HealthCheckType"] = "down" })).UseStartup<Startup>();
>>>>>>> a92a38e7

        using (var server = new TestServer(builder))
        {
            var client = server.CreateClient();
            var downResult = await client.GetAsync("http://localhost/cloudfoundryapplication/health");
            Assert.Equal(HttpStatusCode.ServiceUnavailable, downResult.StatusCode);
            var downJson = await downResult.Content.ReadAsStringAsync();
            Assert.NotNull(downJson);
            Assert.Contains("\"status\":\"DOWN\"", downJson);
        }

        builder = new WebHostBuilder().ConfigureAppConfiguration((_, config) => config.AddInMemoryCollection(new Dictionary<string, string>(_appSettings) { ["HealthCheckType"] = "out" })).UseStartup<Startup>();

        using (var server = new TestServer(builder))
        {
            var client = server.CreateClient();
            var outResult = await client.GetAsync("http://localhost/cloudfoundryapplication/health");
            Assert.Equal(HttpStatusCode.ServiceUnavailable, outResult.StatusCode);
            var outJson = await outResult.Content.ReadAsStringAsync();
            Assert.NotNull(outJson);
            Assert.Contains("\"status\":\"OUT_OF_SERVICE\"", outJson);
        }

        builder = new WebHostBuilder()
            .UseStartup<Startup>()
            .ConfigureAppConfiguration((_, config) => config.AddInMemoryCollection(new Dictionary<string, string>(_appSettings) { ["HealthCheckType"] = "unknown" }));

        using (var server = new TestServer(builder))
        {
            var client = server.CreateClient();
            var unknownResult = await client.GetAsync("http://localhost/cloudfoundryapplication/health");
            Assert.Equal(HttpStatusCode.OK, unknownResult.StatusCode);
            var unknownJson = await unknownResult.Content.ReadAsStringAsync();
            Assert.NotNull(unknownJson);
            Assert.Contains("\"status\":\"UNKNOWN\"", unknownJson);
        }

        builder = new WebHostBuilder()
            .UseStartup<Startup>()
            .ConfigureAppConfiguration((_, config) => config.AddInMemoryCollection(new Dictionary<string, string>(_appSettings) { ["HealthCheckType"] = "defaultAggregator" }));

        using (var server = new TestServer(builder))
        {
            var client = server.CreateClient();
            var unknownResult = await client.GetAsync("http://localhost/cloudfoundryapplication/health");
            Assert.Equal(HttpStatusCode.OK, unknownResult.StatusCode);
            var unknownJson = await unknownResult.Content.ReadAsStringAsync();
            Assert.NotNull(unknownJson);
            Assert.Contains("\"status\":\"UP\"", unknownJson);
        }

        builder = new WebHostBuilder()
            .UseStartup<Startup>()
            .ConfigureAppConfiguration((_, config) => config.AddInMemoryCollection(new Dictionary<string, string>(_appSettings) { ["HealthCheckType"] = "down", ["management:endpoints:UseStatusCodeFromResponse"] = "false" }));

        using (var server = new TestServer(builder))
        {
            var client = server.CreateClient();
            var downResult = await client.GetAsync("http://localhost/cloudfoundryapplication/health");
            Assert.Equal(HttpStatusCode.OK, downResult.StatusCode);
            var downJson = await downResult.Content.ReadAsStringAsync();
            Assert.NotNull(downJson);
            Assert.Contains("\"status\":\"DOWN\"", downJson);
        }
    }

    [Fact]
    public async Task GetStatusCode_MicrosoftAggregator_ReturnsExpected()
    {
        var builder = new WebHostBuilder()
            .UseStartup<Startup>()
            .ConfigureAppConfiguration((_, config) => config.AddInMemoryCollection(new Dictionary<string, string>(_appSettings) { ["HealthCheckType"] = "microsoftHealthAggregator" }));

        using var server = new TestServer(builder);
        var client = server.CreateClient();
        var unknownResult = await client.GetAsync("http://localhost/cloudfoundryapplication/health");
        Assert.Equal(HttpStatusCode.OK, unknownResult.StatusCode);
        var unknownJson = await unknownResult.Content.ReadAsStringAsync();
        Assert.NotNull(unknownJson);
        Assert.Contains("\"status\":\"UP\"", unknownJson);
    }

    [Fact]
    public void RoutesByPathAndVerb()
    {
        var options = new HealthEndpointOptions();
        Assert.False(options.ExactMatch);
        Assert.Equal("/actuator/health/{**_}", options.GetContextPath(new ActuatorManagementOptions()));
        Assert.Equal("/cloudfoundryapplication/health/{**_}", options.GetContextPath(new CloudFoundryManagementOptions()));
        Assert.Null(options.AllowedVerbs);
    }

    private HttpContext CreateRequest(string method, string path)
    {
        HttpContext context = new DefaultHttpContext
        {
            TraceIdentifier = Guid.NewGuid().ToString()
        };
        context.Response.Body = new MemoryStream();
        context.Request.Method = method;
        context.Request.Path = new PathString(path);
        context.Request.Scheme = "http";
        context.Request.Host = new HostString("localhost");
        return context;
    }
}<|MERGE_RESOLUTION|>--- conflicted
+++ resolved
@@ -209,7 +209,6 @@
             Assert.Contains("\"status\":\"UP\"", json);
         }
 
-<<<<<<< HEAD
         [Fact]
         public async Task HealthActuator_ReturnsComponents_WhenConfigured()
         {
@@ -292,9 +291,6 @@
         public async Task HealthActuator_ReturnsMicrosoftHealthDetails()
         {
             var settings = new Dictionary<string, string>(appSettings);
-=======
-        builder = new WebHostBuilder().ConfigureAppConfiguration((_, config) => config.AddInMemoryCollection(new Dictionary<string, string>(_appSettings) { ["HealthCheckType"] = "down" })).UseStartup<Startup>();
->>>>>>> a92a38e7
 
         using (var server = new TestServer(builder))
         {
