﻿// Licensed to the .NET Foundation under one or more agreements.
// The .NET Foundation licenses this file to you under the Apache 2.0 License.
// See the LICENSE file in the project root for more information.

using Microsoft.AspNetCore.Hosting;
using Microsoft.AspNetCore.Http;
using Microsoft.AspNetCore.TestHost;
using Microsoft.EntityFrameworkCore;
using Microsoft.Extensions.Configuration;
using Microsoft.Extensions.Hosting;
using Microsoft.Extensions.Logging;
using NSubstitute;
using Steeltoe.Extensions.Logging;
using Steeltoe.Management.Endpoint.CloudFoundry;
using Steeltoe.Management.Endpoint.Hypermedia;
using Steeltoe.Management.Endpoint.Test;
using System;
using System.Collections.Generic;
using System.IO;
using System.Net;
using System.Text;
using Xunit;

namespace Steeltoe.Management.Endpoint.DbMigrations.Test
{
    public class EndpointMiddlewareTest : BaseTest
    {
        private static readonly Dictionary<string, string> AppSettings = new Dictionary<string, string>()
        {
            ["Logging:IncludeScopes"] = "false",
            ["Logging:LogLevel:Default"] = "Warning",
            ["Logging:LogLevel:Pivotal"] = "Information",
            ["Logging:LogLevel:Steeltoe"] = "Information",
            ["management:endpoints:enabled"] = "true",
        };

        [Fact]
        public async void HandleEntityFrameworkRequestAsync_ReturnsExpected()
        {
            var opts = new DbMigrationsEndpointOptions();

<<<<<<< HEAD
            ConfigurationBuilder configurationBuilder = new ConfigurationBuilder();
            configurationBuilder.AddInMemoryCollection(appSettings);
            var mgmtOptions = new ActuatorManagementOptions();
            mgmtOptions.EndpointOptions.Add(opts);
=======
            var configurationBuilder = new ConfigurationBuilder();
            configurationBuilder.AddInMemoryCollection(AppSettings);
            var mgmtOptions = TestHelper.GetManagementOptions(opts);
>>>>>>> b1bbf729
            var efContext = new MockDbContext();
            var container = Substitute.For<IServiceProvider>();
            container.GetService(typeof(MockDbContext)).Returns(efContext);
            var helper = Substitute.For<DbMigrationsEndpoint.DbMigrationsEndpointHelper>();
            helper.ScanRootAssembly.Returns(typeof(MockDbContext).Assembly);
            helper.GetPendingMigrations(Arg.Any<DbContext>()).Returns(new[] { "pending" });
            helper.GetAppliedMigrations(Arg.Any<DbContext>()).Returns(new[] { "applied" });
            var ep = new DbMigrationsEndpoint(opts, container, helper);

            var middle = new DbMigrationsEndpointMiddleware(null, ep, mgmtOptions);

            var context = CreateRequest("GET", "/dbmigrations");
            await middle.HandleEntityFrameworkRequestAsync(context);

            context.Response.Body.Seek(0, SeekOrigin.Begin);
            var reader = new StreamReader(context.Response.Body, Encoding.UTF8);
            var json = await reader.ReadToEndAsync();

            var expected = Serialize(
                new Dictionary<string, DbMigrationsDescriptor>()
                {
                    {
                        nameof(MockDbContext), new DbMigrationsDescriptor()
                        {
                            AppliedMigrations = new List<string> { "applied" },
                            PendingMigrations = new List<string> { "pending" }
                        }
                    }
                });
            Assert.Equal(expected, json);
        }

        [Fact]
        public async void EntityFrameworkActuator_ReturnsExpectedData()
        {
            var builder = new WebHostBuilder()
            .UseStartup<Startup>()
            .ConfigureAppConfiguration((builderContext, config) => config.AddInMemoryCollection(AppSettings))
            .ConfigureLogging((webhostContext, loggingBuilder) =>
            {
                loggingBuilder.AddConfiguration(webhostContext.Configuration);
                loggingBuilder.AddDynamicConsole();
            });
<<<<<<< HEAD
            using (var server = new TestServer(builder))
            {
                var client = server.CreateClient();
                var result = await client.GetAsync("http://localhost/cloudfoundryapplication/dbmigrations");
                Assert.Equal(HttpStatusCode.OK, result.StatusCode);
                var json = await result.Content.ReadAsStringAsync();
                var expected = Serialize(
                    new Dictionary<string, DbMigrationsDescriptor>()
                    {
=======
            using var server = new TestServer(builder);
            var client = server.CreateClient();
            var result = await client.GetAsync("http://localhost/cloudfoundryapplication/dbmigrations");
            Assert.Equal(HttpStatusCode.OK, result.StatusCode);
            var json = await result.Content.ReadAsStringAsync();
            var expected = JToken.FromObject(
                new Dictionary<string, DbMigrationsDescriptor>()
                {
>>>>>>> b1bbf729
                        {
                            nameof(MockDbContext), new DbMigrationsDescriptor()
                            {
                                AppliedMigrations = new List<string> { "applied" },
                                PendingMigrations = new List<string> { "pending" }
                            }
                        }
<<<<<<< HEAD
                    });

                Assert.Equal(expected, json);
            }
=======
                },
                GetSerializer());
            var actual = JObject.Parse(json);
            actual.Should().BeEquivalentTo(expected);
>>>>>>> b1bbf729
        }

        [Fact]
        public void RoutesByPathAndVerb()
        {
            var options = new DbMigrationsEndpointOptions();
            Assert.True(options.ExactMatch);
            Assert.Equal("/actuator/dbmigrations", options.GetContextPath(new ActuatorManagementOptions()));
            Assert.Equal("/cloudfoundryapplication/dbmigrations", options.GetContextPath(new CloudFoundryManagementOptions()));
            Assert.Null(options.AllowedVerbs);
        }

        private HttpContext CreateRequest(string method, string path)
        {
            HttpContext context = new DefaultHttpContext
            {
                TraceIdentifier = Guid.NewGuid().ToString()
            };
            context.Response.Body = new MemoryStream();
            context.Request.Method = method;
            context.Request.Path = new PathString(path);
            context.Request.Scheme = "http";
            context.Request.Host = new HostString("localhost");
            return context;
        }
    }
}<|MERGE_RESOLUTION|>--- conflicted
+++ resolved
@@ -39,16 +39,10 @@
         {
             var opts = new DbMigrationsEndpointOptions();
 
-<<<<<<< HEAD
-            ConfigurationBuilder configurationBuilder = new ConfigurationBuilder();
-            configurationBuilder.AddInMemoryCollection(appSettings);
+            var configurationBuilder = new ConfigurationBuilder();
+            configurationBuilder.AddInMemoryCollection(AppSettings);
             var mgmtOptions = new ActuatorManagementOptions();
             mgmtOptions.EndpointOptions.Add(opts);
-=======
-            var configurationBuilder = new ConfigurationBuilder();
-            configurationBuilder.AddInMemoryCollection(AppSettings);
-            var mgmtOptions = TestHelper.GetManagementOptions(opts);
->>>>>>> b1bbf729
             var efContext = new MockDbContext();
             var container = Substitute.For<IServiceProvider>();
             container.GetService(typeof(MockDbContext)).Returns(efContext);
@@ -92,7 +86,6 @@
                 loggingBuilder.AddConfiguration(webhostContext.Configuration);
                 loggingBuilder.AddDynamicConsole();
             });
-<<<<<<< HEAD
             using (var server = new TestServer(builder))
             {
                 var client = server.CreateClient();
@@ -102,16 +95,6 @@
                 var expected = Serialize(
                     new Dictionary<string, DbMigrationsDescriptor>()
                     {
-=======
-            using var server = new TestServer(builder);
-            var client = server.CreateClient();
-            var result = await client.GetAsync("http://localhost/cloudfoundryapplication/dbmigrations");
-            Assert.Equal(HttpStatusCode.OK, result.StatusCode);
-            var json = await result.Content.ReadAsStringAsync();
-            var expected = JToken.FromObject(
-                new Dictionary<string, DbMigrationsDescriptor>()
-                {
->>>>>>> b1bbf729
                         {
                             nameof(MockDbContext), new DbMigrationsDescriptor()
                             {
@@ -119,17 +102,10 @@
                                 PendingMigrations = new List<string> { "pending" }
                             }
                         }
-<<<<<<< HEAD
                     });
 
                 Assert.Equal(expected, json);
             }
-=======
-                },
-                GetSerializer());
-            var actual = JObject.Parse(json);
-            actual.Should().BeEquivalentTo(expected);
->>>>>>> b1bbf729
         }
 
         [Fact]
