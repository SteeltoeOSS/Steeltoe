--- conflicted
+++ resolved
@@ -83,25 +83,11 @@
         [Fact]
         public void RoutesByPathAndVerb()
         {
-<<<<<<< HEAD
             var options = new RefreshEndpointOptions();
             Assert.True(options.ExactMatch);
             Assert.Equal("/actuator/refresh", options.GetContextPath(new ActuatorManagementOptions()));
             Assert.Equal("/cloudfoundryapplication/refresh", options.GetContextPath(new CloudFoundryManagementOptions()));
             Assert.Null(options.AllowedVerbs);
-=======
-            var opts = new RefreshEndpointOptions();
-            var mopts = TestHelper.GetManagementOptions(opts);
-            var configurationBuilder = new ConfigurationBuilder();
-            configurationBuilder.AddInMemoryCollection(AppSettings);
-            var config = configurationBuilder.Build();
-            var ep = new RefreshEndpoint(opts, config);
-            var middle = new RefreshEndpointMiddleware(null, ep, mopts);
-
-            Assert.True(middle.RequestVerbAndPathMatch("GET", "/cloudfoundryapplication/refresh"));
-            Assert.False(middle.RequestVerbAndPathMatch("PUT", "/cloudfoundryapplication/refresh"));
-            Assert.False(middle.RequestVerbAndPathMatch("GET", "/cloudfoundryapplication/badpath"));
->>>>>>> b1bbf729
         }
 
         private HttpContext CreateRequest(string method, string path)
