﻿// Licensed to the .NET Foundation under one or more agreements.
// The .NET Foundation licenses this file to you under the Apache 2.0 License.
// See the LICENSE file in the project root for more information.

using Microsoft.AspNetCore.Hosting;
using Microsoft.AspNetCore.Http;
using Microsoft.AspNetCore.TestHost;
using Microsoft.Extensions.Configuration;
using Microsoft.Extensions.Logging;
using Steeltoe.Common;
using Steeltoe.Extensions.Logging;
using Steeltoe.Management.Endpoint.CloudFoundry;
using Steeltoe.Management.Endpoint.Hypermedia;
using Steeltoe.Management.Endpoint.Test;
using System;
using System.Collections.Generic;
using System.IO;
using System.Net;
using Xunit;

namespace Steeltoe.Management.Endpoint.ThreadDump.Test
{
    public class EndpointMiddlewareTest : BaseTest
    {
        private static readonly Dictionary<string, string> AppSettings = new Dictionary<string, string>()
        {
            ["Logging:IncludeScopes"] = "false",
            ["Logging:LogLevel:Default"] = "Warning",
            ["Logging:LogLevel:Pivotal"] = "Information",
            ["Logging:LogLevel:Steeltoe"] = "Information",
            ["management:endpoints:enabled"] = "true",
            ["management:endpoints:dump:enabled"] = "true",
        };

        [Fact]
        public async void HandleThreadDumpRequestAsync_ReturnsExpected()
        {
            if (Platform.IsWindows)
            {
                var opts = new ThreadDumpEndpointOptions();

                var mgmtOptions = new ActuatorManagementOptions();
                mgmtOptions.EndpointOptions.Add(opts);

                var obs = new ThreadDumper(opts);
                var ep = new ThreadDumpEndpoint(opts, obs);
                var middle = new ThreadDumpEndpointMiddleware(null, ep, mgmtOptions);
                var context = CreateRequest("GET", "/dump");
                await middle.HandleThreadDumpRequestAsync(context);
                context.Response.Body.Seek(0, SeekOrigin.Begin);
                var rdr = new StreamReader(context.Response.Body);
                var json = await rdr.ReadToEndAsync();
                Assert.StartsWith("[", json);
                Assert.EndsWith("]", json);
            }
        }

        [Fact]
        public async void ThreadDumpActuator_ReturnsExpectedData()
        {
            if (Platform.IsWindows)
            {
                var builder = new WebHostBuilder()
                .UseStartup<StartupV1>()
                .ConfigureAppConfiguration((builderContext, config) => config.AddInMemoryCollection(AppSettings))
                .ConfigureLogging((webhostContext, loggingBuilder) =>
                {
                    loggingBuilder.AddConfiguration(webhostContext.Configuration);
                    loggingBuilder.AddDynamicConsole();
                });

                using var server = new TestServer(builder);
                var client = server.CreateClient();
                var result = await client.GetAsync("http://localhost/cloudfoundryapplication/dump");
                Assert.Equal(HttpStatusCode.OK, result.StatusCode);
                var json = await result.Content.ReadAsStringAsync();
                Assert.NotNull(json);
                Assert.NotEqual("[]", json);
                Assert.StartsWith("[", json);
                Assert.EndsWith("]", json);
            }
        }

        [Fact]
        public async void ThreadDumpActuatorv2_ReturnsExpectedData()
        {
            if (Platform.IsWindows)
            {
                var builder = new WebHostBuilder()
                .UseStartup<Startup>()
                .ConfigureAppConfiguration((builderContext, config) => config.AddInMemoryCollection(AppSettings))
                .ConfigureLogging((webhostContext, loggingBuilder) =>
                {
                    loggingBuilder.AddConfiguration(webhostContext.Configuration);
                    loggingBuilder.AddDynamicConsole();
                });

<<<<<<< HEAD
                using (var server = new TestServer(builder))
                {
                    var client = server.CreateClient();
                    var result = await client.GetAsync("http://localhost/cloudfoundryapplication/threaddump");
                    Assert.Equal(HttpStatusCode.OK, result.StatusCode);
                    var json = await result.Content.ReadAsStringAsync();
                    Assert.NotNull(json);
                    Assert.NotEqual("{}", json);
                    Assert.StartsWith("{", json);
                    Assert.EndsWith("}", json);
                }
            }
        }
=======
            var opts = new ThreadDumpEndpointOptions();
            actOptions.EndpointOptions.Add(opts);
            var obs = new ThreadDumper(opts);
            var ep = new ThreadDumpEndpoint(opts, obs);
            var middle = new ThreadDumpEndpointMiddleware(null, ep, new List<IManagementOptions> { actOptions });
>>>>>>> b1bbf729

        [Fact]
        public void RoutesByPathAndVerb()
        {
            var options = new ThreadDumpEndpointOptions();
            Assert.True(options.ExactMatch);
            Assert.Equal("/actuator/dump", options.GetContextPath(new ActuatorManagementOptions()));
            Assert.Equal("/cloudfoundryapplication/dump", options.GetContextPath(new CloudFoundryManagementOptions()));
            Assert.Null(options.AllowedVerbs);
        }

        private HttpContext CreateRequest(string method, string path)
        {
            HttpContext context = new DefaultHttpContext
            {
                TraceIdentifier = Guid.NewGuid().ToString()
            };
            context.Response.Body = new MemoryStream();
            context.Request.Method = method;
            context.Request.Path = new PathString(path);
            context.Request.Scheme = "http";
            context.Request.Host = new HostString("localhost");
            return context;
        }
    }
}<|MERGE_RESOLUTION|>--- conflicted
+++ resolved
@@ -42,7 +42,7 @@
                 var mgmtOptions = new ActuatorManagementOptions();
                 mgmtOptions.EndpointOptions.Add(opts);
 
-                var obs = new ThreadDumper(opts);
+                ThreadDumper obs = new ThreadDumper(opts);
                 var ep = new ThreadDumpEndpoint(opts, obs);
                 var middle = new ThreadDumpEndpointMiddleware(null, ep, mgmtOptions);
                 var context = CreateRequest("GET", "/dump");
@@ -95,27 +95,17 @@
                     loggingBuilder.AddDynamicConsole();
                 });
 
-<<<<<<< HEAD
-                using (var server = new TestServer(builder))
-                {
-                    var client = server.CreateClient();
-                    var result = await client.GetAsync("http://localhost/cloudfoundryapplication/threaddump");
-                    Assert.Equal(HttpStatusCode.OK, result.StatusCode);
-                    var json = await result.Content.ReadAsStringAsync();
-                    Assert.NotNull(json);
-                    Assert.NotEqual("{}", json);
-                    Assert.StartsWith("{", json);
-                    Assert.EndsWith("}", json);
-                }
+                using var server = new TestServer(builder);
+                var client = server.CreateClient();
+                var result = await client.GetAsync("http://localhost/cloudfoundryapplication/threaddump");
+                Assert.Equal(HttpStatusCode.OK, result.StatusCode);
+                var json = await result.Content.ReadAsStringAsync();
+                Assert.NotNull(json);
+                Assert.NotEqual("{}", json);
+                Assert.StartsWith("{", json);
+                Assert.EndsWith("}", json);
             }
         }
-=======
-            var opts = new ThreadDumpEndpointOptions();
-            actOptions.EndpointOptions.Add(opts);
-            var obs = new ThreadDumper(opts);
-            var ep = new ThreadDumpEndpoint(opts, obs);
-            var middle = new ThreadDumpEndpointMiddleware(null, ep, new List<IManagementOptions> { actOptions });
->>>>>>> b1bbf729
 
         [Fact]
         public void RoutesByPathAndVerb()
