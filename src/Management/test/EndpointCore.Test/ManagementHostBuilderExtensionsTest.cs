--- conflicted
+++ resolved
@@ -158,21 +158,16 @@
             // Act
             var host = await hostBuilder.AddHealthActuator().StartAsync();
 
-<<<<<<< HEAD
             // Assert
             var response = host.GetTestServer().CreateClient().GetAsync("/actuator/health");
             Assert.Equal(System.Net.HttpStatusCode.OK, response.Result.StatusCode);
-=======
-            Assert.NotNull(host.Services.GetService<HealthEndpointCore>());
->>>>>>> 9c77154e
         }
 
         [Fact]
         public async Task AddHealthActuator_IHostBuilder_IStartupFilterFireRegistersAvailabilityEvents()
         {
             // Arrange
-            var hostBuilder = new HostBuilder()
-                .ConfigureWebHost(c => c.UseTestServer().Configure(app => { }));
+            var hostBuilder = new HostBuilder().ConfigureWebHost(testServerWithRouting);
 
             // start the server, get a client
             var host = await hostBuilder.AddHealthActuator().StartAsync();
