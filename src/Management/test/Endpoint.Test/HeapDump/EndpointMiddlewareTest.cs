--- conflicted
+++ resolved
@@ -46,11 +46,7 @@
 
         ILogger<HeapDumper> logger1 = loggerFactory.CreateLogger<HeapDumper>();
 
-<<<<<<< HEAD
-        var obs = new HeapDumper(opts, logger1, null);
-=======
-        var obs = new HeapDumper(opts, logger1);
->>>>>>> 16a4b3a9
+        var obs = new HeapDumper(opts, logger: logger1);
 
         var ep = new HeapDumpEndpointHandler(opts, obs, loggerFactory);
         var middle = new HeapDumpEndpointMiddleware(ep, managementOptions, loggerFactory);
