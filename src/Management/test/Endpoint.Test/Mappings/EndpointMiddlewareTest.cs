--- conflicted
+++ resolved
@@ -104,21 +104,13 @@
         Assert.Equal(HttpStatusCode.OK, response.StatusCode);
         string json = await response.Content.ReadAsStringAsync();
 
-<<<<<<< HEAD
         string expected = $"{{\"contexts\":{{\"application\":{{\"mappings\":{{\"dispatcherServlets\":{{\"{typeof(HomeController).FullName}\":" +
             $"[{{\"handler\":\"{typeof(Person).FullName} Index()\",\"predicate\":\"{{[/Home/Index],methods=[GET],produces=[text/plain || " +
-            "application/json || text/json],consumes=[text/plain || application/json || text/json]}\",\"details\":{\"requestMappingConditions\":" +
-            "{\"consumes\":[{\"mediaType\":\"text/plain\",\"negated\":false},{\"mediaType\":\"application/json\",\"negated\":false}," +
-            "{\"mediaType\":\"text/json\",\"negated\":false}],\"produces\":[{\"mediaType\":\"text/plain\",\"negated\":false},{\"mediaType\":" +
-            "\"application/json\",\"negated\":false},{\"mediaType\":\"text/json\",\"negated\":false}],\"headers\":[],\"methods\":[\"GET\"]," +
-            "\"patterns\":[\"/Home/Index\"]}}}]}}}}}";
-=======
-        string expected = "{\"contexts\":{\"application\":{\"mappings\":{\"dispatcherServlets\":{\"" + typeof(HomeController).FullName + "\":[{\"handler\":\"" +
-            typeof(Person).FullName + " Index()\",\"predicate\":\"{[/Home/Index],methods=[GET],produces=[text/plain || application/json || text/json]," +
-            "consumes=[text/plain || application/json || text/json]}\",\"details\":" +
-            "{\"requestMappingConditions\":{\"consumes\":[{\"mediaType\":\"text/plain\",\"negated\":false},{\"mediaType\":\"application/json\",\"negated\":false},{\"mediaType\":\"text/json\",\"negated\":false}]," +
-            "\"produces\":[{\"mediaType\":\"text/plain\",\"negated\":false},{\"mediaType\":\"application/json\",\"negated\":false},{\"mediaType\":\"text/json\",\"negated\":false}],\"headers\":[],\"methods\":[\"GET\"],\"patterns\":[\"/Home/Index\"],\"params\":[]}}}]}}}}}";
->>>>>>> fc9bb66a
+            $"application/json || text/json],consumes=[text/plain || application/json || text/json]}}\",\"details\":{{\"requestMappingConditions\":" +
+            $"{{\"patterns\":[\"/Home/Index\"],\"methods\":[\"GET\"],\"consumes\":[{{\"mediaType\":\"text/plain\",\"negated\":false}}," +
+            $"{{\"mediaType\":\"application/json\",\"negated\":false}},{{\"mediaType\":\"text/json\",\"negated\":false}}],\"produces\":" +
+            $"[{{\"mediaType\":\"text/plain\",\"negated\":false}},{{\"mediaType\":\"application/json\",\"negated\":false}}," +
+            $"{{\"mediaType\":\"text/json\",\"negated\":false}}],\"headers\":[],\"params\":[]}}}}}}]}}}}}}}}}}";
 
         Assert.Equal(expected, json);
     }
