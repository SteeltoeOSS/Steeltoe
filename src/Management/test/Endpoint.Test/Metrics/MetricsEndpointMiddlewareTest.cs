--- conflicted
+++ resolved
@@ -21,7 +21,6 @@
         MetricsCacheDurationMilliseconds = 500
     };
 
-<<<<<<< HEAD
     //[Fact]
     //public void ParseTag_ReturnsExpected()
     //{
@@ -181,7 +180,6 @@
     //    await middle.HandleMetricsRequestAsync(context);
     //    Assert.Equal(404, context.Response.StatusCode);
     //}
-=======
     [Fact]
     public void ParseTag_ReturnsExpected()
     {
@@ -323,7 +321,6 @@
         await middle.HandleMetricsRequestAsync(context);
         Assert.Equal(404, context.Response.StatusCode);
     }
->>>>>>> 74236f72
 
     [Fact]
     public async Task HandleMetricsRequestAsync_GetSpecificExistingMetric_ReturnsExpected()
