// Licensed to the .NET Foundation under one or more agreements.
// The .NET Foundation licenses this file to you under the Apache 2.0 License.
// See the LICENSE file in the project root for more information.

using Microsoft.Extensions.Options;
using Steeltoe.Common;
using Steeltoe.Common.Contexts;
using Steeltoe.Stream.Configuration;
using Steeltoe.Stream.Util;

namespace Steeltoe.Stream.Binder;

public class DefaultBinderFactory : IBinderFactory, IDisposable
{
    private readonly object _lock = new();
    private readonly IBinderConfigurations _binderConfigurations;
<<<<<<< HEAD
    private readonly List<IBinderFactoryListener> _listeners;
=======
>>>>>>> 986eee2d
    private readonly IApplicationContext _context;
    private readonly IOptionsMonitor<BindingServiceOptions> _optionsMonitor;
    private Dictionary<string, IBinder> _binderInstanceCache;

    private BindingServiceOptions Options => _optionsMonitor.CurrentValue;

    private string DefaultBinder => Options.DefaultBinder;

    public DefaultBinderFactory(IApplicationContext context, IOptionsMonitor<BindingServiceOptions> optionsMonitor, IBinderConfigurations binderConfigurations,
        IEnumerable<IBinderFactoryListener> listeners = null)
    {
        ArgumentGuard.NotNull(binderConfigurations);

        _context = context;
        _optionsMonitor = optionsMonitor;
        _binderConfigurations = binderConfigurations;
    }

    public void Dispose()
    {
        Dispose(true);
        GC.SuppressFinalize(this);
    }

    protected virtual void Dispose(bool disposing)
    {
        if (disposing)
        {
            if (_binderInstanceCache != null)
            {
                foreach (KeyValuePair<string, IBinder> binder in _binderInstanceCache)
                {
                    binder.Value.Dispose();
                }

                _binderInstanceCache = null;
            }

            _context?.Dispose();
        }
    }

    public IBinder GetBinder(string name)
    {
        return GetBinder(name, typeof(object));
    }

    public IBinder GetBinder(string name, Type bindableType)
    {
        string binderName = !string.IsNullOrEmpty(name) ? name : DefaultBinder;
        IBinder result = null;
        IEnumerable<IBinder> binders = _context.GetServices<IBinder>();

        if (!string.IsNullOrEmpty(binderName))
        {
            result = binders.SingleOrDefault(b => b.ServiceName == binderName);
        }
        else if (binders.Count() == 1)
        {
            result = binders.Single();
        }

        if (result == null && string.IsNullOrEmpty(binderName) && binders.Count() > 1)
        {
            throw new InvalidOperationException("Multiple binders are available, however neither default nor per-destination binder name is provided.");
        }

        result ??= DoGetBinder(binderName, bindableType);
        return result;
    }

    private IBinder DoGetBinder(string name, Type bindableType)
    {
        string configurationName;

        if (string.IsNullOrEmpty(name))
        {
            var defaultCandidateConfigurations = new HashSet<string>();

            if (string.IsNullOrEmpty(DefaultBinder))
            {
                foreach (KeyValuePair<string, BinderConfiguration> configuration in _binderConfigurations.Configurations)
                {
                    if (configuration.Value.IsDefaultCandidate)
                    {
                        defaultCandidateConfigurations.Add(configuration.Key);
                    }
                }

                if (defaultCandidateConfigurations.Count == 1)
                {
                    // Single default candidate
                    configurationName = defaultCandidateConfigurations.Single();
                }
                else
                {
                    // Multiple default candidates, find by target type match
                    var candidatesForBindableType = new List<string>();

                    foreach (string defaultCandidateConfiguration in defaultCandidateConfigurations)
                    {
                        IBinder binder = GetBinderInstance(defaultCandidateConfiguration);

                        if (VerifyBinderTypeMatchesTarget(binder, bindableType))
                        {
                            candidatesForBindableType.Add(defaultCandidateConfiguration);
                        }
                    }

                    if (candidatesForBindableType.Count == 1)
                    {
                        configurationName = candidatesForBindableType.Single();
                    }
                    else
                    {
                        throw new InvalidOperationException("A default binder has been requested, but there are too many candidates or none available");
                    }
                }
            }
            else
            {
                configurationName = DefaultBinder;
            }
        }
        else
        {
            configurationName = name;
        }

        IBinder binderInstance = GetBinderInstance(configurationName);

        if (binderInstance == null)
        {
            throw new InvalidOperationException($"Unknown binder configuration: {configurationName}");
        }

        if (!VerifyBinderTypeMatchesTarget(binderInstance, bindableType))
        {
            throw new InvalidOperationException($"The binder {configurationName} cannot bind a {bindableType.FullName}");
        }

        return binderInstance;
    }

    private IBinder GetBinderInstance(string configurationName)
    {
        BuildBinderCache();
        _binderInstanceCache.TryGetValue(configurationName, out IBinder binder);

        return binder;
    }

    private void BuildBinderCache()
    {
        if (_binderInstanceCache == null)
        {
            lock (_lock)
            {
                if (_binderInstanceCache == null)
                {
                    _binderInstanceCache = new Dictionary<string, IBinder>();
                    IEnumerable<IBinder> binders = _context.GetServices<IBinder>();

                    foreach (IBinder binder in binders)
                    {
                        string binderName = binder.ServiceName;
                        _binderInstanceCache.TryAdd(binderName, binder);

                        List<string> names = _binderConfigurations.FindMatchingConfigurationsIfAny(binder);

                        foreach (string name in names)
                        {
                            _binderInstanceCache.TryAdd(name, binder);
                        }
                    }
                }
            }
        }
    }

    private bool VerifyBinderTypeMatchesTarget(IBinder binderInstance, Type bindingTargetType)
    {
        return (binderInstance is IPollableConsumerBinder && GenericsUtils.CheckCompatiblePollableBinder(binderInstance, bindingTargetType)) ||
            GenericsUtils.GetParameterType(binderInstance.GetType(), typeof(IBinder<>), 0).IsAssignableFrom(bindingTargetType);
    }
}<|MERGE_RESOLUTION|>--- conflicted
+++ resolved
@@ -14,10 +14,6 @@
 {
     private readonly object _lock = new();
     private readonly IBinderConfigurations _binderConfigurations;
-<<<<<<< HEAD
-    private readonly List<IBinderFactoryListener> _listeners;
-=======
->>>>>>> 986eee2d
     private readonly IApplicationContext _context;
     private readonly IOptionsMonitor<BindingServiceOptions> _optionsMonitor;
     private Dictionary<string, IBinder> _binderInstanceCache;
