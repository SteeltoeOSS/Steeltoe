--- conflicted
+++ resolved
@@ -20,11 +20,6 @@
     private readonly IEnumerable<IPartitionKeyExtractorStrategy> _extractors;
     private readonly IEnumerable<IPartitionSelectorStrategy> _selectors;
 
-<<<<<<< HEAD
-    private readonly IApplicationContext _applicationContext;
-
-=======
->>>>>>> 986eee2d
     private BindingServiceOptions Options => _optionsMonitor.CurrentValue;
 
     public MessageConverterConfigurer(IApplicationContext applicationContext, IOptionsMonitor<BindingServiceOptions> optionsMonitor,
