--- conflicted
+++ resolved
@@ -7,12 +7,9 @@
 using Microsoft.Extensions.DependencyInjection.Extensions;
 using Microsoft.Extensions.Logging;
 using Steeltoe.Common.Contexts;
-<<<<<<< HEAD
-=======
 using Steeltoe.Common.Expression.Internal;
 using Steeltoe.Common.Expression.Internal.Spring.Standard;
 using Steeltoe.Common.Expression.Internal.Spring.Support;
->>>>>>> 0a1fd654
 using Steeltoe.Common.Lifecycle;
 using Steeltoe.Connector.RabbitMQ;
 using Steeltoe.Integration.Extensions;
@@ -129,12 +126,9 @@
             services.AddSourceStreamBinding();
             services.AddSinkStreamBinding();
 
-<<<<<<< HEAD
-=======
             services.AddSingleton<IExpressionParser, SpelExpressionParser>();
             services.AddSingleton<IEvaluationContext, StandardEvaluationContext>();
 
->>>>>>> 0a1fd654
             services.AddEnableBinding<T>();
         }
 
