﻿// Licensed to the .NET Foundation under one or more agreements.
// The .NET Foundation licenses this file to you under the Apache 2.0 License.
// See the LICENSE file in the project root for more information.

using Microsoft.Extensions.Configuration;
using Microsoft.Extensions.DependencyInjection;
using Microsoft.Extensions.Logging;
using Microsoft.Extensions.Options;
using RabbitMQ.Client;
using Steeltoe.Common.Contexts;
<<<<<<< HEAD
=======
using Steeltoe.Common.Expression.Internal;
>>>>>>> 0a1fd654
using Steeltoe.Common.Lifecycle;
using Steeltoe.Integration.Extensions;
using Steeltoe.Integration.Support.Converter;
using Steeltoe.Messaging;
using Steeltoe.Messaging.Converter;
using Steeltoe.Messaging.Core;
using Steeltoe.Messaging.Handler.Attributes.Support;
using Steeltoe.Messaging.RabbitMQ.Connection;
using Steeltoe.Stream.Binding;
using Steeltoe.Stream.Config;
using Steeltoe.Stream.Messaging;
using Steeltoe.Stream.StreamsHost;
using System.Linq;
using Xunit;

namespace Steeltoe.Stream.Extensions
{
    public class StreamServicesExtensionsTest
    {
        [Fact]
        public void AddStreamConfiguration_AddsServices()
        {
            var container = new ServiceCollection();
            container.AddOptions();
            container.AddLogging((b) => b.AddConsole());

            var config = new ConfigurationBuilder().Build();
            container.AddStreamConfiguration(config);
            var serviceProvider = container.BuildServiceProvider();
            ValidateConfigurationServices(serviceProvider);
        }

        [Fact]
        public void AddStreamCoreServices_AddsServices()
        {
            var container = new ServiceCollection();
            container.AddOptions();
            container.AddLogging((b) => b.AddConsole());

            var config = new ConfigurationBuilder().Build();
            container.AddSingleton<IConfiguration>(config);
            container.AddCoreServices();
            container.AddIntegrationServices();
            container.AddBinderServices(config);
            container.AddStreamCoreServices(config);
            var serviceProvider = container.BuildServiceProvider();
            ValidateCoreServices(serviceProvider);
        }

        [Fact]
        public void AddStreamServices_AddsServices()
        {
            var container = new ServiceCollection();
            container.AddOptions();
            container.AddLogging((b) => b.AddConsole());

            var config = new ConfigurationBuilder().Build();
            container.AddSingleton<IConfiguration>(config);
            container.AddStreamServices(config);
            var serviceProvider = container.BuildServiceProvider();
            ValidateConfigurationServices(serviceProvider);
            ValidateCoreServices(serviceProvider);
        }

        [Fact]
        public void AddStreamsServicesGeneric_AddsServices()
        {
            var serviceCollection = new ServiceCollection();
            var configuration = new ConfigurationBuilder().Build();

            serviceCollection.AddSingleton<IConfiguration>(configuration);
            serviceCollection.AddStreamServices<SampleSink>(configuration);

            var provider = serviceCollection.BuildServiceProvider();

            Assert.True(provider.GetService<SampleSink>() != null, "SampleSink not found in Container");

            Assert.True(provider.GetService<ISource>() != null, "ISource not found in Container");

            Assert.True(provider.GetService<ISink>() != null, "ISink not found in Container");
<<<<<<< HEAD
=======

            Assert.True(provider.GetService<IExpressionParser>() != null, "IExpressionParser not found in Container");

            Assert.True(provider.GetService<IEvaluationContext>() != null, "IEvaluationContext not found in Container");
>>>>>>> 0a1fd654
        }

        private void ValidateCoreServices(ServiceProvider serviceProvider)
        {
            Assert.NotNull(serviceProvider.GetService<IMessageConverterFactory>());
            Assert.NotNull(serviceProvider.GetService<ConfigurableCompositeMessageConverter>());
            Assert.NotNull(serviceProvider.GetService<ISmartMessageConverter>());
            Assert.NotNull(serviceProvider.GetService<IMessageHandlerMethodFactory>());
            Assert.NotNull(serviceProvider.GetService<IMessageChannelConfigurer>());
            Assert.NotNull(serviceProvider.GetService<CompositeMessageChannelConfigurer>());
            Assert.NotNull(serviceProvider.GetService<SubscribableChannelBindingTargetFactory>());
            Assert.NotNull(serviceProvider.GetService<MessageSourceBindingTargetFactory>());
            var factories = serviceProvider.GetServices<IBindingTargetFactory>();
            Assert.Equal(2, factories.Count());
            Assert.NotNull(serviceProvider.GetService<BinderAwareChannelResolver>());
            Assert.NotNull(serviceProvider.GetService<IDestinationResolver<IMessageChannel>>());
            Assert.NotNull(serviceProvider.GetService<BindingService>());
            Assert.NotNull(serviceProvider.GetService<IBindingService>());
            Assert.NotNull(serviceProvider.GetService<DynamicDestinationsBindable>());
            Assert.NotNull(serviceProvider.GetService<IBindable>());
            Assert.NotNull(serviceProvider.GetService<MessageChannelStreamListenerResultAdapter>());
            Assert.NotNull(serviceProvider.GetService<IStreamListenerResultAdapter>());
            Assert.NotNull(serviceProvider.GetService<OutputBindingLifecycle>());
            Assert.NotNull(serviceProvider.GetService<InputBindingLifecycle>());
            var lifes = serviceProvider.GetServices<ILifecycle>();
            Assert.Equal(3, lifes.Count());
            Assert.NotNull(serviceProvider.GetService<StreamListenerAttributeProcessor>());
        }

        private void ValidateConfigurationServices(ServiceProvider serviceProvider)
        {
            Assert.NotNull(serviceProvider.GetService<IOptionsMonitor<SpringIntegrationOptions>>());
            Assert.NotNull(serviceProvider.GetService<IOptionsMonitor<BindingServiceOptions>>());
        }
    }
}<|MERGE_RESOLUTION|>--- conflicted
+++ resolved
@@ -8,10 +8,7 @@
 using Microsoft.Extensions.Options;
 using RabbitMQ.Client;
 using Steeltoe.Common.Contexts;
-<<<<<<< HEAD
-=======
 using Steeltoe.Common.Expression.Internal;
->>>>>>> 0a1fd654
 using Steeltoe.Common.Lifecycle;
 using Steeltoe.Integration.Extensions;
 using Steeltoe.Integration.Support.Converter;
@@ -92,13 +89,10 @@
             Assert.True(provider.GetService<ISource>() != null, "ISource not found in Container");
 
             Assert.True(provider.GetService<ISink>() != null, "ISink not found in Container");
-<<<<<<< HEAD
-=======
 
             Assert.True(provider.GetService<IExpressionParser>() != null, "IExpressionParser not found in Container");
 
             Assert.True(provider.GetService<IEvaluationContext>() != null, "IEvaluationContext not found in Container");
->>>>>>> 0a1fd654
         }
 
         private void ValidateCoreServices(ServiceProvider serviceProvider)
