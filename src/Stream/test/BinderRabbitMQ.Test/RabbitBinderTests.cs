﻿// Licensed to the .NET Foundation under one or more agreements.
// The .NET Foundation licenses this file to you under the Apache 2.0 License.
// See the LICENSE file in the project root for more information.

using EasyNetQ.Management.Client;
using Microsoft.Extensions.Logging;
using Newtonsoft.Json;
using Newtonsoft.Json.Converters;
using Steeltoe.Common;
using Steeltoe.Common.Contexts;
using Steeltoe.Common.Expression.Internal.Spring.Standard;
using Steeltoe.Common.Util;
using Steeltoe.Integration.Channel;
using Steeltoe.Integration.Rabbit.Inbound;
using Steeltoe.Integration.Rabbit.Outbound;
using Steeltoe.Integration.Rabbit.Support;
using Steeltoe.Integration.Util;
using Steeltoe.Messaging;
using Steeltoe.Messaging.RabbitMQ;
using Steeltoe.Messaging.RabbitMQ.Config;
using Steeltoe.Messaging.RabbitMQ.Connection;
using Steeltoe.Messaging.RabbitMQ.Core;
using Steeltoe.Messaging.RabbitMQ.Exceptions;
using Steeltoe.Messaging.RabbitMQ.Extensions;
using Steeltoe.Messaging.RabbitMQ.Listener;
using Steeltoe.Messaging.RabbitMQ.Retry;
using Steeltoe.Messaging.RabbitMQ.Support.PostProcessor;
using Steeltoe.Messaging.Support;
using Steeltoe.Stream.Binder.Rabbit.Config;
using Steeltoe.Stream.Binder.Rabbit.Provisioning;
using Steeltoe.Stream.Config;
using Steeltoe.Stream.Converter;
using System;
using System.Collections.Generic;
using System.Dynamic;
using System.IO.Compression;
using System.Linq;
using System.Net;
using System.Net.Http;
using System.Runtime.ExceptionServices;
using System.Threading;
using System.Threading.Tasks;
using Xunit;
using static Steeltoe.Messaging.RabbitMQ.Connection.CachingConnectionFactory;
using RabbitBinding = Steeltoe.Messaging.RabbitMQ.Config.Binding;

namespace Steeltoe.Stream.Binder.Rabbit
{
    [Trait("Category", "Integration")]
    public partial class RabbitBinderTests
    {
        [Fact]
        public void TestSendAndReceiveBad()
        {
            var ccf = GetResource();
            var bindingsOptions = new RabbitBindingsOptions();
            var binder = GetBinder(bindingsOptions);

            var moduleOutputChannel = CreateBindableChannel("output", GetDefaultBindingOptions());
            var moduleInputChannel = CreateBindableChannel("input", GetDefaultBindingOptions());
            var producerBinding = binder.BindProducer("bad.0", moduleOutputChannel, GetProducerOptions("output", bindingsOptions));

            var endpoint = GetFieldValue<RabbitOutboundEndpoint>(producerBinding, "_lifecycle");

            Assert.True(endpoint.HeadersMappedLast);
            Assert.Contains("Passthrough", endpoint.Template.MessageConverter.GetType().Name);

            var consumerProps = GetConsumerOptions("input", bindingsOptions);
            var rabbitConsumerOptions = bindingsOptions.GetRabbitConsumerOptions("input");

            rabbitConsumerOptions.ContainerType = ContainerType.DIRECT;

            var consumerBinding = binder.BindConsumer("bad.0", "test", moduleInputChannel, consumerProps);

            var inbound = GetFieldValue<RabbitInboundChannelAdapter>(consumerBinding, "_lifecycle");
            Assert.Contains("Passthrough", inbound.MessageConverter.GetType().Name);
            var container = GetPropertyValue<DirectMessageListenerContainer>(inbound, "MessageListenerContainer");
            Assert.NotNull(container);

            var message = MessageBuilder.WithPayload("bad".GetBytes())
                .SetHeader(MessageHeaders.CONTENT_TYPE, "foo/bar")
                .Build();

            var latch = new CountdownEvent(3);
            moduleInputChannel.Subscribe(new TestMessageHandler()
            {
                OnHandleMessage = (message) =>
                {
                    latch.Signal();
                    throw new Exception();
                }
            });
            moduleOutputChannel.Send(message);

            Assert.True(latch.Wait(TimeSpan.FromSeconds(10)));

            producerBinding.Unbind();
            consumerBinding.Unbind();
        }

        [Fact]
        public void TestProducerErrorChannel()
        {
            var ccf = GetResource();
            ccf.IsPublisherConfirms = true;
            ccf.PublisherConfirmType = CachingConnectionFactory.ConfirmType.CORRELATED;
            ccf.ResetConnection();
            var bindingsOptions = new RabbitBindingsOptions();
            var binder = GetBinder(bindingsOptions);

            RegisterGlobalErrorChannel(binder);

            var moduleOutputChannel = CreateBindableChannel("output", GetDefaultBindingOptions());
            var producerOptions = GetProducerOptions("output", bindingsOptions);
            producerOptions.ErrorChannelEnabled = true;

            var producerBinding = binder.BindProducer("ec.0", moduleOutputChannel, producerOptions);

            var message = MessageBuilder.WithPayload("bad".GetBytes())
               .SetHeader(MessageHeaders.CONTENT_TYPE, "foo/bar")
               .Build();

            var ec = binder.ApplicationContext.GetService<PublishSubscribeChannel>("ec.0.errors");
            Assert.NotNull(ec);
            var errorMessage = new AtomicReference<IMessage>();

            var latch = new CountdownEvent(2);
            ec.Subscribe(new TestMessageHandler()
            {
                OnHandleMessage = (message) =>
                {
                    errorMessage.GetAndSet(message);
                    latch.Signal();
                }
            });

            var globalEc = binder.ApplicationContext.GetService<ISubscribableChannel>(IntegrationContextUtils.ERROR_CHANNEL_BEAN_NAME);

            globalEc.Subscribe(new TestMessageHandler()
            {
                OnHandleMessage = (message) =>
                {
                    latch.Signal();
                }
            });

            moduleOutputChannel.Send(message);
            Assert.True(latch.Wait(TimeSpan.FromSeconds(10)));
            Assert.IsAssignableFrom<ErrorMessage>(errorMessage.Value);
            Assert.IsAssignableFrom<ReturnedRabbitMessageException>(errorMessage.Value.Payload);

            var exception = (ReturnedRabbitMessageException)errorMessage.Value.Payload;
            Assert.Equal(312, exception.ReplyCode);
            Assert.Equal("NO_ROUTE", exception.ReplyText);

            var endpoint = ExtractEndpoint(producerBinding) as RabbitOutboundEndpoint;
            Assert.NotNull(endpoint);
            var expression = GetPropertyValue<SpelExpression>(endpoint, "ConfirmCorrelationExpression");
            Assert.NotNull(expression);
            Assert.Equal("#root", GetPropertyValue<string>(expression, "ExpressionString"));
            var template = new RabbitTemplate(null);
            var accessor = new WrapperAccessor(null, template);
            var correlationData = accessor.GetWrapper(message);

            latch.Reset(2);
            endpoint.Confirm(correlationData, false, "Mock Nack");

            Assert.IsAssignableFrom<ErrorMessage>(errorMessage.Value);

            Assert.IsAssignableFrom<NackedRabbitMessageException>(errorMessage.Value.Payload);
            var nack = errorMessage.Value.Payload as NackedRabbitMessageException;

            Assert.Equal("Mock Nack", nack.NackReason);
            Assert.Equal(message, nack.CorrelationData);
            Assert.Equal(message, nack.FailedMessage);
            producerBinding.Unbind();
        }

        [Fact]
        public void TestProducerAckChannel()
        {
            var bindingsOptions = new RabbitBindingsOptions();
            var binder = GetBinder(bindingsOptions);
            var ccf = GetResource();
            ccf.IsPublisherReturns = true;
            ccf.PublisherConfirmType = ConfirmType.CORRELATED;
            ccf.ResetConnection();

            var moduleOutputChannel = CreateBindableChannel("output", GetDefaultBindingOptions());
            var producerProps = GetProducerOptions("output", bindingsOptions);
            producerProps.ErrorChannelEnabled = true;

            var rabbitProducerOptions = bindingsOptions.GetRabbitProducerOptions("output");
            rabbitProducerOptions.ConfirmAckChannel = "acksChannel";

            var producerBinding = binder.BindProducer("acks.0", moduleOutputChannel, producerProps);
            var messageBytes = "acksMessage".GetBytes();
            var message = MessageBuilder.WithPayload(messageBytes).Build();

            var confirm = new AtomicReference<IMessage>();
            var confirmLatch = new CountdownEvent(1);
            binder.ApplicationContext.GetService<DirectChannel>("acksChannel")
                            .Subscribe(new TestMessageHandler()
                            {
                                OnHandleMessage = (m) =>
                                {
                                    confirm.GetAndSet(m);
                                    confirmLatch.Signal();
                                }
                            });
            moduleOutputChannel.Send(message);
            Assert.True(confirmLatch.Wait(TimeSpan.FromSeconds(10000)));
            Assert.Equal(messageBytes, confirm.Value.Payload);
            producerBinding.Unbind();
        }

        [Fact]
        public void TestProducerConfirmHeader()
        {
            var binder = GetBinder();

            var ccf = GetResource();
            ccf.IsPublisherReturns = true;
            ccf.PublisherConfirmType = ConfirmType.CORRELATED;
            ccf.ResetConnection();

            var moduleOutputChannel = CreateBindableChannel("output", GetDefaultBindingOptions());
            var rabbitBindingsOptions = new RabbitBindingsOptions();
            var rabbitBindingOptions = new RabbitBindingOptions();

            var producerProps = GetProducerOptions("output", rabbitBindingsOptions, rabbitBindingOptions);
            rabbitBindingOptions.Producer.UseConfirmHeader = true;
            var producerBinding = binder.BindProducer("confirms.0", moduleOutputChannel, producerProps);

            var correlation = new CorrelationData("testConfirm");
            var message = MessageBuilder.WithPayload("confirmsMessage".GetBytes())
                    .SetHeader(RabbitMessageHeaders.PUBLISH_CONFIRM_CORRELATION, correlation)
                    .Build();
            moduleOutputChannel.Send(message);
            var confirm = correlation.Future.Result;
            Assert.True(confirm.Ack);

            // Assert.NotNull(correlation.ReturnedMessage); Deprecated in Spring
            producerBinding.Unbind();
        }

        [Fact]
        public void TestConsumerProperties()
        {
            var rabbitConsumerOptions = new RabbitConsumerOptions
            {
                RequeueRejected = true,
                Transacted = true,
                Exclusive = true,
                MissingQueuesFatal = true,
                FailedDeclarationRetryInterval = 1500L,
                QueueDeclarationRetries = 23
            };

            var bindingsOptions = new RabbitBindingsOptions();
            var binder = GetBinder(bindingsOptions);

            var properties = GetConsumerOptions("input", bindingsOptions, rabbitConsumerOptions);

            var consumerBinding = binder.BindConsumer("props.0", null, CreateBindableChannel("input", GetDefaultBindingOptions()), properties);

            var endpoint = ExtractEndpoint(consumerBinding) as RabbitInboundChannelAdapter;
            Assert.NotNull(endpoint);
            var container = GetPropertyValue<DirectMessageListenerContainer>(endpoint, "MessageListenerContainer");
            Assert.NotNull(container);
            Assert.Equal(AcknowledgeMode.AUTO, container.AcknowledgeMode);
            Assert.StartsWith(rabbitConsumerOptions.Prefix, container.GetQueueNames()[0]);
            Assert.True(container.Exclusive);
            Assert.True(container.IsChannelTransacted);
            Assert.True(container.Exclusive);
            Assert.True(container.DefaultRequeueRejected);
            Assert.Equal(1, container.PrefetchCount);
            Assert.True(container.MissingQueuesFatal);
            Assert.Equal(1500L, container.FailedDeclarationRetryInterval);

            var retry = endpoint.RetryTemplate;
            Assert.NotNull(retry);
            Assert.Equal(3, GetFieldValue<int>(retry, "_maxAttempts"));
            Assert.Equal(1000, GetFieldValue<int>(retry, "_backOffInitialInterval"));
            Assert.Equal(10000, GetFieldValue<int>(retry, "_backOffMaxInterval"));
            Assert.Equal(2.0, GetFieldValue<double>(retry, "_backOffMultiplier"));
            consumerBinding.Unbind();
            Assert.False(endpoint.IsRunning);

            bindingsOptions.Bindings.Remove("input");

            properties = GetConsumerOptions("input", bindingsOptions);
            rabbitConsumerOptions = bindingsOptions.GetRabbitConsumerOptions("input");
            rabbitConsumerOptions.AcknowledgeMode = AcknowledgeMode.NONE;
            properties.BackOffInitialInterval = 2000;
            properties.BackOffMaxInterval = 20000;
            properties.BackOffMultiplier = 5.0;
            properties.Concurrency = 2;
            properties.MaxAttempts = 23;

            rabbitConsumerOptions.MaxConcurrency = 3;
            rabbitConsumerOptions.Prefix = "foo.";
            rabbitConsumerOptions.Prefetch = 20;
            rabbitConsumerOptions.HeaderPatterns = new string[] { "foo" }.ToList();
            rabbitConsumerOptions.BatchSize = 10;
            var quorum = rabbitConsumerOptions.Quorum;
            quorum.Enabled = true;
            quorum.DeliveryLimit = 10;
            quorum.InitialQuorumSize = 1;
            properties.InstanceIndex = 0;
            consumerBinding = binder.BindConsumer("props.0", "test", CreateBindableChannel("input", GetDefaultBindingOptions()), properties);

            endpoint = ExtractEndpoint(consumerBinding) as RabbitInboundChannelAdapter;
            container = VerifyContainer(endpoint);

            Assert.Equal("foo.props.0.test", container.GetQueueNames()[0]);

            consumerBinding.Unbind();
            Assert.False(endpoint.IsRunning);
        }

        [Fact]
        public void TestMultiplexOnPartitionedConsumer()
        {

            var rabbitBindingsOptions = new RabbitBindingsOptions();
            var consumerProperties = GetConsumerOptions(string.Empty, rabbitBindingsOptions);
            var proxy = new RabbitProxy(LoggerFactory.CreateLogger<RabbitProxy>());


            var ccf = new CachingConnectionFactory("localhost", proxy.Port);

            var rabbitExchangeQueueProvisioner = new RabbitExchangeQueueProvisioner(ccf, rabbitBindingsOptions, GetBinder(rabbitBindingsOptions).ApplicationContext, LoggerFactory.CreateLogger<RabbitExchangeQueueProvisioner>());

            consumerProperties.Multiplex = true;
            consumerProperties.Partitioned = true;
            consumerProperties.InstanceIndexList = new int[] { 1, 2, 3 }.ToList();

            var consumerDestination = rabbitExchangeQueueProvisioner.ProvisionConsumerDestination("foo", "boo", consumerProperties);



            Assert.Equal("foo.boo-1,foo.boo-2,foo.boo-3", consumerDestination.Name);
        }

        [Fact]
        public void TestMultiplexOnPartitionedConsumerWithMultipleDestinations()
        {
            var rabbitBindingsOptions = new RabbitBindingsOptions();
            var consumerProperties = GetConsumerOptions(string.Empty, rabbitBindingsOptions);
            var proxy = new RabbitProxy(LoggerFactory.CreateLogger<RabbitProxy>());
<<<<<<< HEAD
            var ccf = new CachingConnectionFactory("localhost", proxy.Port);

=======
            var port = proxy.Port;
            var ccf = new CachingConnectionFactory("localhost", port);
>>>>>>> 3c2a8f8c
            var rabbitExchangeQueueProvisioner = new RabbitExchangeQueueProvisioner(ccf, rabbitBindingsOptions, GetBinder(rabbitBindingsOptions).ApplicationContext, LoggerFactory.CreateLogger<RabbitExchangeQueueProvisioner>());

            consumerProperties.Multiplex = true;
            consumerProperties.Partitioned = true;
            consumerProperties.InstanceIndexList = new int[] { 1, 2, 3 }.ToList();

            var consumerDestination = rabbitExchangeQueueProvisioner.ProvisionConsumerDestination("foo,qaa", "boo", consumerProperties);

            //proxy.Stop();
            Assert.Equal("foo.boo-1,foo.boo-2,foo.boo-3,qaa.boo-1,qaa.boo-2,qaa.boo-3", consumerDestination.Name);
        }

        [Fact]
        public async void TestConsumerPropertiesWithUserInfrastructureNoBind()
        {
            var logger = LoggerFactory.CreateLogger<RabbitAdmin>();
            var admin = new RabbitAdmin(RabbitTestBinder.GetApplicationContext(), GetResource(), logger);
            var queue = new Queue("propsUser1.infra");
            admin.DeclareQueue(queue);

            DirectExchange exchange = new DirectExchange("propsUser1");
            admin.DeclareExchange(exchange);
            admin.DeclareBinding(BindingBuilder.Bind(queue).To(exchange).With("foo"));

            var rabbitBindingsOptions = new RabbitBindingsOptions();
            var binder = GetBinder(rabbitBindingsOptions);
            var properties = GetConsumerOptions("input", rabbitBindingsOptions);
            var rabbitConsumerOptions = rabbitBindingsOptions.GetRabbitConsumerOptions("input");
            rabbitConsumerOptions.DeclareExchange = false;
            rabbitConsumerOptions.BindQueue = false;

            var consumerBinding = binder.BindConsumer("propsUser1", "infra", CreateBindableChannel("input", GetDefaultBindingOptions()), properties);

            var endpoint = ExtractEndpoint(consumerBinding);
            var container = GetPropertyValue<DirectMessageListenerContainer>(endpoint, "MessageListenerContainer");

            Assert.False(container.MissingQueuesFatal);
            Assert.True(container.IsRunning);

            await consumerBinding.Unbind();

            Assert.False(container.IsRunning);

            var client = new HttpClient();
            var scheme = "http://";
            var vhost = "%2F";
            var byteArray = "guest:guest".GetBytes();
            client.DefaultRequestHeaders.Authorization = new System.Net.Http.Headers.AuthenticationHeaderValue("Basic", Convert.ToBase64String(byteArray));

            var response = await client.GetAsync($"{scheme}guest:guest@localhost:15672/api/exchanges/{vhost}/{exchange.ExchangeName}/bindings/source");

            Assert.Equal(HttpStatusCode.OK, response.StatusCode);
            var jsonResult = await response.Content.ReadAsStringAsync();
            var foo = JsonConvert.DeserializeObject<List<ExpandoObject>>(jsonResult, new ExpandoObjectConverter());

            Assert.Single(foo);
        }

        [Fact]
        public void TestAnonWithBuiltInExchange()
        {
            var rabbitBindingsOptions = new RabbitBindingsOptions();
            var binder = GetBinder(rabbitBindingsOptions);
            var properties = GetConsumerOptions("input", rabbitBindingsOptions);
            var rabbitConsumeroptions = rabbitBindingsOptions.GetRabbitConsumerOptions("input");
            rabbitConsumeroptions.DeclareExchange = false;
            rabbitConsumeroptions.QueueNameGroupOnly = true;

            var consumerBinding = binder.BindConsumer("amq.topic", null, CreateBindableChannel("input", GetDefaultBindingOptions()), properties);
            var endpoint = ExtractEndpoint(consumerBinding);
            var container = GetPropertyValue<DirectMessageListenerContainer>(endpoint, "MessageListenerContainer");

            var queueName = container.GetQueueNames()[0];

            Assert.StartsWith("anonymous.", queueName);
            Assert.True(container.IsRunning);

            consumerBinding.Unbind();
            Assert.False(container.IsRunning);
        }

        [Fact]
        public void TestAnonWithBuiltInExchangeCustomPrefix()
        {
            var rabbitBindingsOptions = new RabbitBindingsOptions();
            var binder = GetBinder(rabbitBindingsOptions);
            var properties = GetConsumerOptions("input", rabbitBindingsOptions);
            var rabbitConsumeroptions = rabbitBindingsOptions.GetRabbitConsumerOptions("input");
            rabbitConsumeroptions.DeclareExchange = false;
            rabbitConsumeroptions.QueueNameGroupOnly = true;
            rabbitConsumeroptions.AnonymousGroupPrefix = "customPrefix.";

            var consumerBinding = binder.BindConsumer("amq.topic", null, CreateBindableChannel("input", GetDefaultBindingOptions()), properties);
            var endpoint = ExtractEndpoint(consumerBinding);
            var container = GetPropertyValue<DirectMessageListenerContainer>(endpoint, "MessageListenerContainer");

            var queueName = container.GetQueueNames()[0];
            Assert.StartsWith("customPrefix.", queueName);
            Assert.True(container.IsRunning);

            consumerBinding.Unbind();
            Assert.False(container.IsRunning);
        }

        [Fact]
        public async Task TestConsumerPropertiesWithUserInfrastructureCustomExchangeAndRK()
        {
            var rabbitBindingsOptions = new RabbitBindingsOptions();
            var binder = GetBinder(rabbitBindingsOptions);
            var properties = GetConsumerOptions("input", rabbitBindingsOptions);
            var rabbitConsumeroptions = rabbitBindingsOptions.GetRabbitConsumerOptions("input");

            rabbitConsumeroptions.ExchangeType = ExchangeType.DIRECT;
            rabbitConsumeroptions.BindingRoutingKey = "foo,bar";
            rabbitConsumeroptions.BindingRoutingKeyDelimiter = ",";
            rabbitConsumeroptions.QueueNameGroupOnly = true;

            // properties.Extension.DelayedExchange = true; // requires delayed message

            // exchange plugin; tested locally
            var group = "infra";
            var consumerBinding = binder.BindConsumer("propsUser2", group, CreateBindableChannel("input", GetDefaultBindingOptions()), properties);
            var endpoint = ExtractEndpoint(consumerBinding);
            var container = GetPropertyValue<DirectMessageListenerContainer>(endpoint, "MessageListenerContainer");

            Assert.True(container.IsRunning);
            await consumerBinding.Unbind();

            Assert.False(container.IsRunning);
            Assert.Equal(group, container.GetQueueNames()[0]);

            var client = new Client();
            var bindings = await client.GetBindingsBySource("/", "propsUser2");
            int n = 0;
            while (n++ < 100 && (bindings == null || bindings.Count() < 1))
            {
                Thread.Sleep(100);
                bindings = await client.GetBindingsBySource("/", "propsUser2");
            }

            Assert.Equal(2, bindings.Count());

            Assert.Equal("propsUser2", bindings.ElementAt(0).Source);
            Assert.Equal(group, bindings.ElementAt(0).Destination);
            Assert.Contains(bindings.ElementAt(0).RoutingKey, new List<string>() { "foo", "bar" });

            Assert.Equal("propsUser2", bindings.ElementAt(1).Source);
            Assert.Equal(group, bindings.ElementAt(1).Destination);
            Assert.Contains(bindings.ElementAt(1).RoutingKey, new List<string>() { "foo", "bar" });
            Assert.NotEqual(bindings.ElementAt(1).RoutingKey, bindings.ElementAt(0).RoutingKey);

            var exchange = await client.GetExchange("/", "propsUser2");
            while (n++ < 100 && exchange == null)
            {
                Thread.Sleep(100);
                exchange = await client.GetExchange("/", "propsUser2");
            }

            Assert.Equal("direct", exchange.Type);
            Assert.True(exchange.Durable);
            Assert.False(exchange.AutoDelete);
        }

        [Fact]
        public async Task TestConsumerPropertiesWithUserInfrastructureCustomQueueArgs()
        {
            var rabbitBindingsOptions = new RabbitBindingsOptions();
            var binder = GetBinder(rabbitBindingsOptions);
            var properties = GetConsumerOptions("input", rabbitBindingsOptions);
            var extProps = rabbitBindingsOptions.GetRabbitConsumerOptions("input");

            extProps.ExchangeType = ExchangeType.DIRECT;
            extProps.ExchangeDurable = false;
            extProps.ExchangeAutoDelete = true;
            extProps.BindingRoutingKey = "foo";
            extProps.Expires = 30_000;
            extProps.Lazy = true;
            extProps.MaxLength = 10_000;
            extProps.MaxLengthBytes = 100_000;
            extProps.MaxPriority = 10;
            extProps.OverflowBehavior = "drop-head";
            extProps.Ttl = 2_000;
            extProps.AutoBindDlq = true;
            extProps.DeadLetterQueueName = "customDLQ";
            extProps.DeadLetterExchange = "customDLX";
            extProps.DeadLetterExchangeType = ExchangeType.TOPIC;
            extProps.DeadLetterRoutingKey = "customDLRK";
            extProps.DlqDeadLetterExchange = "propsUser3";

            // GH-259 - if the next line was commented, the test failed.
            extProps.DlqDeadLetterRoutingKey = "propsUser3";
            extProps.DlqExpires = 60_000;
            extProps.DlqLazy = true;
            extProps.DlqMaxLength = 20_000;
            extProps.DlqMaxLengthBytes = 40_000;
            extProps.DlqOverflowBehavior = "reject-publish";
            extProps.DlqMaxPriority = 8;
            extProps.DlqTtl = 1_000;
            extProps.ConsumerTagPrefix = "testConsumerTag";
            extProps.Exclusive = true;

            var consumerBinding = binder.BindConsumer("propsUser3", "infra", CreateBindableChannel("input", GetDefaultBindingOptions()), properties);
            var endpoint = ExtractEndpoint(consumerBinding);
            var container = GetPropertyValue<DirectMessageListenerContainer>(endpoint, "MessageListenerContainer");

            Assert.True(container.IsRunning);

            var client = new Client();
            var bindings = await client.GetBindingsBySource("/", "propsUser3");

            int n = 0;
            while (n++ < 100 && (bindings == null || bindings.Count() < 1))
            {
                Thread.Sleep(100);
                bindings = await client.GetBindingsBySource("/", "propsUser3");
            }

            Assert.Single(bindings);
            Assert.Equal("propsUser3", bindings.ElementAt(0).Source);
            Assert.Equal("propsUser3.infra", bindings.ElementAt(0).Destination);
            Assert.Equal("foo", bindings.ElementAt(0).RoutingKey);

            bindings = await client.GetBindingsBySource("/", "customDLX");
            n = 0;
            while (n++ < 100 && (bindings == null || bindings.Count() < 1))
            {
                Thread.Sleep(100);
                bindings = await client.GetBindingsBySource("/", "customDLX");
            }

            Assert.Equal("customDLX", bindings.ElementAt(0).Source);
            Assert.Equal("customDLQ", bindings.ElementAt(0).Destination);
            Assert.Equal("customDLRK", bindings.ElementAt(0).RoutingKey);

            var exchange = await client.GetExchange("/", "propsUser3");
            n = 0;
            while (n++ < 100 && exchange == null)
            {
                Thread.Sleep(100);
                exchange = await client.GetExchange("/", "propsUser3");
            }

            Assert.Equal("direct", exchange.Type);
            Assert.False(exchange.Durable);
            Assert.True(exchange.AutoDelete);

            exchange = await client.GetExchange("/", "customDLX");
            n = 0;
            while (n++ < 100 && exchange == null)
            {
                Thread.Sleep(100);
                exchange = await client.GetExchange("/", "customDLX");
            }

            Assert.Equal("topic", exchange.Type);
            Assert.True(exchange.Durable);
            Assert.False(exchange.AutoDelete);

            var queue = await client.GetQueue("/", "propsUser3.infra");
            n = 0;
            while (n++ < 100 && (queue == null || queue.Consumers == 0))
            {
                Thread.Sleep(100);
                queue = await client.GetQueue("/", "propsUser3.infra");
            }

            Assert.NotNull(queue);

            Assert.Equal("30000", queue.Arguments["x-expires"]);
            Assert.Equal("10000", queue.Arguments["x-max-length"]);
            Assert.Equal("100000", queue.Arguments["x-max-length-bytes"]);
            Assert.Equal("drop-head", queue.Arguments["x-overflow"]);
            Assert.Equal("10", queue.Arguments["x-max-priority"]);

            Assert.Equal("2000", queue.Arguments["x-message-ttl"]);
            Assert.Equal("customDLX", queue.Arguments["x-dead-letter-exchange"]);
            Assert.Equal("customDLRK", queue.Arguments["x-dead-letter-routing-key"]);

            Assert.Equal("lazy", queue.Arguments["x-queue-mode"]);
            Assert.Equal("testConsumerTag#0", queue.ExclusiveConsumerTag);

            queue = await client.GetQueue("/", "customDLQ");

            n = 0;
            while (n++ < 100 && queue == null)
            {
                Thread.Sleep(100);
                queue = await client.GetQueue("/", "customDLQ");
            }

            Assert.NotNull(queue);

            Assert.Equal("60000", queue.Arguments["x-expires"]);
            Assert.Equal("20000", queue.Arguments["x-max-length"]);
            Assert.Equal("40000", queue.Arguments["x-max-length-bytes"]);
            Assert.Equal("reject-publish", queue.Arguments["x-overflow"]);
            Assert.Equal("8", queue.Arguments["x-max-priority"]);

            Assert.Equal("1000", queue.Arguments["x-message-ttl"]);
            Assert.Equal("propsUser3", queue.Arguments["x-dead-letter-exchange"]);
            Assert.Equal("propsUser3", queue.Arguments["x-dead-letter-routing-key"]);

            Assert.Equal("lazy", queue.Arguments["x-queue-mode"]);

            await consumerBinding.Unbind();
            Assert.False(container.IsRunning);
        }

        [Fact]
        public async void TestConsumerPropertiesWithHeaderExchanges()
        {
            var rabbitBindingsOptions = new RabbitBindingsOptions();
            var binder = GetBinder(rabbitBindingsOptions);
            var properties = GetConsumerOptions("input", rabbitBindingsOptions);
            var rabbitConsumeroptions = rabbitBindingsOptions.GetRabbitConsumerOptions("input");
            rabbitConsumeroptions.ExchangeType = ExchangeType.HEADERS;
            rabbitConsumeroptions.AutoBindDlq = true;
            rabbitConsumeroptions.DeadLetterExchange = ExchangeType.HEADERS;
            rabbitConsumeroptions.DeadLetterExchange = "propsHeader.dlx";

            var queueBindingArguments = new Dictionary<string, string>
            {
                { "x-match", "any" },
                { "foo", "bar" }
            };
            rabbitConsumeroptions.QueueBindingArguments = queueBindingArguments;
            rabbitConsumeroptions.DlqBindingArguments = queueBindingArguments;

            var group = "bindingArgs";
            var consumerBinding = binder.BindConsumer("propsHeader", group, CreateBindableChannel("input", GetDefaultBindingOptions()), properties);
            var endpoint = ExtractEndpoint(consumerBinding);
            var container = GetPropertyValue<DirectMessageListenerContainer>(endpoint, "MessageListenerContainer");

            Assert.True(container.IsRunning);
            await consumerBinding.Unbind();

            Assert.False(container.IsRunning);
            Assert.Equal("propsHeader." + group, container.GetQueueNames()[0]);

            var client = new Client();
            var bindings = await client.GetBindingsBySource("/", "propsHeader");

            int n = 0;
            while (n++ < 100 && (bindings == null || bindings.Count() < 1))
            {
                Thread.Sleep(100);
                bindings = await client.GetBindingsBySource("/", "propsHeader");
            }

            Assert.Single(bindings);
            var binding = bindings.First();
            Assert.Equal("propsHeader", binding.Source);
            Assert.Equal("propsHeader." + group, binding.Destination);
            Assert.Contains(binding.Arguments, (arg) => arg.Key == "x-match" && arg.Value == "any");
            Assert.Contains(binding.Arguments, (arg) => arg.Key == "foo" && arg.Value == "bar");

            bindings = await client.GetBindingsBySource("/", "propsHeader.dlx");
            n = 0;
            while (n++ < 100 && (bindings == null || bindings.Count() < 1))
            {
                Thread.Sleep(100);
                bindings = await client.GetBindingsBySource("/", "propsHeader.dlx");
            }

            Assert.Single(bindings);
            binding = bindings.First();
            Assert.Equal("propsHeader.dlx", binding.Source);
            Assert.Equal("propsHeader." + group + ".dlq", binding.Destination);
            Assert.Contains(binding.Arguments, (arg) => arg.Key == "x-match" && arg.Value == "any");
            Assert.Contains(binding.Arguments, (arg) => arg.Key == "foo" && arg.Value == "bar");
        }

        [Fact]
        public void TestProducerProperties()
        {
            var rabbitBindingsOptions = new RabbitBindingsOptions();
            var binder = GetBinder(rabbitBindingsOptions);
            var bindingOptions = GetDefaultBindingOptions();

            var producerOptions = GetProducerOptions("input", rabbitBindingsOptions);
            var producerBinding = binder.BindProducer("props.0", CreateBindableChannel("input", bindingOptions), producerOptions);

            var endpoint = ExtractEndpoint(producerBinding) as RabbitOutboundEndpoint;
            Assert.Equal(MessageDeliveryMode.PERSISTENT, endpoint.DefaultDeliveryMode);

            var mapper = GetPropertyValue<DefaultRabbitHeaderMapper>(endpoint, "HeaderMapper");
            Assert.NotNull(mapper);
            Assert.NotNull(mapper.RequestHeaderMatcher);
            var matchers = GetPropertyValue<List<Integration.Mapping.AbstractHeaderMapper<IMessageHeaders>.IHeaderMatcher>>(mapper.RequestHeaderMatcher, "Matchers");
            Assert.NotNull(matchers);
            Assert.Equal(4, matchers.Count);

            producerBinding.Unbind();
            Assert.False(endpoint.IsRunning);

            Assert.False(endpoint.Template.IsChannelTransacted);

            rabbitBindingsOptions.Bindings.Remove("input");
            var producerProperties = GetProducerOptions("input", rabbitBindingsOptions);
            var producerRabbitOptions = rabbitBindingsOptions.GetRabbitProducerOptions("input");
            binder.ApplicationContext.Register("pkExtractor", new TestPartitionSupport("pkExtractor"));
            binder.ApplicationContext.Register("pkSelector", new TestPartitionSupport("pkSelector"));

            producerProperties.PartitionKeyExtractorName = "pkExtractor";
            producerProperties.PartitionSelectorName = "pkSelector";
            producerRabbitOptions.Prefix = "foo.";
            producerRabbitOptions.DeliveryMode = MessageDeliveryMode.NON_PERSISTENT;
            producerRabbitOptions.HeaderPatterns = new string[] { "foo" }.ToList();
            producerProperties.PartitionKeyExpression = "'foo'";
            producerProperties.PartitionSelectorExpression = "0";
            producerProperties.PartitionCount = 1;
            producerRabbitOptions.Transacted = true;
            producerRabbitOptions.DelayExpression = "42";
            producerProperties.RequiredGroups = new string[] { "prodPropsRequired" }.ToList();

            var producerBindingProperties = CreateProducerBindingOptions(producerProperties);
            var channel = CreateBindableChannel("output", producerBindingProperties);

            producerBinding = binder.BindProducer("props.0", channel, producerProperties);

            endpoint = ExtractEndpoint(producerBinding) as RabbitOutboundEndpoint;
            Assert.Same(GetResource(), endpoint.Template.ConnectionFactory);

            Assert.Equal("'props.0-' + Headers['" + BinderHeaders.PARTITION_HEADER + "']", endpoint.RoutingKeyExpression.ExpressionString);
            Assert.Equal("42", endpoint.DelayExpression.ExpressionString);
            Assert.Equal(MessageDeliveryMode.NON_PERSISTENT, endpoint.DefaultDeliveryMode);
            Assert.True(endpoint.Template.IsChannelTransacted);

            mapper = GetPropertyValue<DefaultRabbitHeaderMapper>(endpoint, "HeaderMapper");
            Assert.NotNull(mapper);
            Assert.NotNull(mapper.RequestHeaderMatcher);
            matchers = GetPropertyValue<List<Integration.Mapping.AbstractHeaderMapper<IMessageHeaders>.IHeaderMatcher>>(mapper.RequestHeaderMatcher, "Matchers");
            Assert.NotNull(matchers);
            Assert.Equal(4, matchers.Count);
            Assert.Equal("foo", GetPropertyValue<string>(matchers[3], "Pattern"));

            var message = MessageBuilder.WithPayload("foo").Build();
            channel.Send(message);
            var received = new RabbitTemplate(GetResource()).Receive("foo.props.0.prodPropsRequired-0", 10_000);
            Assert.NotNull(received);

            Assert.Equal(42, received.Headers[RabbitMessageHeaders.RECEIVED_DELAY]);
            producerBinding.Unbind();
            Assert.False(endpoint.IsRunning);
        }

        [Fact]
        public void TestDurablePubSubWithAutoBindDLQ()
        {
            var logger = LoggerFactory.CreateLogger<RabbitAdmin>();
            var admin = new RabbitAdmin(GetResource(), logger);
            var rabbitBindingsOptions = new RabbitBindingsOptions();
            var binder = GetBinder(rabbitBindingsOptions);
            var consumerProperties = GetConsumerOptions("input", rabbitBindingsOptions);
            var rabbitConsumerOptions = rabbitBindingsOptions.GetRabbitConsumerOptions("input");

            rabbitConsumerOptions.Prefix = TEST_PREFIX;
            rabbitConsumerOptions.AutoBindDlq = true;
            rabbitConsumerOptions.DurableSubscription = true;
            consumerProperties.MaxAttempts = 1; // disable retry
            var moduleInputChannel = CreateBindableChannel("input", CreateConsumerBindingOptions(consumerProperties));
            moduleInputChannel.ComponentName = "durableTest";

            moduleInputChannel.Subscribe(new TestMessageHandler()
            {
                OnHandleMessage = (message) =>
                {
                    throw new Exception("foo");
                }
            });

            var consumerBinding = binder.BindConsumer("durabletest.0", "tgroup", moduleInputChannel, consumerProperties);

            var template = new RabbitTemplate(GetResource());
            template.ConvertAndSend(TEST_PREFIX + "durabletest.0", string.Empty, "foo");

            int n = 0;
            while (n++ < 100)
            {
                var deadLetter = template.ReceiveAndConvert<string>(TEST_PREFIX + "durabletest.0.tgroup.dlq");
                if (deadLetter != null)
                {
                    Assert.Equal("foo", deadLetter);
                    break;
                }

                Thread.Sleep(100);
            }

            Assert.InRange(n, 0, 150);

            consumerBinding.Unbind();
            Assert.NotNull(admin.GetQueueProperties(TEST_PREFIX + "durabletest.0.tgroup.dlq"));
        }

        [Fact]
        public void TestNonDurablePubSubWithAutoBindDLQ()
        {
            var logger = LoggerFactory.CreateLogger<RabbitAdmin>();
            var admin = new RabbitAdmin(GetResource(), logger);

            var rabbitBindingsOptions = new RabbitBindingsOptions();
            var binder = GetBinder(rabbitBindingsOptions);
            var consumerProperties = GetConsumerOptions("input", rabbitBindingsOptions);
            var rabbitConsumerOptions = rabbitBindingsOptions.GetRabbitConsumerOptions("input");

            rabbitConsumerOptions.Prefix = TEST_PREFIX;
            rabbitConsumerOptions.AutoBindDlq = true;
            rabbitConsumerOptions.DurableSubscription = false;
            consumerProperties.MaxAttempts = 1; // disable retry
            var bindingProperties = CreateConsumerBindingOptions(
                    consumerProperties);
            DirectChannel moduleInputChannel = CreateBindableChannel("input", bindingProperties);
            moduleInputChannel.ComponentName = "nondurabletest";
            moduleInputChannel.Subscribe(new TestMessageHandler()
            {
                OnHandleMessage = (message) =>
                {
                    throw new Exception("foo");
                }
            });

            var consumerBinding = binder.BindConsumer("nondurabletest.0", "tgroup", moduleInputChannel, consumerProperties);

            consumerBinding.Unbind();
            Assert.Null(admin.GetQueueProperties(TEST_PREFIX + "nondurabletest.0.dlq"));
        }

        [Fact]
        public void TestAutoBindDLQ()
        {
            var rabbitBindingsOptions = new RabbitBindingsOptions();
            var binder = GetBinder(rabbitBindingsOptions);
            var consumerProperties = GetConsumerOptions("input", rabbitBindingsOptions);
            var rabbitConsumerOptions = rabbitBindingsOptions.GetRabbitConsumerOptions("input");

            rabbitConsumerOptions.Prefix = TEST_PREFIX;
            rabbitConsumerOptions.AutoBindDlq = true;
            consumerProperties.MaxAttempts = 1; // disable retry
            rabbitConsumerOptions.DurableSubscription = true;
            var bindingProperties = CreateConsumerBindingOptions(consumerProperties);
            DirectChannel moduleInputChannel = CreateBindableChannel("input", bindingProperties);
            moduleInputChannel.ComponentName = "dlqTest";
            moduleInputChannel.Subscribe(new TestMessageHandler()
            {
                OnHandleMessage = (message) =>
                {
                    throw new Exception("foo");
                }
            });
            consumerProperties.Multiplex = true;
            var consumerBinding = binder.BindConsumer("dlqtest,dlqtest2", "default", moduleInputChannel, consumerProperties);

            var endpoint = ExtractEndpoint(consumerBinding);
            var container = GetPropertyValue<AbstractMessageListenerContainer>(endpoint, "MessageListenerContainer");
            Assert.Equal(2, container.GetQueueNames().Length);

            var template = new RabbitTemplate(GetResource());
            template.ConvertAndSend(string.Empty, TEST_PREFIX + "dlqtest.default", "foo");

            int n = 0;
            while (n++ < 100)
            {
                string deadLetter = template.ReceiveAndConvert<string>(TEST_PREFIX + "dlqtest.default.dlq");
                if (deadLetter != null)
                {
                    Assert.Equal("foo", deadLetter);
                    break;
                }

                Thread.Sleep(100);
            }

            Assert.InRange(n, 0, 99);

            template.ConvertAndSend(string.Empty, TEST_PREFIX + "dlqtest2.default", "bar");

            n = 0;
            while (n++ < 100)
            {
                string deadLetter = template.ReceiveAndConvert<string>(TEST_PREFIX + "dlqtest2.default.dlq");
                if (deadLetter != null)
                {
                    Assert.Equal("bar", deadLetter);
                    break;
                }

                Thread.Sleep(100);
            }

            Assert.InRange(n, 0, 99);
            consumerBinding.Unbind();

            var provider = GetPropertyValue<RabbitExchangeQueueProvisioner>(binder.Binder, "ProvisioningProvider");
            var context = GetFieldValue<GenericApplicationContext>(provider, "_autoDeclareContext");

            Assert.False(context.ContainsService(TEST_PREFIX + "dlqtest.default.binding"));
            Assert.False(context.ContainsService(TEST_PREFIX + "dlqtest.default"));
            Assert.False(context.ContainsService(TEST_PREFIX + "dlqtest.default.dlq.binding"));
            Assert.False(context.ContainsService(TEST_PREFIX + "dlqtest.default.dlq"));
        }

        [Fact]
        public async void TestAutoBindDLQManualAcks()
        {
            var rabbitBindingsOptions = new RabbitBindingsOptions();
            var binder = GetBinder(rabbitBindingsOptions);
            var consumerProperties = GetConsumerOptions("input", rabbitBindingsOptions);
            var rabbitConsumerOptions = rabbitBindingsOptions.GetRabbitConsumerOptions("input");
            rabbitConsumerOptions.Prefix = TEST_PREFIX;
            rabbitConsumerOptions.AutoBindDlq = true;
            consumerProperties.MaxAttempts = 2;
            rabbitConsumerOptions.DurableSubscription = true;
            rabbitConsumerOptions.AcknowledgeMode = AcknowledgeMode.MANUAL;
            var bindingProperties = CreateConsumerBindingOptions(consumerProperties);

            DirectChannel moduleInputChannel = CreateBindableChannel("input", bindingProperties);
            moduleInputChannel.ComponentName = "dlqTestManual";

            var client = new Client();
            var vhost = client.GetVhost("/");

            moduleInputChannel.Subscribe(new TestMessageHandler()
            {
                // Wait until unacked state is reflected in the admin
                OnHandleMessage = (message) =>
                {
                    var info = client.GetQueue(TEST_PREFIX + "dlqTestManual.default", vhost);
                    int n = 0;
                    while (n++ < 100 && info.MessagesUnacknowledged < 1L)
                    {
                        Thread.Sleep(100);
                        info = client.GetQueue(TEST_PREFIX + "dlqTestManual.default", vhost);
                    }

                    throw new Exception("foo");
                }
            });
            var consumerBinding = binder.BindConsumer("dlqTestManual", "default", moduleInputChannel, consumerProperties);

            var template = new RabbitTemplate(GetResource());
            template.ConvertAndSend(string.Empty, TEST_PREFIX + "dlqTestManual.default", "foo");

            int n = 0;
            while (n++ < 100)
            {
                var deadLetter = template.ReceiveAndConvert<string>(TEST_PREFIX + "dlqTestManual.default.dlq");
                if (deadLetter != null)
                {
                    Assert.Equal("foo", deadLetter);
                    break;
                }

                Thread.Sleep(200);
            }

            Assert.InRange(n, 1, 100);

            n = 0;
            var info = client.GetQueue(TEST_PREFIX + "dlqTestManual.default", vhost);
            while (n++ < 100 && info.MessagesUnacknowledged > 0L)
            {
                Thread.Sleep(200);
                info = client.GetQueue(TEST_PREFIX + "dlqTestManual.default", vhost);
            }

            Assert.Equal(0, info.MessagesUnacknowledged);

            await consumerBinding.Unbind();

            var provider = GetPropertyValue<RabbitExchangeQueueProvisioner>(binder.Binder, "ProvisioningProvider");
            var context = GetFieldValue<GenericApplicationContext>(provider, "_autoDeclareContext");

            Assert.False(context.ContainsService(TEST_PREFIX + "dlqTestManual.default.binding"));
            Assert.False(context.ContainsService(TEST_PREFIX + "dlqTestManual.default"));
            Assert.False(context.ContainsService(TEST_PREFIX + "dlqTestManual.default.dlq.binding"));
            Assert.False(context.ContainsService(TEST_PREFIX + "dlqTestManual.default.dlq"));
        }

        [Fact]
        public void TestOptions()
        {
            var rabbitBindingsOptions = new RabbitBindingsOptions();
            var producer = GetProducerOptions("test", rabbitBindingsOptions);

            var rabbitprod = rabbitBindingsOptions.GetRabbitProducerOptions("test");
            rabbitprod.Prefix = "rets";
            var rabbitprod2 = rabbitBindingsOptions.GetRabbitProducerOptions("test");

            Assert.Equal(rabbitprod.Prefix, rabbitprod2.Prefix);
        }

        [Fact]
        public void TestAutoBindDLQPartionedConsumerFirst()
        {
            var rabbitBindingsOptions = new RabbitBindingsOptions();
            var binder = GetBinder(rabbitBindingsOptions);
            var consumerProperties = GetConsumerOptions("input", rabbitBindingsOptions);
            var rabbitConsumerOptions = rabbitBindingsOptions.GetRabbitConsumerOptions("input");
            rabbitConsumerOptions.Prefix = "bindertest.";
            rabbitConsumerOptions.AutoBindDlq = true;
            consumerProperties.MaxAttempts = 1; // disable retry
            consumerProperties.Partitioned = true;
            consumerProperties.InstanceIndex = 0;

            DirectChannel input0 = CreateBindableChannel("input", CreateConsumerBindingOptions(consumerProperties));
            input0.ComponentName = "test.input0DLQ";
            var input0Binding = binder.BindConsumer("partDLQ.0", "dlqPartGrp", input0, consumerProperties);
            var defaultConsumerBinding1 = binder.BindConsumer("partDLQ.0", "default", new QueueChannel(), consumerProperties);
            consumerProperties.InstanceIndex = 1;

            DirectChannel input1 = CreateBindableChannel("input1", CreateConsumerBindingOptions(consumerProperties));
            input1.ComponentName = "test.input1DLQ";
            var input1Binding = binder.BindConsumer("partDLQ.0", "dlqPartGrp", input1, consumerProperties);

            var defaultConsumerBinding2 = binder.BindConsumer("partDLQ.0", "default", new QueueChannel(), consumerProperties);

            var producerProperties = GetProducerOptions("output", rabbitBindingsOptions);
            var rabbitProducerOptions = rabbitBindingsOptions.GetRabbitProducerOptions("output");
            rabbitProducerOptions.Prefix = "bindertest.";

            binder.ApplicationContext.Register("pkExtractor", new TestPartitionSupport("pkExtractor"));
            binder.ApplicationContext.Register("pkSelector", new TestPartitionSupport("pkSelector"));

            rabbitProducerOptions.AutoBindDlq = true;
            producerProperties.PartitionKeyExtractorName = "pkExtractor";
            producerProperties.PartitionSelectorName = "pkSelector";
            producerProperties.PartitionCount = 2;

            var bindingProperties = CreateProducerBindingOptions(producerProperties);

            var output = CreateBindableChannel("output", bindingProperties);
            output.ComponentName = "test.output";
            var outputBinding = binder.BindProducer("partDLQ.0", output, producerProperties);

            var latch0 = new CountdownEvent(1);

            input0.Subscribe(new TestMessageHandler()
            {
                OnHandleMessage = (message) =>
                {
                    if (latch0.CurrentCount <= 0)
                    {
                        throw new Exception("dlq");
                    }

                    latch0.Signal();
                }
            });

            var latch1 = new CountdownEvent(1);

            input1.Subscribe(new TestMessageHandler()
            {
                OnHandleMessage = (message) =>
                {
                    if (latch1.CurrentCount <= 0)
                    {
                        throw new Exception("dlq");
                    }

                    latch1.Signal();
                }
            });
            var message = MessageBuilder.WithPayload(1).Build();
            var h = message.Headers;
            output.Send(message);
            Assert.True(latch1.Wait(TimeSpan.FromSeconds(10)));

            output.Send(Message.Create(0));
            Assert.True(latch0.Wait(TimeSpan.FromSeconds(10)));

            output.Send(Message.Create(1));

            var template = new RabbitTemplate(GetResource());
            template.ReceiveTimeout = 10000;

            var streamDLQName = "bindertest.partDLQ.0.dlqPartGrp.dlq";

            var received = template.Receive(streamDLQName);
            Assert.NotNull(received);

            Assert.Equal("bindertest.partDLQ.0.dlqPartGrp-1", received.Headers.ReceivedRoutingKey());
            Assert.DoesNotContain(BinderHeaders.PARTITION_HEADER, received.Headers.Select(h => h.Key));

            output.Send(Message.Create(0));
            received = template.Receive(streamDLQName);
            Assert.NotNull(received);
            Assert.Equal("bindertest.partDLQ.0.dlqPartGrp-0", received.Headers.ReceivedRoutingKey());
            Assert.DoesNotContain(BinderHeaders.PARTITION_HEADER, received.Headers.Select(h => h.Key));

            input0Binding.Unbind();
            input1Binding.Unbind();
            defaultConsumerBinding1.Unbind();
            defaultConsumerBinding2.Unbind();
            outputBinding.Unbind();
        }

        [Fact]
        public void TestAutoBindDLQPartitionedConsumerFirstWithRepublishNoRetry()
        {
            TestAutoBindDLQPartionedConsumerFirstWithRepublishGuts(false);
        }

        [Fact]
        public void TestAutoBindDLQPartitionedConsumerFirstWithRepublishWithRetry()
        {
            TestAutoBindDLQPartionedConsumerFirstWithRepublishGuts(true);
        }

        [Fact]
        public void TestAutoBindDLQPartitionedProducerFirst()
        {
            var rabbitBindingsOptions = new RabbitBindingsOptions();
            var binder = GetBinder(rabbitBindingsOptions);
            var consumerProperties = GetConsumerOptions("input", rabbitBindingsOptions);
            var rabbitConsumerOptions = rabbitBindingsOptions.GetRabbitConsumerOptions("input");
            var properties = GetProducerOptions("output", rabbitBindingsOptions);
            var rabbitProducerOptions = rabbitBindingsOptions.GetRabbitProducerOptions("output");
            rabbitProducerOptions.Prefix = "bindertest.";
            rabbitProducerOptions.AutoBindDlq = true;
            properties.RequiredGroups = new string[] { "dlqPartGrp" }.ToList();
            binder.ApplicationContext.Register("pkExtractor", new TestPartitionSupport("pkExtractor"));
            properties.PartitionKeyExtractorName = "pkExtractor";
            properties.PartitionSelectorName = "pkExtractor";
            properties.PartitionCount = 2;
            var output = CreateBindableChannel("output", CreateProducerBindingOptions(properties));
            output.ComponentName = "test.output";
            var outputBinding = binder.BindProducer("partDLQ.1", output, properties);

            rabbitConsumerOptions.Prefix = "bindertest.";
            rabbitConsumerOptions.AutoBindDlq = true;
            consumerProperties.MaxAttempts = 1; // disable retry
            consumerProperties.Partitioned = true;
            consumerProperties.InstanceIndex = 0;
            DirectChannel input0 = CreateBindableChannel("input", CreateConsumerBindingOptions(consumerProperties));
            input0.ComponentName = "test.input0DLQ";
            var input0Binding = binder.BindConsumer("partDLQ.1", "dlqPartGrp", input0, consumerProperties);
            var defaultConsumerBinding1 = binder.BindConsumer("partDLQ.1", "defaultConsumer", new QueueChannel(), consumerProperties);
            consumerProperties.InstanceIndex = 1;
            DirectChannel input1 = CreateBindableChannel("input1", CreateConsumerBindingOptions(consumerProperties));
            input1.ComponentName = "test.input1DLQ";
            var input1Binding = binder.BindConsumer("partDLQ.1", "dlqPartGrp", input1, consumerProperties);
            var defaultConsumerBinding2 = binder.BindConsumer("partDLQ.1", "defaultConsumer", new QueueChannel(), consumerProperties);

            var latch0 = new CountdownEvent(1);
            input0.Subscribe(new TestMessageHandler()
            {
                OnHandleMessage = (message) =>
                 {
                     if (latch0.CurrentCount <= 0)
                     {
                         throw new Exception("dlq");
                     }

                     latch0.Signal();
                 }
            });

            var latch1 = new CountdownEvent(1);
            input1.Subscribe(new TestMessageHandler()
            {
                OnHandleMessage = (message) =>
                {
                    if (latch1.CurrentCount <= 0)
                    {
                        throw new Exception("dlq");
                    }

                    latch1.Signal();
                }
            });

            output.Send(Message.Create(1));
            Assert.True(latch1.Wait(TimeSpan.FromSeconds(10)));

            output.Send(Message.Create(0));
            Assert.True(latch0.Wait(TimeSpan.FromSeconds(10)));

            output.Send(Message.Create(1));

            RabbitTemplate template = new RabbitTemplate(GetResource());
            template.ReceiveTimeout = 10000;

            var streamDLQName = "bindertest.partDLQ.1.dlqPartGrp.dlq";

            var received = template.Receive(streamDLQName);
            Assert.NotNull(received);
            Assert.Equal("bindertest.partDLQ.1.dlqPartGrp-1", received.Headers.ReceivedRoutingKey());
            Assert.Equal(MessageDeliveryMode.PERSISTENT, received.Headers.ReceivedDeliveryMode());
            Assert.DoesNotContain(BinderHeaders.PARTITION_HEADER, received.Headers);

            output.Send(Message.Create(0));
            received = template.Receive(streamDLQName);
            Assert.NotNull(received);

            Assert.Equal("bindertest.partDLQ.1.dlqPartGrp-0", received.Headers.ReceivedRoutingKey());

            Assert.DoesNotContain(BinderHeaders.PARTITION_HEADER, received.Headers);

            input0Binding.Unbind();
            input1Binding.Unbind();
            defaultConsumerBinding1.Unbind();
            defaultConsumerBinding2.Unbind();
            outputBinding.Unbind();
        }

        [Fact]
        public void TestAutoBindDLQwithRepublish()
        {
            this._maxStackTraceSize = RabbitUtils.GetMaxFrame(GetResource()) - 20_000;
            Assert.True(this._maxStackTraceSize > 0);

            var rabbitBindingsOptions = new RabbitBindingsOptions();
            var binder = GetBinder(rabbitBindingsOptions);
            var consumerProperties = GetConsumerOptions("input", rabbitBindingsOptions);
            var rabbitConsumerOptions = rabbitBindingsOptions.GetRabbitConsumerOptions("input");

            rabbitConsumerOptions.Prefix = TEST_PREFIX;
            rabbitConsumerOptions.AutoBindDlq = true;
            rabbitConsumerOptions.RepublishToDlq = true;
            consumerProperties.MaxAttempts = 1; // disable retry
            rabbitConsumerOptions.DurableSubscription = true;
            DirectChannel moduleInputChannel = CreateBindableChannel("input", CreateConsumerBindingOptions(consumerProperties));
            moduleInputChannel.ComponentName = "dlqPubTest";
            var exception = BigCause();

            Assert.True(exception.StackTrace.Length > this._maxStackTraceSize);
            var dontRepublish = new AtomicBoolean();
            moduleInputChannel.Subscribe(new TestMessageHandler()
            {
                OnHandleMessage = (m) =>
                {
                    if (dontRepublish.Value)
                    {
                        throw new ImmediateAcknowledgeException("testDontRepublish");
                    }

                    ExceptionDispatchInfo.Capture(exception).Throw();
                }
            });

            consumerProperties.Multiplex = true;
            var consumerBinding = binder.BindConsumer("foo.dlqpubtest,foo.dlqpubtest2", "foo", moduleInputChannel, consumerProperties);

            var template = new RabbitTemplate(GetResource());
            template.ConvertAndSend(string.Empty, TEST_PREFIX + "foo.dlqpubtest.foo", "foo");

            template.ReceiveTimeout = 10_000;

            var deadLetter = template.Receive(TEST_PREFIX + "foo.dlqpubtest.foo.dlq");
            Assert.NotNull(deadLetter);
            Assert.Equal("foo", ((byte[])deadLetter.Payload).GetString());
            Assert.Contains(RepublishMessageRecoverer.X_EXCEPTION_STACKTRACE, deadLetter.Headers);

            // Assert.Equal(maxStackTraceSize, ((string)deadLetter.Headers[RepublishMessageRecoverer.X_EXCEPTION_STACKTRACE]).Length); TODO: Wrapped exception doesnt contain propogate stack trace
            template.ConvertAndSend(string.Empty, TEST_PREFIX + "foo.dlqpubtest2.foo", "bar");

            deadLetter = template.Receive(TEST_PREFIX + "foo.dlqpubtest2.foo.dlq");
            Assert.NotNull(deadLetter);

            Assert.Equal("bar", ((byte[])deadLetter.Payload).GetString());
            Assert.Contains(RepublishMessageRecoverer.X_EXCEPTION_STACKTRACE, deadLetter.Headers);

            dontRepublish.GetAndSet(true);
            template.ConvertAndSend(string.Empty, TEST_PREFIX + "foo.dlqpubtest2.foo", "baz");
            template.ReceiveTimeout = 500;
            Assert.Null(template.Receive(TEST_PREFIX + "foo.dlqpubtest2.foo.dlq"));

            consumerBinding.Unbind();
        }

        [Fact]
        public void TestBatchingAndCompression()
        {
            var rabbitBindingsOptions = new RabbitBindingsOptions();
            var binder = GetBinder(rabbitBindingsOptions);
            var producerProperties = GetProducerOptions("output", rabbitBindingsOptions);
            var rabbitProducerOptions = rabbitBindingsOptions.GetRabbitProducerOptions("output");

            rabbitProducerOptions
                                 .DeliveryMode = MessageDeliveryMode.NON_PERSISTENT;
            rabbitProducerOptions.BatchingEnabled = true;
            rabbitProducerOptions.BatchSize = 2;
            rabbitProducerOptions.BatchBufferLimit = 100000;
            rabbitProducerOptions.BatchTimeout = 30000;
            rabbitProducerOptions.Compress = true;
            producerProperties.RequiredGroups = new string[] { "default" }.ToList();

            DirectChannel output = CreateBindableChannel("output", CreateProducerBindingOptions(producerProperties));
            output.ComponentName = "batchingProducer";
            var producerBinding = binder.BindProducer("batching.0", output, producerProperties);

            var postProcessor = binder.Binder.CompressingPostProcessor as GZipPostProcessor;
            Assert.Equal(CompressionLevel.Fastest, postProcessor.Level);

            var fooMessage = Message.Create("foo".GetBytes());
            var barMessage = Message.Create("bar".GetBytes());

            output.Send(fooMessage);
            output.Send(barMessage);

            var obj = SpyOn("batching.0.default").Receive(false);
            Assert.IsType<byte[]>(obj);
            Assert.Equal("\u0000\u0000\u0000\u0003foo\u0000\u0000\u0000\u0003bar", ((byte[])obj).GetString());

            // TODO: Inject and check log output ...
            //    ArgumentCaptor<Object> captor = ArgumentCaptor.forClass(Object.class);
            // verify(logger).trace(captor.capture());
            // assertThat(captor.getValue().toString()).contains(("Compressed 14 to "));
            QueueChannel input = new QueueChannel();
            input.ComponentName = "batchingConsumer";
            var consumerProperties = GetConsumerOptions("input", rabbitBindingsOptions);
            var rabbitConsumerOptions = rabbitBindingsOptions.GetRabbitConsumerOptions("input");
            var consumerBinding = binder.BindConsumer("batching.0", "test", input, consumerProperties);

            output.Send(fooMessage);
            output.Send(barMessage);

            var inMessage = (Message<byte[]>)input.Receive(10000);
            Assert.NotNull(inMessage);
            Assert.Equal("foo", inMessage.Payload.GetString());
            inMessage = (Message<byte[]>)input.Receive(10000);

            Assert.NotNull(inMessage);
            Assert.Equal("bar", inMessage.Payload.GetString());
            Assert.Null(inMessage.Headers[RabbitMessageHeaders.DELIVERY_MODE]);

            producerBinding.Unbind();
            consumerBinding.Unbind();
        }

        // TestProducerBatching, TestConsumerBatching only works with SMLC - not implemented in steeltoe

        [Fact]
        public void TestInternalHeadersNotPropagated()
        {
            var rabbitBindingsOptions = new RabbitBindingsOptions();
            var binder = GetBinder(rabbitBindingsOptions);
            var producerProperties = GetProducerOptions("output", rabbitBindingsOptions);
            var rabbitProducerOptions = rabbitBindingsOptions.GetRabbitProducerOptions("output");

            rabbitProducerOptions.DeliveryMode = MessageDeliveryMode.NON_PERSISTENT;

            DirectChannel output = CreateBindableChannel("output", CreateProducerBindingOptions(producerProperties));
            output.ComponentName = "propagate.out";
            var producerBinding = binder.BindProducer("propagate.1", output, producerProperties);

            QueueChannel input = new QueueChannel();
            input.ComponentName = "propagate.in";

            var consumerProperties = GetConsumerOptions("input", rabbitBindingsOptions);
            var consumerBinding = binder.BindConsumer("propagate.0", "propagate", input, consumerProperties);

            var logger = LoggerFactory.CreateLogger<RabbitAdmin>();
            var admin = new RabbitAdmin(GetResource(), logger);

            var queue = new Queue("propagate");
            admin.DeclareQueue(new Queue("propagate"));
            admin.DeclareBinding(new RabbitBinding("propagate_binding", "propagate", RabbitBinding.DestinationType.QUEUE, "propagate.1", "#", null));
            var template = new RabbitTemplate(GetResource());

            template.ConvertAndSend("propagate.0.propagate", "foo");
            var message = input.Receive(10_000);
            Assert.NotNull(message);
            output.Send(message);
            var received = template.Receive("propagate", 10_000);
            Assert.NotNull(received);

            Assert.Equal("foo".GetBytes(), received.Payload);
            Assert.Null(received.Headers[Integration.IntegrationMessageHeaderAccessor.SOURCE_DATA]);
            Assert.Null(received.Headers[Integration.IntegrationMessageHeaderAccessor.DELIVERY_ATTEMPT]);

            producerBinding.Unbind();
            consumerBinding.Unbind();
            admin.DeleteQueue("propagate");
        }

        /*
         * Test late binding due to broker down; queues with and without DLQs, and partitioned
         * queues.
         */
        [Fact]
        [Trait("Category", "SkipOnLinux")]
        public void TestLateBinding()
        {
            var proxy = new RabbitProxy(LoggerFactory.CreateLogger<RabbitProxy>());
            CachingConnectionFactory cf = new CachingConnectionFactory("127.0.0.1", proxy.Port, LoggerFactory);
            var context = RabbitTestBinder.GetApplicationContext();

            var rabbitBindingsOptions = new RabbitBindingsOptions();
            var provisioner = new RabbitExchangeQueueProvisioner(cf, rabbitBindingsOptions, context, LoggerFactory.CreateLogger<RabbitExchangeQueueProvisioner>());
<<<<<<< HEAD
            var rabbitBinder = new RabbitMessageChannelBinder(context, LoggerFactory.CreateLogger<RabbitMessageChannelBinder>(), cf, new TestRabbitOptions(), null, rabbitBindingsOptions, provisioner);
=======
            var rabbitBinder = new RabbitMessageChannelBinder(context, LoggerFactory.CreateLogger<RabbitMessageChannelBinder>(), cf, new RabbitOptions(), null, rabbitBindingsOptions, provisioner);
>>>>>>> 3c2a8f8c
            var binder = new RabbitTestBinder(cf, rabbitBinder, LoggerFactory.CreateLogger<RabbitTestBinder>());
            _testBinder = binder;

            var producerProperties = GetProducerOptions("output", rabbitBindingsOptions);
            var rabbitProducerOptions = rabbitBindingsOptions.GetRabbitProducerOptions("output");
            rabbitProducerOptions.Prefix = "latebinder.";
            rabbitProducerOptions.AutoBindDlq = true;
            rabbitProducerOptions.Transacted = true;

            var moduleOutputChannel = CreateBindableChannel("output", CreateProducerBindingOptions(producerProperties));
            var late0ProducerBinding = binder.BindProducer("late.0", moduleOutputChannel, producerProperties);

            QueueChannel moduleInputChannel = new QueueChannel();
            var consumerOptions = GetConsumerOptions("input", rabbitBindingsOptions);
            var rabbitConsumerOptions = rabbitBindingsOptions.GetRabbitConsumerOptions("input");
            rabbitConsumerOptions.Prefix = "latebinder.";
            var late0ConsumerBinding = binder.BindConsumer("late.0", "test", moduleInputChannel, consumerOptions);
            producerProperties.PartitionKeyExpression = "Payload.Equals('0') ? 0 : 1";
            producerProperties.PartitionSelectorExpression = "GetHashCode()";
            producerProperties.PartitionCount = 2;

            var partOutputChannel = CreateBindableChannel("output", CreateProducerBindingOptions(producerProperties));
            var partlate0ProducerBinding = binder.BindProducer("partlate.0", partOutputChannel, producerProperties);

            var partInputChannel0 = new QueueChannel();
            var partInputChannel1 = new QueueChannel();

            var partLateConsumerProperties = GetConsumerOptions("partLate", rabbitBindingsOptions);
            var partLateRabbitConsumerOptions = rabbitBindingsOptions.GetRabbitConsumerOptions("partLate");
            partLateRabbitConsumerOptions.Prefix = "latebinder.";
            partLateConsumerProperties.Partitioned = true;
            partLateConsumerProperties.InstanceIndex = 0;

            var partlate0Consumer0Binding = binder.BindConsumer("partlate.0", "test", partInputChannel0, partLateConsumerProperties);
            partLateConsumerProperties.InstanceIndex = 1;
            var partlate0Consumer1Binding = binder.BindConsumer("partlate.0", "test", partInputChannel1, partLateConsumerProperties);

            var noDlqProducerProperties = GetProducerOptions("noDlq", rabbitBindingsOptions);
            var noDlqRabbitProducerOptions = rabbitBindingsOptions.GetRabbitProducerOptions("noDlq");
            noDlqRabbitProducerOptions.Prefix = "latebinder.";
            var noDLQOutputChannel = CreateBindableChannel("output", CreateProducerBindingOptions(noDlqProducerProperties));
            var noDlqProducerBinding = binder.BindProducer("lateNoDLQ.0", noDLQOutputChannel, noDlqProducerProperties);

            var noDLQInputChannel = new QueueChannel();
            var noDlqConsumerProperties = GetConsumerOptions("noDlqConsumer", rabbitBindingsOptions);
            var noDlqRabbitConsumerOptions = rabbitBindingsOptions.GetRabbitConsumerOptions("noDlqConsumer");
            noDlqRabbitConsumerOptions.Prefix = "latebinder.";
            var noDlqConsumerBinding = binder.BindConsumer("lateNoDLQ.0", "test", noDLQInputChannel, noDlqConsumerProperties);

            var outputChannel = CreateBindableChannel("output", CreateProducerBindingOptions(noDlqProducerProperties));
            var pubSubProducerBinding = binder.BindProducer("latePubSub", outputChannel, noDlqProducerProperties);
            var pubSubInputChannel = new QueueChannel();
            noDlqRabbitConsumerOptions.DurableSubscription = false;
            var nonDurableConsumerBinding = binder.BindConsumer("latePubSub", "lategroup", pubSubInputChannel, noDlqConsumerProperties);

            var durablePubSubInputChannel = new QueueChannel();
            noDlqRabbitConsumerOptions.DurableSubscription = true;
            var durableConsumerBinding = binder.BindConsumer("latePubSub", "lateDurableGroup", durablePubSubInputChannel, noDlqConsumerProperties);

            proxy.Start();

            Thread.Sleep(5000);

            moduleOutputChannel.Send(MessageBuilder.WithPayload("foo")
                    .SetHeader(MessageHeaders.CONTENT_TYPE, MimeTypeUtils.TEXT_PLAIN)
                    .Build());

            var message = moduleInputChannel.Receive(20000);
            Assert.NotNull(message);
            Assert.NotNull(message.Payload);

            noDLQOutputChannel.Send(MessageBuilder.WithPayload("bar")
                    .SetHeader(MessageHeaders.CONTENT_TYPE, MimeTypeUtils.TEXT_PLAIN)
                    .Build());

            message = noDLQInputChannel.Receive(10000);
            Assert.NotNull(message);
            Assert.Equal("bar".GetBytes(), message.Payload);

            outputChannel.Send(MessageBuilder.WithPayload("baz")
                        .SetHeader(MessageHeaders.CONTENT_TYPE, MimeTypeUtils.TEXT_PLAIN)
                        .Build());
            message = pubSubInputChannel.Receive(10000);
            Assert.NotNull(message);
            Assert.Equal("baz".GetBytes(), message.Payload);
            message = durablePubSubInputChannel.Receive(10000);
            Assert.NotNull(message);
            Assert.Equal("baz".GetBytes(), message.Payload);

            partOutputChannel.Send(MessageBuilder.WithPayload("0")
                    .SetHeader(MessageHeaders.CONTENT_TYPE, MimeTypeUtils.TEXT_PLAIN)
                    .Build());
            partOutputChannel.Send(MessageBuilder.WithPayload("1")
                    .SetHeader(MessageHeaders.CONTENT_TYPE, MimeTypeUtils.TEXT_PLAIN)
                    .Build());

            message = partInputChannel0.Receive(10000);
            Assert.NotNull(message);

            Assert.Equal("0".GetBytes(), message.Payload);
            message = partInputChannel1.Receive(10000);
            Assert.NotNull(message);
            Assert.Equal("1".GetBytes(), message.Payload);

            late0ProducerBinding.Unbind();
            late0ConsumerBinding.Unbind();
            partlate0ProducerBinding.Unbind();
            partlate0Consumer0Binding.Unbind();
            partlate0Consumer1Binding.Unbind();
            noDlqProducerBinding.Unbind();
            noDlqConsumerBinding.Unbind();
            pubSubProducerBinding.Unbind();
            nonDurableConsumerBinding.Unbind();
            durableConsumerBinding.Unbind();

            // Reset timeouts so cleanup happens
            _testBinder.ResetConnectionFactoryTimeout();

            Cleanup();

            proxy.Stop();
            cf.Destroy();

            GetResource().Destroy();
        }

        [Fact]
        public async void TestBadUserDeclarationsFatal()
        {
            var rabbitBindingsOptions = new RabbitBindingsOptions();
            var binder = GetBinder(rabbitBindingsOptions);
            var context = binder.ApplicationContext;
            context.Register("testBadUserDeclarationsFatal", new Queue("testBadUserDeclarationsFatal", false));
            context.Register("binder", binder);

            var channelBinder = binder.Binder;
            var provisioner = GetPropertyValue<RabbitExchangeQueueProvisioner>(channelBinder, "ProvisioningProvider");

            context.Register("provisioner", provisioner);

            var admin = new RabbitAdmin(GetResource(), LoggerFactory.CreateLogger<RabbitAdmin>());
            admin.DeclareQueue(new Queue("testBadUserDeclarationsFatal"));

            // reset the connection and configure the "user" admin to auto declare queues...
            GetResource().ResetConnection();

            context.Register("rabbitAdmin", admin);

            // the mis-configured queue should be fatal
            IBinding binding = null;
            try
            {
                await Assert.ThrowsAsync<BinderException>(() =>
                {
                    var consumerOptions = GetConsumerOptions("input", rabbitBindingsOptions);
                    binding = binder.BindConsumer("input", "baddecls", this.CreateBindableChannel("input", GetDefaultBindingOptions()), consumerOptions);
                    throw new Exception("Expected exception");
                });
            }
            finally
            {
                admin.DeleteQueue("testBadUserDeclarationsFatal");
                if (binding != null)
                {
                    await binding.Unbind();
                }
            }
        }

        [Fact]
        public void TestRoutingKeyExpression()
        {
            var rabbitBindingsOptions = new RabbitBindingsOptions();
            var binder = GetBinder(rabbitBindingsOptions);
            var producerProperties = GetProducerOptions("output", rabbitBindingsOptions);
            var rabbitProducerOptions = rabbitBindingsOptions.GetRabbitProducerOptions("output");
            rabbitProducerOptions.RoutingKeyExpression = "Payload.field";

            var output = CreateBindableChannel("output", CreateProducerBindingOptions(producerProperties));
            output.ComponentName = "rkeProducer";
            var producerBinding = binder.BindProducer("rke", output, producerProperties);

            RabbitAdmin admin = new RabbitAdmin(GetResource());
            Queue queue = new AnonymousQueue();
            TopicExchange exchange = new TopicExchange("rke");
            var binding = BindingBuilder.Bind(queue).To(exchange).With("rkeTest");
            admin.DeclareQueue(queue);
            admin.DeclareBinding(binding);

            output.AddInterceptor(new TestChannelInterceptor()
            {
                PresendHandler = (message, channel) =>
                {
                    Assert.Equal("rkeTest", message.Headers[RabbitExpressionEvaluatingInterceptor.ROUTING_KEY_HEADER]);
                    return message;
                }
            });

            output.Send(Message.Create(new Poco("rkeTest")));

            var bytes = SpyOn(queue.QueueName).Receive(false);

            Assert.IsType<byte[]>(bytes);

            Assert.Equal("{\"field\":\"rkeTest\"}", ((byte[])bytes).GetString());

            producerBinding.Unbind();
        }

        [Fact]
        public void TestRoutingKeyExpressionPartitionedAndDelay()
        {
            var rabbitBindingsOptions = new RabbitBindingsOptions();
            var binder = GetBinder(rabbitBindingsOptions);
            var producerProperties = GetProducerOptions("output", rabbitBindingsOptions);
            var rabbitProducerOptions = rabbitBindingsOptions.GetRabbitProducerOptions("output");
            rabbitProducerOptions.RoutingKeyExpression = "#root.get_Payload().field";

            // requires delayed message exchange plugin; tested locally
            // producerProperties.Extension.DelayedExchange = true;
            rabbitProducerOptions.DelayExpression = "1000";
            producerProperties.PartitionKeyExpression = "0";

            DirectChannel output = CreateBindableChannel("output", CreateProducerBindingOptions(producerProperties));
            output.ComponentName = "rkeProducer";
            var producerBinding = binder.BindProducer("rkep", output, producerProperties);

            var admin = new RabbitAdmin(GetResource());
            Queue queue = new AnonymousQueue();
            TopicExchange exchange = new TopicExchange("rkep");
            var binding = BindingBuilder.Bind(queue).To(exchange).With("rkepTest-0");
            admin.DeclareQueue(queue);
            admin.DeclareBinding(binding);

            output.AddInterceptor(new TestChannelInterceptor()
            {
                PresendHandler = (message, channel) =>
                    {
                        Assert.Equal("rkepTest", message.Headers[RabbitExpressionEvaluatingInterceptor.ROUTING_KEY_HEADER]);

                        Assert.Equal(1000, message.Headers[RabbitExpressionEvaluatingInterceptor.DELAY_HEADER]);
                        return message;
                    }
            });

            output.Send(Message.Create(new Poco("rkepTest")));

            var bytes = SpyOn(queue.QueueName).Receive(false);

            Assert.IsType<byte[]>(bytes);

            Assert.Equal("{\"field\":\"rkepTest\"}", ((byte[])bytes).GetString());
            producerBinding.Unbind();
        }

        [Fact]
        public void TestPolledConsumer()
        {
            var rabbitBindingsOptions = new RabbitBindingsOptions();
            var binder = GetBinder(rabbitBindingsOptions);
            var messageConverter = new CompositeMessageConverterFactory().MessageConverterForAllRegistered;
            var inboundBindTarget = new DefaultPollableMessageSource(binder.ApplicationContext, messageConverter);

            var consumerOptions = GetConsumerOptions("input", rabbitBindingsOptions);
            var binding = binder.BindPollableConsumer("pollable", "group", inboundBindTarget, consumerOptions);
            var template = new RabbitTemplate(GetResource());
            template.ConvertAndSend("pollable.group", "testPollable");

            var polled = inboundBindTarget.Poll(new TestMessageHandler()
            {
                OnHandleMessage = (m) =>
                  {
                      Assert.Equal("testPollable", m.Payload);
                  }
            });

            int n = 0;
            while (n++ < 100 && !polled)
            {
                polled = inboundBindTarget.Poll(new TestMessageHandler()
                {
                    OnHandleMessage = (m) =>
                      {
                          Assert.Equal("testPollable", m.Payload);
                      }
                });
            }

            Assert.True(polled);
            binding.Unbind();
        }

        [Fact]
        public void TestPolledConsumerRequeue()
        {
            var rabbitBindingsOptions = new RabbitBindingsOptions();
            var binder = GetBinder(rabbitBindingsOptions);
            var messageConverter = new CompositeMessageConverterFactory().MessageConverterForAllRegistered;
            var inboundBindTarget = new DefaultPollableMessageSource(binder.ApplicationContext, messageConverter);

            var properties = GetConsumerOptions("input", rabbitBindingsOptions);

            var binding = binder.BindPollableConsumer("pollableRequeue", "group", inboundBindTarget, properties);
            var template = new RabbitTemplate(GetResource());
            template.ConvertAndSend("pollableRequeue.group", "testPollable");
            try
            {
                bool polled = false;
                int n = 0;
                while (n++ < 100 && !polled)
                {
                    polled = inboundBindTarget.Poll(new TestMessageHandler()
                    {
                        OnHandleMessage = (m) =>
                        {
                            Assert.Equal("testPollable", m.Payload);
                            throw new RequeueCurrentMessageException();
                        }
                    });
                }
            }
            catch (MessageHandlingException e)
            {
                Assert.IsAssignableFrom<RequeueCurrentMessageException>(e.InnerException);
            }

            var isPolled = inboundBindTarget.Poll(new TestMessageHandler()
            {
                OnHandleMessage = (m) =>
               {
                   Assert.Equal("testPollable", m.Payload);
               }
            });

            Assert.True(isPolled);
            binding.Unbind();
        }

        [Fact]
        public void TestPolledConsumerWithDlq()
        {
            var rabbitBindingsOptions = new RabbitBindingsOptions();
            var binder = GetBinder(rabbitBindingsOptions);
            var messageConverter = new CompositeMessageConverterFactory().MessageConverterForAllRegistered;
            var inboundBindTarget = new DefaultPollableMessageSource(binder.ApplicationContext, messageConverter);
            var properties = GetConsumerOptions("input", rabbitBindingsOptions);
            var rabbitConsumerProperties = rabbitBindingsOptions.GetRabbitConsumerOptions("input");
            properties.MaxAttempts = 2;
            properties.BackOffInitialInterval = 0;
            rabbitConsumerProperties.AutoBindDlq = true;
            var binding = binder.BindPollableConsumer("pollableDlq", "group", inboundBindTarget, properties);
            var template = new RabbitTemplate(GetResource());
            template.ConvertAndSend("pollableDlq.group", "testPollable");
            try
            {
                int n = 0;
                while (n++ < 100)
                {
                    inboundBindTarget.Poll(new TestMessageHandler()
                    {
                        OnHandleMessage = (m) =>
                        {
                            throw new Exception("test DLQ");
                        }
                    });
                    Thread.Sleep(100);
                }
            }
            catch (MessageHandlingException e)
            {
                Assert.Equal("test DLQ", e.InnerException.Message);
            }

            var deadLetter = template.Receive("pollableDlq.group.dlq", 10_000);
            Assert.NotNull(deadLetter);
            binding.Unbind();
        }

        [Fact]
        public void TestPolledConsumerWithDlqNoRetry()
        {
            var rabbitBindingsOptions = new RabbitBindingsOptions();
            var binder = GetBinder(rabbitBindingsOptions);
            var messageConverter = new CompositeMessageConverterFactory().MessageConverterForAllRegistered;
            var inboundBindTarget = new DefaultPollableMessageSource(binder.ApplicationContext, messageConverter);
            var properties = GetConsumerOptions("input", rabbitBindingsOptions);
            var rabbitConsumerOptions = rabbitBindingsOptions.GetRabbitConsumerOptions("input");
            properties.MaxAttempts = 1;
            rabbitConsumerOptions.AutoBindDlq = true;
            var binding = binder.BindPollableConsumer("pollableDlqNoRetry", "group", inboundBindTarget, properties);
            RabbitTemplate template = new RabbitTemplate(GetResource());

            template.ConvertAndSend("pollableDlqNoRetry.group", "testPollable");
            try
            {
                int n = 0;
                while (n++ < 100)
                {
                    inboundBindTarget.Poll(new TestMessageHandler()
                    {
                        OnHandleMessage = (m) =>
                        {
                            throw new Exception("test DLQ");
                        }
                    });

                    Thread.Sleep(100);
                }
            }
            catch (MessageHandlingException e)
            {
                Assert.Equal("test DLQ", e.Message);
            }

            var deadLetter = template.Receive("pollableDlqNoRetry.group.dlq", 10_000);
            Assert.NotNull(deadLetter);
            binding.Unbind();
        }

        [Fact]
        public void TestPolledConsumerWithDlqRePub()
        {
            var rabbitBindingsOptions = new RabbitBindingsOptions();
            var binder = GetBinder(rabbitBindingsOptions);
            var messageConverter = new CompositeMessageConverterFactory().MessageConverterForAllRegistered;
            var inboundBindTarget = new DefaultPollableMessageSource(binder.ApplicationContext, messageConverter);
            var properties = GetConsumerOptions("input", rabbitBindingsOptions);
            var rabbitConsumerOptions = rabbitBindingsOptions.GetRabbitConsumerOptions("input");
            properties.MaxAttempts = 2;
            properties.BackOffInitialInterval = 0;
            rabbitConsumerOptions.AutoBindDlq = true;
            rabbitConsumerOptions.RepublishToDlq = true;
            var binding = binder.BindPollableConsumer("pollableDlqRePub", "group", inboundBindTarget, properties);
            RabbitTemplate template = new RabbitTemplate(GetResource());
            template.ConvertAndSend("pollableDlqRePub.group", "testPollable");
            var polled = false;
            int n = 0;
            while (n++ < 100 && !polled)
            {
                Thread.Sleep(100);
                polled = inboundBindTarget.Poll(new TestMessageHandler()
                {
                    OnHandleMessage = (m) =>
                    {
                        throw new Exception("test DLQ");
                    }
                });
            }

            Assert.True(polled);
            var deadLetter = template.Receive("pollableDlqRePub.group.dlq", 10_000);
            Assert.NotNull(deadLetter);
            binding.Unbind();
        }

        // TestCustomBatchingStrategy - not supported in Steeltoe
        protected override string GetEndpointRouting(object endpoint)
        {
            var spelExp = GetPropertyValue<SpelExpression>(endpoint, "RoutingKeyExpression");
            return spelExp.ExpressionString;
        }

        protected override void CheckRkExpressionForPartitionedModuleSpEL(object endpoint)
        {
            var routingExpression = GetEndpointRouting(endpoint);
            var delimiter = GetDestinationNameDelimiter();
            var dest = GetExpectedRoutingBaseDestination($"'part{delimiter}0'", "test") + " + '-' + Headers['" + BinderHeaders.PARTITION_HEADER + "']";

            Assert.Contains(dest, routingExpression);
        }

        protected override string GetExpectedRoutingBaseDestination(string name, string group) => name;
        protected override bool UsesExplicitRouting() => true;

        private void TestAutoBindDLQPartionedConsumerFirstWithRepublishGuts(bool withRetry)
        {
            var logger = new XunitLogger(Output);

            var rabbitBindingsOptions = new RabbitBindingsOptions();
            var binder = GetBinder(rabbitBindingsOptions);
            var consumerProperties = GetConsumerOptions("input", rabbitBindingsOptions);
            var rabbitConsumerOptions = rabbitBindingsOptions.GetRabbitConsumerOptions("input");

            RegisterGlobalErrorChannel(binder);

            rabbitConsumerOptions.Prefix = "bindertest.";
            rabbitConsumerOptions.AutoBindDlq = true;
            rabbitConsumerOptions.RepublishToDlq = true;
            rabbitConsumerOptions.RepublishDeliveryMode = MessageDeliveryMode.NON_PERSISTENT;
            consumerProperties.MaxAttempts = withRetry ? 2 : 1;
            consumerProperties.Partitioned = true;
            consumerProperties.InstanceIndex = 0;
            var input0 = CreateBindableChannel("input", CreateConsumerBindingOptions(consumerProperties));
            input0.ComponentName = "test.input0DLQ";
            var input0Binding = binder.BindConsumer("partPubDLQ.0", "dlqPartGrp", input0, consumerProperties);
            var defaultConsumerBinding1 = binder.BindConsumer("partPubDLQ.0", "default", new QueueChannel(LoggerFactory.CreateLogger<QueueChannel>()), consumerProperties);
            consumerProperties.InstanceIndex = 1;

            var input1 = CreateBindableChannel("input1", CreateConsumerBindingOptions(consumerProperties));
            input1.ComponentName = "test.input1DLQ";
            var input1Binding = binder.BindConsumer("partPubDLQ.0", "dlqPartGrp", input1, consumerProperties);
            var defaultConsumerBinding2 = binder.BindConsumer("partPubDLQ.0", "default", new QueueChannel(), consumerProperties);

            var producerProperties = GetProducerOptions("output", rabbitBindingsOptions);
            var rabbitProducerOptions = rabbitBindingsOptions.GetRabbitProducerOptions("output");
            rabbitProducerOptions.Prefix = "bindertest.";
            rabbitProducerOptions.AutoBindDlq = true;

            binder.ApplicationContext.Register("pkExtractor", new TestPartitionSupport("pkExtractor"));
            binder.ApplicationContext.Register("pkSelector", new TestPartitionSupport("pkSelector"));

            producerProperties.PartitionKeyExtractorName = "pkExtractor";
            producerProperties.PartitionSelectorName = "pkSelector";
            producerProperties.PartitionCount = 2;
            var bindingProperties = CreateProducerBindingOptions(producerProperties);

            DirectChannel output = CreateBindableChannel("output", bindingProperties);
            output.ComponentName = "test.output";
            var outputBinding = binder.BindProducer("partPubDLQ.0", output, producerProperties);

            var latch0 = new CountdownEvent(1);
            input0.Subscribe(new TestMessageHandler()
            {
                OnHandleMessage = (message) =>
                {
                    if (latch0.CurrentCount <= 0)
                    {
                        throw new Exception("dlq");
                    }

                    latch0.Signal();
                }
            });

            var latch1 = new CountdownEvent(1);
            input1.Subscribe(new TestMessageHandler()
            {
                OnHandleMessage = (message) =>
                {
                    if (latch1.CurrentCount <= 0)
                    {
                        throw new Exception("dlq");
                    }

                    latch1.Signal();
                }
            });

            var context = binder.ApplicationContext;
            var boundErrorChannel = context.GetService<ISubscribableChannel>("bindertest.partPubDLQ.0.dlqPartGrp-0.errors");
            var globalErrorChannel = context.GetService<ISubscribableChannel>("errorChannel");

            var boundErrorChannelMessage = new AtomicReference<IMessage>();
            var globalErrorChannelMessage = new AtomicReference<IMessage>();
            var hasRecovererInCallStack = new AtomicBoolean(!withRetry);

            boundErrorChannel.Subscribe(new TestMessageHandler()
            {
                OnHandleMessage = (message) =>
                {
                    boundErrorChannelMessage.GetAndSet(message);
                    var stackTrace = new System.Diagnostics.StackTrace().ToString();
                    hasRecovererInCallStack.GetAndSet(stackTrace.Contains("ErrorMessageSendingRecoverer"));
                }
            });

            globalErrorChannel.Subscribe(new TestMessageHandler()
            {
                OnHandleMessage = (message) =>
                {
                    globalErrorChannelMessage.GetAndSet(message);
                }
            });

            output.Send(Message.Create(1));
            Assert.True(latch1.Wait(TimeSpan.FromSeconds(10)));

            output.Send(Message.Create(0));
            Assert.True(latch0.Wait(TimeSpan.FromSeconds(10)));

            output.Send(Message.Create(1));

            var template = new RabbitTemplate(GetResource());

            template.ReceiveTimeout = 10000;

            var streamDLQName = "bindertest.partPubDLQ.0.dlqPartGrp.dlq";

            var received = template.Receive(streamDLQName);
            Assert.NotNull(received);
            Assert.Equal("partPubDLQ.0-1", received.Headers["x-original-routingKey"]);
            Assert.DoesNotContain(BinderHeaders.PARTITION_HEADER, received.Headers);
            Assert.Equal(MessageDeliveryMode.NON_PERSISTENT, received.Headers.ReceivedDeliveryMode().Value);

            output.Send(Message.Create(0));
            received = template.Receive(streamDLQName);
            Assert.NotNull(received);
            Assert.Equal("partPubDLQ.0-0", received.Headers["x-original-routingKey"]);
            Assert.DoesNotContain(BinderHeaders.PARTITION_HEADER, received.Headers);

            //// verify we got a message on the dedicated error channel and the global (via bridge)
            Thread.Sleep(2000);
            Assert.NotNull(boundErrorChannelMessage.Value);

            Assert.Equal(withRetry, hasRecovererInCallStack.Value);
            Assert.NotNull(globalErrorChannelMessage.Value);

            input0Binding.Unbind();
            input1Binding.Unbind();
            defaultConsumerBinding1.Unbind();
            defaultConsumerBinding2.Unbind();
            outputBinding.Unbind();
        }

        private void RegisterGlobalErrorChannel(RabbitTestBinder binder)
        {
            var appcontext = binder.ApplicationContext;
            var errorChannel = new BinderErrorChannel(appcontext, IntegrationContextUtils.ERROR_CHANNEL_BEAN_NAME, LoggerFactory.CreateLogger<BinderErrorChannel>());
            appcontext.Register(IntegrationContextUtils.ERROR_CHANNEL_BEAN_NAME, errorChannel);
        }

      

    //protected ConsumerOptions GetConsumerOptions2(string bindingName, RabbitBindingsOptions bindingsOptions, RabbitConsumerOptions rabbitConsumerOptions = null, RabbitBindingOptions bindingOptions = null)
    //{
    //    rabbitConsumerOptions ??= new RabbitConsumerOptions();
    //    rabbitConsumerOptions.PostProcess();

    //    bindingOptions ??= new RabbitBindingOptions();
    //    bindingOptions.Consumer = rabbitConsumerOptions;
    //    bindingsOptions.Bindings.Add(bindingName, bindingOptions);

    //    var consumerOptions = new ConsumerOptions() { BindingName = bindingName };
    //    consumerOptions.PostProcess(bindingName);
    //    return consumerOptions;
    //}
}
}<|MERGE_RESOLUTION|>--- conflicted
+++ resolved
@@ -349,13 +349,7 @@
             var rabbitBindingsOptions = new RabbitBindingsOptions();
             var consumerProperties = GetConsumerOptions(string.Empty, rabbitBindingsOptions);
             var proxy = new RabbitProxy(LoggerFactory.CreateLogger<RabbitProxy>());
-<<<<<<< HEAD
             var ccf = new CachingConnectionFactory("localhost", proxy.Port);
-
-=======
-            var port = proxy.Port;
-            var ccf = new CachingConnectionFactory("localhost", port);
->>>>>>> 3c2a8f8c
             var rabbitExchangeQueueProvisioner = new RabbitExchangeQueueProvisioner(ccf, rabbitBindingsOptions, GetBinder(rabbitBindingsOptions).ApplicationContext, LoggerFactory.CreateLogger<RabbitExchangeQueueProvisioner>());
 
             consumerProperties.Multiplex = true;
@@ -1448,11 +1442,7 @@
 
             var rabbitBindingsOptions = new RabbitBindingsOptions();
             var provisioner = new RabbitExchangeQueueProvisioner(cf, rabbitBindingsOptions, context, LoggerFactory.CreateLogger<RabbitExchangeQueueProvisioner>());
-<<<<<<< HEAD
             var rabbitBinder = new RabbitMessageChannelBinder(context, LoggerFactory.CreateLogger<RabbitMessageChannelBinder>(), cf, new TestRabbitOptions(), null, rabbitBindingsOptions, provisioner);
-=======
-            var rabbitBinder = new RabbitMessageChannelBinder(context, LoggerFactory.CreateLogger<RabbitMessageChannelBinder>(), cf, new RabbitOptions(), null, rabbitBindingsOptions, provisioner);
->>>>>>> 3c2a8f8c
             var binder = new RabbitTestBinder(cf, rabbitBinder, LoggerFactory.CreateLogger<RabbitTestBinder>());
             _testBinder = binder;
 
