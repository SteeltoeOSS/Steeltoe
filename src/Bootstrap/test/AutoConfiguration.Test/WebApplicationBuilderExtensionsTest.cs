// Licensed to the .NET Foundation under one or more agreements.
// The .NET Foundation licenses this file to you under the Apache 2.0 License.
// See the LICENSE file in the project root for more information.

using System.Net;
using System.Reflection;
using FluentAssertions;
using Microsoft.AspNetCore.Authorization;
using Microsoft.AspNetCore.Builder;
using Microsoft.AspNetCore.Hosting;
using Microsoft.AspNetCore.TestHost;
using Microsoft.Azure.Cosmos;
using Microsoft.Data.SqlClient;
using Microsoft.Extensions.Caching.Distributed;
using Microsoft.Extensions.Configuration;
using Microsoft.Extensions.DependencyInjection;
using Microsoft.Extensions.Hosting;
using Microsoft.Extensions.Options;
using MongoDB.Driver;
using MySqlConnector;
using Npgsql;
using OpenTelemetry.Metrics;
using OpenTelemetry.Trace;
using RabbitMQ.Client;
using StackExchange.Redis;
using Steeltoe.Common;
using Steeltoe.Common.Options;
using Steeltoe.Common.Security;
using Steeltoe.Common.TestResources;
using Steeltoe.Configuration.CloudFoundry;
using Steeltoe.Configuration.CloudFoundry.ServiceBinding;
using Steeltoe.Configuration.ConfigServer;
using Steeltoe.Configuration.Kubernetes;
using Steeltoe.Configuration.Kubernetes.ServiceBinding;
using Steeltoe.Configuration.Placeholder;
using Steeltoe.Configuration.RandomValue;
using Steeltoe.Connectors;
using Steeltoe.Connectors.CosmosDb;
using Steeltoe.Connectors.MongoDb;
using Steeltoe.Connectors.MySql;
using Steeltoe.Connectors.PostgreSql;
using Steeltoe.Connectors.RabbitMQ;
using Steeltoe.Connectors.Redis;
using Steeltoe.Connectors.SqlServer;
using Steeltoe.Discovery;
using Steeltoe.Discovery.Eureka;
using Steeltoe.Logging;
using Steeltoe.Logging.DynamicSerilog;
using Steeltoe.Management.Endpoint;
using Steeltoe.Management.Endpoint.Web.Hypermedia;
using Steeltoe.Management.Wavefront.Exporters;
using Xunit;

namespace Steeltoe.Bootstrap.AutoConfiguration.Test;

public sealed class WebApplicationBuilderExtensionsTest
{
    [Fact]
    public void ConfigServerConfiguration_IsAutowired()
    {
        WebApplication host = GetWebApplicationWithSteeltoe(SteeltoeAssemblyNames.ConfigurationConfigServer);

        var configurationRoot = (IConfigurationRoot)(ConfigurationManager)host.Services.GetRequiredService<IConfiguration>();

        Assert.Single(configurationRoot.Providers.OfType<CloudFoundryConfigurationProvider>());
        Assert.Single(configurationRoot.Providers.OfType<ConfigServerConfigurationProvider>());
    }

    [Fact]
    public void CloudFoundryConfiguration_IsAutowired()
    {
        WebApplication host = GetWebApplicationWithSteeltoe(SteeltoeAssemblyNames.ConfigurationCloudFoundry);
        var configurationRoot = (IConfigurationRoot)(ConfigurationManager)host.Services.GetRequiredService<IConfiguration>();

        Assert.Single(configurationRoot.Providers.OfType<CloudFoundryConfigurationProvider>());
    }

    [Fact(Skip = "Requires Kubernetes")]
    public void KubernetesConfiguration_IsAutowired()
    {
        using var scope = new EnvironmentVariableScope("KUBERNETES_SERVICE_HOST", "TEST");

        WebApplication host = GetWebApplicationWithSteeltoe(SteeltoeAssemblyNames.ConfigurationKubernetes);
        var configurationRoot = (IConfigurationRoot)(ConfigurationManager)host.Services.GetRequiredService<IConfiguration>();

        Assert.Equal(2, configurationRoot.Providers.OfType<KubernetesConfigMapProvider>().Count());
        Assert.Equal(2, configurationRoot.Providers.OfType<KubernetesSecretProvider>().Count());
    }

    [Fact]
    public void RandomValueConfiguration_IsAutowired()
    {
        WebApplication host = GetWebApplicationWithSteeltoe(SteeltoeAssemblyNames.ConfigurationRandomValue);
        var configurationRoot = (IConfigurationRoot)(ConfigurationManager)host.Services.GetRequiredService<IConfiguration>();

        Assert.Single(configurationRoot.Providers.OfType<RandomValueProvider>());
    }

    [Fact]
    public void PlaceholderResolver_IsAutowired()
    {
        WebApplication host = GetWebApplicationWithSteeltoe(SteeltoeAssemblyNames.ConfigurationPlaceholder);
        var configurationRoot = (IConfigurationRoot)(ConfigurationManager)host.Services.GetRequiredService<IConfiguration>();

        Assert.Single(configurationRoot.Providers.OfType<PlaceholderResolverProvider>());
    }

    [Fact]
    public void Connectors_AreAutowired()
    {
        WebApplication host = GetWebApplicationWithSteeltoe(SteeltoeAssemblyNames.Connectors);
        var configurationRoot = (IConfigurationRoot)(ConfigurationManager)host.Services.GetRequiredService<IConfiguration>();

        configurationRoot.Providers.Should().ContainSingle(provider => provider is KubernetesServiceBindingConfigurationProvider);
        configurationRoot.Providers.Should().ContainSingle(provider => provider is CloudFoundryServiceBindingConfigurationProvider);

        host.Services.GetRequiredService<ConnectorFactory<CosmosDbOptions, CosmosClient>>().Should().NotBeNull();
        host.Services.GetRequiredService<ConnectorFactory<MongoDbOptions, IMongoClient>>().Should().NotBeNull();
        host.Services.GetRequiredService<ConnectorFactory<MySqlOptions, MySqlConnection>>().Should().NotBeNull();
        host.Services.GetRequiredService<ConnectorFactory<PostgreSqlOptions, NpgsqlConnection>>().Should().NotBeNull();
        host.Services.GetRequiredService<ConnectorFactory<RabbitMQOptions, IConnection>>().Should().NotBeNull();
        host.Services.GetRequiredService<ConnectorFactory<RedisOptions, IConnectionMultiplexer>>().Should().NotBeNull();
        host.Services.GetRequiredService<ConnectorFactory<RedisOptions, IDistributedCache>>().Should().NotBeNull();
        host.Services.GetRequiredService<ConnectorFactory<SqlServerOptions, SqlConnection>>().Should().NotBeNull();
    }

    [Fact]
    public void SqlServerConnector_NotAutowiredIfExcluded()
    {
        var exclusions = new HashSet<string>(SteeltoeAssemblyNames.All);
        exclusions.Remove(SteeltoeAssemblyNames.Connectors);
        exclusions.Add("Microsoft.Data.SqlClient");
        exclusions.Add("System.Data.SqlClient");

        WebApplicationBuilder webAppBuilder = WebApplication.CreateBuilder();
        webAppBuilder.AddSteeltoe(exclusions);
        webAppBuilder.WebHost.UseTestServer();
        WebApplication host = webAppBuilder.Build();

        host.Services.GetService<ConnectorFactory<SqlServerOptions, SqlConnection>>().Should().BeNull();
    }

    [Fact]
    public void DynamicSerilog_IsAutowired()
    {
        WebApplication host = GetWebApplicationWithSteeltoe(SteeltoeAssemblyNames.LoggingDynamicSerilog);

        var loggerProvider = host.Services.GetRequiredService<IDynamicLoggerProvider>();

<<<<<<< HEAD
    [Fact]
    public async Task KubernetesActuators_AreAutowired()
    {
        WebApplication webApp = GetWebApplicationWithSteeltoe(SteeltoeAssemblies.SteeltoeManagementKubernetes);
        webApp.UseRouting();
        await webApp.StartAsync();

        IEnumerable<IActuatorEndpointHandler> managementEndpointHandler = webApp.Services.GetServices<IActuatorEndpointHandler>();
        IStartupFilter filter = webApp.Services.GetServices<IStartupFilter>().FirstOrDefault();
        Assert.Single(managementEndpointHandler);
        Assert.NotNull(filter);

        await ActuatorTestAsync(webApp.GetTestClient());
=======
        Assert.IsType<SerilogDynamicProvider>(loggerProvider);
>>>>>>> 16a4b3a9
    }

    [Fact]
    public void ServiceDiscovery_IsAutowired()
    {
<<<<<<< HEAD
        WebApplication webApp = GetWebApplicationWithSteeltoe(SteeltoeAssemblies.SteeltoeManagementEndpoint);
        webApp.UseRouting();
        await webApp.StartAsync();

        IEnumerable<IActuatorEndpointHandler> managementEndpointHandler = webApp.Services.GetServices<IActuatorEndpointHandler>();
        IStartupFilter filter = webApp.Services.GetServices<IStartupFilter>().FirstOrDefault(f => f is AllActuatorsStartupFilter);

        Assert.Single(managementEndpointHandler);
        Assert.NotNull(filter);
=======
        WebApplication host = GetWebApplicationWithSteeltoe(SteeltoeAssemblyNames.DiscoveryClient);
        IDiscoveryClient[] discoveryClients = host.Services.GetServices<IDiscoveryClient>().ToArray();
>>>>>>> 16a4b3a9

        Assert.Single(discoveryClients);
        Assert.IsType<EurekaDiscoveryClient>(discoveryClients.First());
    }

    [Fact]
    public async Task WavefrontMetricsExporter_IsAutowired()
    {
        WebApplicationBuilder webAppBuilder = WebApplication.CreateBuilder();
        webAppBuilder.Configuration.AddInMemoryCollection(TestHelpers.WavefrontConfiguration);

        string[] exclusions =
        {
            SteeltoeAssemblyNames.ManagementWavefront
        };

        webAppBuilder.AddSteeltoe(SteeltoeAssemblyNames.All.Except(exclusions));
        webAppBuilder.WebHost.UseTestServer();
        WebApplication webApp = webAppBuilder.Build();

        webApp.UseRouting();
        await webApp.StartAsync();

        var meterProvider = webApp.Services.GetRequiredService<MeterProvider>();
        Assert.NotNull(meterProvider);
    }

    [Fact]
    public async Task WavefrontTraceExporter_IsAutowired()
    {
        WebApplicationBuilder webAppBuilder = WebApplication.CreateBuilder();
        webAppBuilder.Configuration.AddInMemoryCollection(TestHelpers.WavefrontConfiguration);

        string[] exclusions =
        {
            SteeltoeAssemblyNames.ManagementTracing
        };

        webAppBuilder.AddSteeltoe(SteeltoeAssemblyNames.All.Except(exclusions));
        webAppBuilder.WebHost.UseTestServer();
        WebApplication webApp = webAppBuilder.Build();

        webApp.UseRouting();
        await webApp.StartAsync();

        var tracerProvider = webApp.Services.GetRequiredService<TracerProvider>();

        PropertyInfo processorProperty =
            tracerProvider.GetType().GetProperty("Processor", BindingFlags.Public | BindingFlags.NonPublic | BindingFlags.Instance);

        Assert.NotNull(processorProperty);

        object processor = processorProperty.GetValue(tracerProvider);
        Assert.NotNull(processor);

        FieldInfo exporterField = processor.GetType().GetField("exporter", BindingFlags.NonPublic | BindingFlags.Instance);
        Assert.NotNull(exporterField);

        object exporter = exporterField.GetValue(processor);
        Assert.IsType<WavefrontTraceExporter>(exporter);
    }

    [Fact]
    public async Task KubernetesActuators_AreAutowired()
    {
        WebApplication webApp = GetWebApplicationWithSteeltoe(SteeltoeAssemblyNames.ManagementKubernetes);
        webApp.UseRouting();
        await webApp.StartAsync();

        IEnumerable<IActuatorEndpoint> managementEndpoints = webApp.Services.GetServices<IActuatorEndpoint>();
        Assert.Single(managementEndpoints);

        _ = webApp.Services.GetRequiredService<IStartupFilter>();

        await ActuatorTestAsync(webApp.GetTestClient());
    }

    [Fact]
    public async Task AllActuators_AreAutowired()
    {
        WebApplication webApp = GetWebApplicationWithSteeltoe(SteeltoeAssemblyNames.ManagementEndpoint);
        webApp.UseRouting();
        await webApp.StartAsync();

        IEnumerable<IActuatorEndpoint> managementEndpoints = webApp.Services.GetServices<IActuatorEndpoint>();
        Assert.Single(managementEndpoints);

        var filter = webApp.Services.GetRequiredService<IStartupFilter>();
        Assert.IsType<AllActuatorsStartupFilter>(filter);

        await ActuatorTestAsync(webApp.GetTestClient());
    }

    [Fact]
    public void Tracing_IsAutowired()
    {
        WebApplication host = GetWebApplicationWithSteeltoe(SteeltoeAssemblyNames.ManagementTracing);
        var tracerProvider = host.Services.GetRequiredService<TracerProvider>();

        Assert.NotNull(host.Services.GetRequiredService<IHostedService>());
        Assert.NotNull(host.Services.GetRequiredService<ITracingOptions>());
        Assert.NotNull(host.Services.GetRequiredService<IDynamicMessageProcessor>());

        // confirm instrumentation(s) were added as expected
        FieldInfo instrumentationsField = tracerProvider.GetType().GetField("instrumentations", BindingFlags.NonPublic | BindingFlags.Instance);
        Assert.NotNull(instrumentationsField);

        var instrumentations = (List<object>)instrumentationsField.GetValue(tracerProvider);
        Assert.NotNull(instrumentations);
        Assert.Equal(2, instrumentations.Count);
        Assert.Contains(instrumentations, obj => obj.GetType().Name.Contains("Http", StringComparison.Ordinal));
        Assert.Contains(instrumentations, obj => obj.GetType().Name.Contains("AspNetCore", StringComparison.Ordinal));
    }

    [Fact]
    public void CloudFoundryContainerSecurity_IsAutowired()
    {
        WebApplication host = GetWebApplicationWithSteeltoe(SteeltoeAssemblyNames.SecurityAuthenticationCloudFoundry);
        var configurationRoot = (IConfigurationRoot)(ConfigurationManager)host.Services.GetRequiredService<IConfiguration>();

        Assert.Single(configurationRoot.Providers.OfType<PemCertificateProvider>());
        Assert.NotNull(host.Services.GetRequiredService<IOptions<CertificateOptions>>());
        Assert.NotNull(host.Services.GetRequiredService<ICertificateRotationService>());
        Assert.NotNull(host.Services.GetRequiredService<IAuthorizationHandler>());
    }

    private WebApplication GetWebApplicationWithSteeltoe(params string[] assemblyNamesToInclude)
    {
        WebApplicationBuilder webAppBuilder = WebApplication.CreateBuilder();
        webAppBuilder.Configuration.AddInMemoryCollection(TestHelpers.FastTestsConfiguration);
<<<<<<< HEAD
        webAppBuilder.AddSteeltoe(SteeltoeAssemblies.AllAssemblies.Except(steeltoeInclusions));
        webAppBuilder.Services.AddActionDescriptorCollectionProvider();
=======
        webAppBuilder.AddSteeltoe(SteeltoeAssemblyNames.All.Except(assemblyNamesToInclude));
>>>>>>> 16a4b3a9
        webAppBuilder.WebHost.UseTestServer();
        return webAppBuilder.Build();
    }

    private async Task ActuatorTestAsync(HttpClient testClient)
    {
        HttpResponseMessage response = await testClient.GetAsync(new Uri("/actuator", UriKind.Relative));
        Assert.Equal(HttpStatusCode.OK, response.StatusCode);

        response = await testClient.GetAsync(new Uri("/actuator/info", UriKind.Relative));
        Assert.Equal(HttpStatusCode.OK, response.StatusCode);

        response = await testClient.GetAsync(new Uri("/actuator/health", UriKind.Relative));
        Assert.Equal(HttpStatusCode.OK, response.StatusCode);

        response = await testClient.GetAsync(new Uri("/actuator/health/liveness", UriKind.Relative));
        Assert.Equal(HttpStatusCode.OK, response.StatusCode);
        Assert.Contains("\"LivenessState\":\"CORRECT\"", await response.Content.ReadAsStringAsync(), StringComparison.Ordinal);

        response = await testClient.GetAsync(new Uri("/actuator/health/readiness", UriKind.Relative));
        Assert.Equal(HttpStatusCode.OK, response.StatusCode);
        Assert.Contains("\"ReadinessState\":\"ACCEPTING_TRAFFIC\"", await response.Content.ReadAsStringAsync(), StringComparison.Ordinal);
    }
}<|MERGE_RESOLUTION|>--- conflicted
+++ resolved
@@ -147,42 +147,14 @@
 
         var loggerProvider = host.Services.GetRequiredService<IDynamicLoggerProvider>();
 
-<<<<<<< HEAD
-    [Fact]
-    public async Task KubernetesActuators_AreAutowired()
-    {
-        WebApplication webApp = GetWebApplicationWithSteeltoe(SteeltoeAssemblies.SteeltoeManagementKubernetes);
-        webApp.UseRouting();
-        await webApp.StartAsync();
-
-        IEnumerable<IActuatorEndpointHandler> managementEndpointHandler = webApp.Services.GetServices<IActuatorEndpointHandler>();
-        IStartupFilter filter = webApp.Services.GetServices<IStartupFilter>().FirstOrDefault();
-        Assert.Single(managementEndpointHandler);
-        Assert.NotNull(filter);
-
-        await ActuatorTestAsync(webApp.GetTestClient());
-=======
         Assert.IsType<SerilogDynamicProvider>(loggerProvider);
->>>>>>> 16a4b3a9
     }
 
     [Fact]
     public void ServiceDiscovery_IsAutowired()
     {
-<<<<<<< HEAD
-        WebApplication webApp = GetWebApplicationWithSteeltoe(SteeltoeAssemblies.SteeltoeManagementEndpoint);
-        webApp.UseRouting();
-        await webApp.StartAsync();
-
-        IEnumerable<IActuatorEndpointHandler> managementEndpointHandler = webApp.Services.GetServices<IActuatorEndpointHandler>();
-        IStartupFilter filter = webApp.Services.GetServices<IStartupFilter>().FirstOrDefault(f => f is AllActuatorsStartupFilter);
-
-        Assert.Single(managementEndpointHandler);
-        Assert.NotNull(filter);
-=======
         WebApplication host = GetWebApplicationWithSteeltoe(SteeltoeAssemblyNames.DiscoveryClient);
         IDiscoveryClient[] discoveryClients = host.Services.GetServices<IDiscoveryClient>().ToArray();
->>>>>>> 16a4b3a9
 
         Assert.Single(discoveryClients);
         Assert.IsType<EurekaDiscoveryClient>(discoveryClients.First());
@@ -252,7 +224,7 @@
         webApp.UseRouting();
         await webApp.StartAsync();
 
-        IEnumerable<IActuatorEndpoint> managementEndpoints = webApp.Services.GetServices<IActuatorEndpoint>();
+        IEnumerable<IActuatorEndpointHandler> managementEndpoints = webApp.Services.GetServices<IActuatorEndpointHandler>();
         Assert.Single(managementEndpoints);
 
         _ = webApp.Services.GetRequiredService<IStartupFilter>();
@@ -267,7 +239,7 @@
         webApp.UseRouting();
         await webApp.StartAsync();
 
-        IEnumerable<IActuatorEndpoint> managementEndpoints = webApp.Services.GetServices<IActuatorEndpoint>();
+        IEnumerable<IActuatorEndpointHandler> managementEndpoints = webApp.Services.GetServices<IActuatorEndpointHandler>();
         Assert.Single(managementEndpoints);
 
         var filter = webApp.Services.GetRequiredService<IStartupFilter>();
@@ -313,12 +285,8 @@
     {
         WebApplicationBuilder webAppBuilder = WebApplication.CreateBuilder();
         webAppBuilder.Configuration.AddInMemoryCollection(TestHelpers.FastTestsConfiguration);
-<<<<<<< HEAD
-        webAppBuilder.AddSteeltoe(SteeltoeAssemblies.AllAssemblies.Except(steeltoeInclusions));
+        webAppBuilder.AddSteeltoe(SteeltoeAssemblyNames.All.Except(assemblyNamesToInclude));
         webAppBuilder.Services.AddActionDescriptorCollectionProvider();
-=======
-        webAppBuilder.AddSteeltoe(SteeltoeAssemblyNames.All.Except(assemblyNamesToInclude));
->>>>>>> 16a4b3a9
         webAppBuilder.WebHost.UseTestServer();
         return webAppBuilder.Build();
     }
