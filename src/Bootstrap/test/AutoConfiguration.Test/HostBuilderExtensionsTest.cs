--- conflicted
+++ resolved
@@ -303,13 +303,8 @@
         IHostBuilder hostBuilder = new HostBuilder();
 
         IHost host = hostBuilder.AddSteeltoe(exclusions).Build();
-<<<<<<< HEAD
-        IEnumerable<IActuatorEndpointHandler> managementEndpoint = host.Services.GetServices<IActuatorEndpointHandler>();
-        IStartupFilter filter = host.Services.GetServices<IStartupFilter>().FirstOrDefault();
-=======
-        IEnumerable<IActuatorEndpoint> managementEndpoints = host.Services.GetServices<IActuatorEndpoint>();
+        IEnumerable<IActuatorEndpointHandler> managementEndpoints = host.Services.GetServices<IActuatorEndpointHandler>();
         Assert.Single(managementEndpoints);
->>>>>>> 16a4b3a9
 
         var filter = host.Services.GetRequiredService<IStartupFilter>();
         Assert.IsType<AllActuatorsStartupFilter>(filter);
