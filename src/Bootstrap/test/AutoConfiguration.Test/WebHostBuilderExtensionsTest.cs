--- conflicted
+++ resolved
@@ -330,18 +330,9 @@
         });
 
         IWebHost host = hostBuilder.AddSteeltoe(exclusions).Build();
-<<<<<<< HEAD
-        IEnumerable<IActuatorEndpointHandler> epHandler = host.Services.GetServices<IActuatorEndpointHandler>();
-        IStartupFilter filter = host.Services.GetServices<IStartupFilter>().FirstOrDefault();
-
-        Assert.Single(epHandler);
-        Assert.NotNull(filter);
-=======
-        IEnumerable<IActuatorEndpoint> managementEndpoints = host.Services.GetServices<IActuatorEndpoint>();
+        IEnumerable<IActuatorEndpointHandler> managementEndpoints = host.Services.GetServices<IActuatorEndpointHandler>();
         Assert.Single(managementEndpoints);
-
         var filter = host.Services.GetRequiredService<IStartupFilter>();
->>>>>>> 16a4b3a9
         Assert.IsType<AllActuatorsStartupFilter>(filter);
     }
 
